<Project Sdk="Microsoft.NET.Sdk">

  <PropertyGroup>
    <TargetFramework>netcoreapp3.0</TargetFramework>

    <IsPackable>false</IsPackable>
  </PropertyGroup>
  
  <PropertyGroup Condition="'$(Configuration)'=='Release'">
    <DebugType>full</DebugType>
    <DebugSymbols>true</DebugSymbols>
    <OutputPath>bin\x64\Release\</OutputPath>
    <AppendTargetFrameworkToOutputPath>false</AppendTargetFrameworkToOutputPath>
  </PropertyGroup>

  <ItemGroup>
    <PackageReference Include="nunit" Version="3.12.0" />
    <PackageReference Include="NUnit3TestAdapter" Version="3.15.1" />
    <PackageReference Include="Microsoft.NET.Test.Sdk" Version="16.2.0" />
  </ItemGroup>

  <ItemGroup>
    <ProjectReference Include="..\Chemistry\Chemistry.csproj" />
    <ProjectReference Include="..\FlashLFQ\FlashLFQ.csproj" />
    <ProjectReference Include="..\MassSpectrometry\MassSpectrometry.csproj" />
    <ProjectReference Include="..\MzLibUtil\MzLibUtil.csproj" />
    <ProjectReference Include="..\MzML\MzML.csproj" />
    <ProjectReference Include="..\Proteomics\Proteomics.csproj" />
    <ProjectReference Include="..\Test\Test.csproj" />
    <ProjectReference Include="..\UsefulProteomicsDatabases\UsefulProteomicsDatabases.csproj" />
  </ItemGroup>

  <ItemGroup>
    <None Update="TestData\aggregatePSMs_5ppmAroundZero.psmtsv">
      <CopyToOutputDirectory>Always</CopyToOutputDirectory>
    </None>
    <None Update="TestData\f1r1_sliced_mbr.raw">
      <CopyToOutputDirectory>Always</CopyToOutputDirectory>
    </None>
    <None Update="TestData\f1r2_sliced_mbr.raw">
      <CopyToOutputDirectory>Always</CopyToOutputDirectory>
    </None>
    <None Update="TestData\PSMsForMbrTest.psmtsv">
      <CopyToOutputDirectory>Always</CopyToOutputDirectory>
    </None>
    <None Update="TestData\SilacTest.mzML">
      <CopyToOutputDirectory>Always</CopyToOutputDirectory>
    </None>
    <None Update="TestData\sliced-mzml.mzML">
      <CopyToOutputDirectory>Always</CopyToOutputDirectory>
    </None>
    <None Update="TestData\sliced-raw.raw">
      <CopyToOutputDirectory>Always</CopyToOutputDirectory>
<<<<<<< HEAD
    </Content>
  </ItemGroup>
  <ItemGroup>
    <ProjectReference Include="..\BayesianEstimation\BayesianEstimation.csproj">
      <Project>{2306bb69-886c-4b18-8329-b575079dfd67}</Project>
      <Name>BayesianEstimation</Name>
    </ProjectReference>
    <ProjectReference Include="..\Chemistry\Chemistry.csproj">
      <Project>{CBE368BB-FC84-458D-8099-87A63D17AA3B}</Project>
      <Name>Chemistry</Name>
    </ProjectReference>
    <ProjectReference Include="..\FlashLFQ\FlashLFQ.csproj">
      <Project>{5e1f73df-4f01-4c79-9d3f-671dd60bafaf}</Project>
      <Name>FlashLFQ</Name>
    </ProjectReference>
    <ProjectReference Include="..\MassSpectrometry\MassSpectrometry.csproj">
      <Project>{6FEBB7ED-0BE6-4493-817E-CEFD4CBE61DD}</Project>
      <Name>MassSpectrometry</Name>
    </ProjectReference>
    <ProjectReference Include="..\MzLibUtil\MzLibUtil.csproj">
      <Project>{B208FF5F-5A33-490D-9DDB-7C76F5600FC4}</Project>
      <Name>MzLibUtil</Name>
    </ProjectReference>
    <ProjectReference Include="..\MzML\MzML.csproj">
      <Project>{012434FB-88A9-4DEC-B887-5F64C0B481D4}</Project>
      <Name>MzML</Name>
    </ProjectReference>
    <ProjectReference Include="..\Proteomics\Proteomics.csproj">
      <Project>{4ab6ba94-b70c-4570-9ea6-165746d5b8e8}</Project>
      <Name>Proteomics</Name>
    </ProjectReference>
    <ProjectReference Include="..\Test\Test.csproj">
      <Project>{d7c69058-1fe4-49bd-b994-b08c1dfb21a4}</Project>
      <Name>Test</Name>
    </ProjectReference>
    <ProjectReference Include="..\UsefulProteomicsDatabases\UsefulProteomicsDatabases.csproj">
      <Project>{16F857B5-4942-4FA2-B198-BD4D14C1B2E4}</Project>
      <Name>UsefulProteomicsDatabases</Name>
    </ProjectReference>
=======
    </None>
>>>>>>> 7b3158a9
  </ItemGroup>

</Project><|MERGE_RESOLUTION|>--- conflicted
+++ resolved
@@ -28,6 +28,7 @@
     <ProjectReference Include="..\Proteomics\Proteomics.csproj" />
     <ProjectReference Include="..\Test\Test.csproj" />
     <ProjectReference Include="..\UsefulProteomicsDatabases\UsefulProteomicsDatabases.csproj" />
+    <ProjectReference Include="..\BayesianEstimation\BayesianEstimation.csproj">
   </ItemGroup>
 
   <ItemGroup>
@@ -51,49 +52,7 @@
     </None>
     <None Update="TestData\sliced-raw.raw">
       <CopyToOutputDirectory>Always</CopyToOutputDirectory>
-<<<<<<< HEAD
-    </Content>
-  </ItemGroup>
-  <ItemGroup>
-    <ProjectReference Include="..\BayesianEstimation\BayesianEstimation.csproj">
-      <Project>{2306bb69-886c-4b18-8329-b575079dfd67}</Project>
-      <Name>BayesianEstimation</Name>
-    </ProjectReference>
-    <ProjectReference Include="..\Chemistry\Chemistry.csproj">
-      <Project>{CBE368BB-FC84-458D-8099-87A63D17AA3B}</Project>
-      <Name>Chemistry</Name>
-    </ProjectReference>
-    <ProjectReference Include="..\FlashLFQ\FlashLFQ.csproj">
-      <Project>{5e1f73df-4f01-4c79-9d3f-671dd60bafaf}</Project>
-      <Name>FlashLFQ</Name>
-    </ProjectReference>
-    <ProjectReference Include="..\MassSpectrometry\MassSpectrometry.csproj">
-      <Project>{6FEBB7ED-0BE6-4493-817E-CEFD4CBE61DD}</Project>
-      <Name>MassSpectrometry</Name>
-    </ProjectReference>
-    <ProjectReference Include="..\MzLibUtil\MzLibUtil.csproj">
-      <Project>{B208FF5F-5A33-490D-9DDB-7C76F5600FC4}</Project>
-      <Name>MzLibUtil</Name>
-    </ProjectReference>
-    <ProjectReference Include="..\MzML\MzML.csproj">
-      <Project>{012434FB-88A9-4DEC-B887-5F64C0B481D4}</Project>
-      <Name>MzML</Name>
-    </ProjectReference>
-    <ProjectReference Include="..\Proteomics\Proteomics.csproj">
-      <Project>{4ab6ba94-b70c-4570-9ea6-165746d5b8e8}</Project>
-      <Name>Proteomics</Name>
-    </ProjectReference>
-    <ProjectReference Include="..\Test\Test.csproj">
-      <Project>{d7c69058-1fe4-49bd-b994-b08c1dfb21a4}</Project>
-      <Name>Test</Name>
-    </ProjectReference>
-    <ProjectReference Include="..\UsefulProteomicsDatabases\UsefulProteomicsDatabases.csproj">
-      <Project>{16F857B5-4942-4FA2-B198-BD4D14C1B2E4}</Project>
-      <Name>UsefulProteomicsDatabases</Name>
-    </ProjectReference>
-=======
     </None>
->>>>>>> 7b3158a9
   </ItemGroup>
 
 </Project>