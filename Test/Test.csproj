--- conflicted
+++ resolved
@@ -281,7 +281,6 @@
     <Content Include="DatabaseTests\SeqVarSymbolWeirdness2.xml">
       <CopyToOutputDirectory>Always</CopyToOutputDirectory>
     </Content>
-<<<<<<< HEAD
     <Content Include="DataFiles\05-13-16_cali_MS_60K-res_MS.raw">
       <CopyToOutputDirectory>PreserveNewest</CopyToOutputDirectory>
     </Content>
@@ -290,11 +289,9 @@
     </Content>
     <Content Include="DataFiles\testFileWMS2.raw">
       <CopyToOutputDirectory>PreserveNewest</CopyToOutputDirectory>
-=======
     <Content Include="DatabaseTests\VariantModsGPTMD.xml">
       <CopyToOutputDirectory>Always</CopyToOutputDirectory>
       <SubType>Designer</SubType>
->>>>>>> 704b74e6
     </Content>
     <Content Include="ModificationTests\CommonArtifacts.txt">
       <CopyToOutputDirectory>Always</CopyToOutputDirectory>
