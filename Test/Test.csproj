<Project Sdk="Microsoft.NET.Sdk">

  <PropertyGroup>
    <TargetFramework>netcoreapp3.0</TargetFramework>

    <IsPackable>false</IsPackable>

    <GenerateAssemblyTitleAttribute>false</GenerateAssemblyTitleAttribute>
    <GenerateAssemblyConfigurationAttribute>false</GenerateAssemblyConfigurationAttribute>
    <GenerateAssemblyCompanyAttribute>false</GenerateAssemblyCompanyAttribute>
    <GenerateAssemblyProductAttribute>false</GenerateAssemblyProductAttribute>
    <GenerateAssemblyVersionAttribute>false</GenerateAssemblyVersionAttribute>
    <GenerateAssemblyFileVersionAttribute>false</GenerateAssemblyFileVersionAttribute>
  </PropertyGroup>

  <PropertyGroup Condition="'$(Configuration)'=='Release'">
    <DebugType>full</DebugType>
    <DebugSymbols>true</DebugSymbols>
	  <OutputPath>bin\x64\Release\</OutputPath>
    <AppendTargetFrameworkToOutputPath>false</AppendTargetFrameworkToOutputPath>
  </PropertyGroup>
  
  <ItemGroup>
    <PackageReference Include="nunit" Version="3.12.0" />
    <PackageReference Include="NUnit3TestAdapter" Version="3.15.1" />
    <PackageReference Include="Microsoft.NET.Test.Sdk" Version="16.2.0" />
  </ItemGroup>

  <ItemGroup>
<<<<<<< HEAD
    <ProjectReference Include="..\BayesianEstimation\BayesianEstimation.csproj">
      <Project>{2306BB69-886C-4B18-8329-B575079DFD67}</Project>
      <Name>BayesianEstimation</Name>
    </ProjectReference>
    <ProjectReference Include="..\Chemistry\Chemistry.csproj">
      <Project>{cbe368bb-fc84-458d-8099-87a63d17aa3b}</Project>
      <Name>Chemistry</Name>
    </ProjectReference>
    <ProjectReference Include="..\FlashLFQ\FlashLFQ.csproj">
      <Project>{ACE491E5-AC71-4B19-99C9-A947E92EB6C1}</Project>
      <Name>FlashLFQ</Name>
    </ProjectReference>
    <ProjectReference Include="..\MassSpectrometry\MassSpectrometry.csproj">
      <Project>{6febb7ed-0be6-4493-817e-cefd4cbe61dd}</Project>
      <Name>MassSpectrometry</Name>
    </ProjectReference>
    <ProjectReference Include="..\Mgf\Mgf.csproj">
      <Project>{d8bcae00-e826-4771-a423-8b47d8d86ef4}</Project>
      <Name>Mgf</Name>
    </ProjectReference>
    <ProjectReference Include="..\MzIdentML\MzIdentML.csproj">
      <Project>{63d869df-55d8-4043-ad89-f90462403ebb}</Project>
      <Name>MzIdentML</Name>
    </ProjectReference>
    <ProjectReference Include="..\MzLibUtil\MzLibUtil.csproj">
      <Project>{b208ff5f-5a33-490d-9ddb-7c76f5600fc4}</Project>
      <Name>MzLibUtil</Name>
    </ProjectReference>
    <ProjectReference Include="..\MzML\MzML.csproj">
      <Project>{012434fb-88a9-4dec-b887-5f64c0b481d4}</Project>
      <Name>MzML</Name>
    </ProjectReference>
    <ProjectReference Include="..\Proteomics\Proteomics.csproj">
      <Project>{4ab6ba94-b70c-4570-9ea6-165746d5b8e8}</Project>
      <Name>Proteomics</Name>
    </ProjectReference>
    <ProjectReference Include="..\ThermoRawFileReader\ThermoRaw.csproj">
      <Project>{552eabd1-7a7c-4c52-bf3d-4eedd70e7e89}</Project>
      <Name>ThermoRaw</Name>
    </ProjectReference>
    <ProjectReference Include="..\UsefulProteomicsDatabases\UsefulProteomicsDatabases.csproj">
      <Project>{16f857b5-4942-4fa2-b198-bd4d14c1b2e4}</Project>
      <Name>UsefulProteomicsDatabases</Name>
    </ProjectReference>
=======
    <ProjectReference Include="..\BayesianEstimation\BayesianEstimation.csproj" />
    <ProjectReference Include="..\Chemistry\Chemistry.csproj" />
    <ProjectReference Include="..\FlashLFQ\FlashLFQ.csproj" />
    <ProjectReference Include="..\MassSpectrometry\MassSpectrometry.csproj" />
    <ProjectReference Include="..\Mgf\Mgf.csproj" />
    <ProjectReference Include="..\MzIdentML\MzIdentML.csproj" />
    <ProjectReference Include="..\MzLibUtil\MzLibUtil.csproj" />
    <ProjectReference Include="..\MzML\MzML.csproj" />
    <ProjectReference Include="..\Proteomics\Proteomics.csproj" />
    <ProjectReference Include="..\ThermoRawFileReader\ThermoRawFileReader.csproj" />
    <ProjectReference Include="..\UsefulProteomicsDatabases\UsefulProteomicsDatabases.csproj" />
>>>>>>> c2547ffd
  </ItemGroup>

  <ItemGroup>
<<<<<<< HEAD
    <Service Include="{82A7F48D-3B50-4B1E-B82E-3ADA8210C358}" />
  </ItemGroup>
  <ItemGroup>
    <None Include="DataFiles\BinGenerationTest.mzML">
=======
    <None Update="BinGenerationTest.mzML">
>>>>>>> c2547ffd
      <CopyToOutputDirectory>Always</CopyToOutputDirectory>
    </None>
    <None Update="DatabaseTests\bad.fasta">
      <CopyToOutputDirectory>Always</CopyToOutputDirectory>
    </None>
    <None Update="DatabaseTests\bad3.fasta">
      <CopyToOutputDirectory>Always</CopyToOutputDirectory>
    </None>
    <None Update="DatabaseTests\bad4.fasta">
      <CopyToOutputDirectory>Always</CopyToOutputDirectory>
    </None>
    <None Update="DatabaseTests\blank.fasta">
      <CopyToOutputDirectory>Always</CopyToOutputDirectory>
    </None>
    <None Update="DatabaseTests\bonds1.xml">
      <CopyToOutputDirectory>Always</CopyToOutputDirectory>
    </None>
    <None Update="DatabaseTests\bonds2.xml">
      <CopyToOutputDirectory>Always</CopyToOutputDirectory>
    </None>
    <None Update="DatabaseTests\cfInNL.txt">
      <CopyToOutputDirectory>Always</CopyToOutputDirectory>
    </None>
    <None Update="DatabaseTests\cRAP_databaseGPTMD.xml">
      <CopyToOutputDirectory>Always</CopyToOutputDirectory>
    </None>
    <None Update="DatabaseTests\DecoyVariants.xml">
      <CopyToOutputDirectory>Always</CopyToOutputDirectory>
    </None>
    <None Update="DatabaseTests\disulfidetests.xml">
      <CopyToOutputDirectory>Always</CopyToOutputDirectory>
    </None>
    <None Update="DatabaseTests\fake_h4.xml">
      <CopyToOutputDirectory>Always</CopyToOutputDirectory>
    </None>
<<<<<<< HEAD
    <None Include="DataFiles\SmallCalibratibleYeast.mgf">
      <CopyToOutputDirectory>Always</CopyToOutputDirectory>
    </None>
    <None Include="DataFiles\SmallCalibratibleYeast.mzml">
      <CopyToOutputDirectory>Always</CopyToOutputDirectory>
    </None>
    <None Include="DoubleProtease.tsv">
      <CopyToOutputDirectory>Always</CopyToOutputDirectory>
    </None>
    <None Include="packages.config" />
    <None Include="DataFiles\tester.mgf">
      <CopyToOutputDirectory>Always</CopyToOutputDirectory>
    </None>
    <None Include="DataFiles\tester.mzML">
=======
    <None Update="DatabaseTests\fasta.fasta">
      <CopyToOutputDirectory>Always</CopyToOutputDirectory>
    </None>
    <None Update="DatabaseTests\HomozygousHLA.xml">
      <CopyToOutputDirectory>Always</CopyToOutputDirectory>
    </None>
    <None Update="DatabaseTests\IndelDecoy.xml">
>>>>>>> c2547ffd
      <CopyToOutputDirectory>Always</CopyToOutputDirectory>
    </None>
    <None Update="DatabaseTests\Isoform.fasta">
      <CopyToOutputDirectory>Always</CopyToOutputDirectory>
    </None>
<<<<<<< HEAD
    <None Include="DataFiles\tiny.pwiz.1.1.mzML">
      <CopyToOutputDirectory>PreserveNewest</CopyToOutputDirectory>
=======
    <None Update="DatabaseTests\isoformTest.fasta">
      <CopyToOutputDirectory>Always</CopyToOutputDirectory>
>>>>>>> c2547ffd
    </None>
    <None Update="DatabaseTests\m.txt">
      <CopyToOutputDirectory>Always</CopyToOutputDirectory>
    </None>
    <None Update="DatabaseTests\modified_start.xml">
      <CopyToOutputDirectory>Always</CopyToOutputDirectory>
    </None>
    <None Update="DatabaseTests\MultipleAlternateAlleles.xml">
      <CopyToOutputDirectory>Always</CopyToOutputDirectory>
    </None>
    <None Update="DatabaseTests\MultipleAlternateFrameshifts.xml">
      <CopyToOutputDirectory>Always</CopyToOutputDirectory>
    </None>
    <None Update="DatabaseTests\mzlibReducedMzXCorr.tsv">
      <CopyToOutputDirectory>Always</CopyToOutputDirectory>
    </None>
    <None Update="DatabaseTests\O43653.xml">
      <CopyToOutputDirectory>Always</CopyToOutputDirectory>
    </None>
    <None Update="DatabaseTests\oblm.xml">
      <CopyToOutputDirectory>Always</CopyToOutputDirectory>
    </None>
    <None Update="DatabaseTests\oblm1.xml">
      <CopyToOutputDirectory>Always</CopyToOutputDirectory>
    </None>
    <None Update="DatabaseTests\oblm2.xml">
      <CopyToOutputDirectory>Always</CopyToOutputDirectory>
    </None>
    <None Update="DatabaseTests\oblm3.xml">
      <CopyToOutputDirectory>Always</CopyToOutputDirectory>
    </None>
    <None Update="DatabaseTests\ranges1.xml">
      <CopyToOutputDirectory>Always</CopyToOutputDirectory>
    </None>
    <None Update="DatabaseTests\ranges2.xml">
      <CopyToOutputDirectory>Always</CopyToOutputDirectory>
    </None>
    <None Update="DatabaseTests\sampleModFile.txt">
      <CopyToOutputDirectory>Always</CopyToOutputDirectory>
    </None>
    <None Update="DatabaseTests\sampleModFileDouble.txt">
      <CopyToOutputDirectory>Always</CopyToOutputDirectory>
    </None>
    <None Update="DatabaseTests\sampleModFileDouble2.txt">
      <CopyToOutputDirectory>Always</CopyToOutputDirectory>
    </None>
    <None Update="DatabaseTests\sampleModFileFail1.txt">
      <CopyToOutputDirectory>Always</CopyToOutputDirectory>
    </None>
    <None Update="DatabaseTests\sampleModFileFail2.txt">
      <CopyToOutputDirectory>Always</CopyToOutputDirectory>
    </None>
    <None Update="DatabaseTests\sampleModFileFail3.txt">
      <CopyToOutputDirectory>Always</CopyToOutputDirectory>
    </None>
    <None Update="DatabaseTests\sampleModFileFail5.txt">
      <CopyToOutputDirectory>Always</CopyToOutputDirectory>
    </None>
    <None Update="DatabaseTests\sampleModFileFail6.txt">
      <CopyToOutputDirectory>Always</CopyToOutputDirectory>
    </None>
    <None Update="DatabaseTests\sampleModFileFail_missingChemicalFormulaAndMonoisotopicMass.txt">
      <CopyToOutputDirectory>Always</CopyToOutputDirectory>
    </None>
    <None Update="DatabaseTests\sampleModFileFail_missingPosition.txt">
      <CopyToOutputDirectory>Always</CopyToOutputDirectory>
    </None>
    <None Update="DatabaseTests\SampleMod_Comments.txt">
      <CopyToOutputDirectory>Always</CopyToOutputDirectory>
    </None>
    <None Update="DatabaseTests\SampleMod_NoComments.txt">
      <CopyToOutputDirectory>Always</CopyToOutputDirectory>
    </None>
    <None Update="DatabaseTests\SeqVar.xml">
      <CopyToOutputDirectory>Always</CopyToOutputDirectory>
    </None>
    <None Update="DatabaseTests\SeqVarLongDeletion.xml">
      <CopyToOutputDirectory>Always</CopyToOutputDirectory>
    </None>
    <None Update="DatabaseTests\SeqVarSymbolWeirdness.xml">
      <CopyToOutputDirectory>Always</CopyToOutputDirectory>
    </None>
    <None Update="DatabaseTests\SeqVarSymbolWeirdness2.xml">
      <CopyToOutputDirectory>Always</CopyToOutputDirectory>
    </None>
    <None Update="DatabaseTests\seqvartests.xml">
      <CopyToOutputDirectory>Always</CopyToOutputDirectory>
    </None>
    <None Update="DatabaseTests\sliced_b6.mzML">
      <CopyToOutputDirectory>Always</CopyToOutputDirectory>
    </None>
    <None Update="DatabaseTests\splices1.xml">
      <CopyToOutputDirectory>Always</CopyToOutputDirectory>
    </None>
    <None Update="DatabaseTests\splices2.xml">
      <CopyToOutputDirectory>Always</CopyToOutputDirectory>
    </None>
    <None Update="DatabaseTests\splices3.xml">
      <CopyToOutputDirectory>Always</CopyToOutputDirectory>
    </None>
    <None Update="DatabaseTests\splices4.xml">
      <CopyToOutputDirectory>Always</CopyToOutputDirectory>
    </None>
    <None Update="DatabaseTests\splices5.xml">
      <CopyToOutputDirectory>Always</CopyToOutputDirectory>
    </None>
    <None Update="DatabaseTests\splices6.xml">
      <CopyToOutputDirectory>Always</CopyToOutputDirectory>
    </None>
    <None Update="DatabaseTests\splices7.xml">
      <CopyToOutputDirectory>Always</CopyToOutputDirectory>
    </None>
    <None Update="DatabaseTests\splices8.xml">
      <CopyToOutputDirectory>Always</CopyToOutputDirectory>
    </None>
    <None Update="DatabaseTests\StopGain.xml">
      <CopyToOutputDirectory>Always</CopyToOutputDirectory>
    </None>
    <None Update="DatabaseTests\StopGained.xml">
      <CopyToOutputDirectory>Always</CopyToOutputDirectory>
    </None>
    <None Update="DatabaseTests\test_ensembl.pep.all.fasta">
      <CopyToOutputDirectory>Always</CopyToOutputDirectory>
    </None>
    <None Update="DatabaseTests\unprocessedMzAndIntensities.tsv">
      <CopyToOutputDirectory>Always</CopyToOutputDirectory>
    </None>
    <None Update="DatabaseTests\VariantModsGPTMD.xml">
      <CopyToOutputDirectory>Always</CopyToOutputDirectory>
    </None>
    <None Update="DatabaseTests\Working_86.tsv">
      <CopyToOutputDirectory>Always</CopyToOutputDirectory>
    </None>
    <None Update="DatabaseTests\xml.xml">
      <CopyToOutputDirectory>Always</CopyToOutputDirectory>
    </None>
    <None Update="DatabaseTests\xml.xml.gz">
      <CopyToOutputDirectory>Always</CopyToOutputDirectory>
    </None>
    <None Update="DatabaseTests\xml2.xml">
      <CopyToOutputDirectory>Always</CopyToOutputDirectory>
    </None>
    <None Update="DatabaseTests\z.txt">
      <CopyToOutputDirectory>Always</CopyToOutputDirectory>
    </None>
    <None Update="DataFiles\05-13-16_cali_MS_60K-res_MS.raw">
      <CopyToOutputDirectory>Always</CopyToOutputDirectory>
    </None>
    <None Update="DataFiles\14kDaProteoformMzIntensityMs1.txt">
      <CopyToOutputDirectory>Always</CopyToOutputDirectory>
    </None>
    <None Update="DataFiles\small.RAW">
      <CopyToOutputDirectory>Always</CopyToOutputDirectory>
    </None>
    <None Update="DataFiles\testFileWMS2.raw">
      <CopyToOutputDirectory>Always</CopyToOutputDirectory>
    </None>
    <None Update="DoubleProtease.tsv">
      <CopyToOutputDirectory>Always</CopyToOutputDirectory>
    </None>
    <None Update="ModificationTests\CommonArtifacts.txt">
      <CopyToOutputDirectory>Always</CopyToOutputDirectory>
    </None>
    <None Update="ModificationTests\CommonBiological.txt">
      <CopyToOutputDirectory>Always</CopyToOutputDirectory>
    </None>
    <None Update="ModificationTests\ModsWithComments.txt">
      <CopyToOutputDirectory>Always</CopyToOutputDirectory>
    </None>
    <None Update="tester.mgf">
      <CopyToOutputDirectory>Always</CopyToOutputDirectory>
    </None>
    <None Update="tester.mzML">
      <CopyToOutputDirectory>Always</CopyToOutputDirectory>
    </None>
    <None Update="tiny.pwiz.1.1.mzML">
      <CopyToOutputDirectory>Always</CopyToOutputDirectory>
    </None>
  </ItemGroup>

  <ItemGroup>
    <Folder Include="Properties\" />
  </ItemGroup>

</Project><|MERGE_RESOLUTION|>--- conflicted
+++ resolved
@@ -27,52 +27,6 @@
   </ItemGroup>
 
   <ItemGroup>
-<<<<<<< HEAD
-    <ProjectReference Include="..\BayesianEstimation\BayesianEstimation.csproj">
-      <Project>{2306BB69-886C-4B18-8329-B575079DFD67}</Project>
-      <Name>BayesianEstimation</Name>
-    </ProjectReference>
-    <ProjectReference Include="..\Chemistry\Chemistry.csproj">
-      <Project>{cbe368bb-fc84-458d-8099-87a63d17aa3b}</Project>
-      <Name>Chemistry</Name>
-    </ProjectReference>
-    <ProjectReference Include="..\FlashLFQ\FlashLFQ.csproj">
-      <Project>{ACE491E5-AC71-4B19-99C9-A947E92EB6C1}</Project>
-      <Name>FlashLFQ</Name>
-    </ProjectReference>
-    <ProjectReference Include="..\MassSpectrometry\MassSpectrometry.csproj">
-      <Project>{6febb7ed-0be6-4493-817e-cefd4cbe61dd}</Project>
-      <Name>MassSpectrometry</Name>
-    </ProjectReference>
-    <ProjectReference Include="..\Mgf\Mgf.csproj">
-      <Project>{d8bcae00-e826-4771-a423-8b47d8d86ef4}</Project>
-      <Name>Mgf</Name>
-    </ProjectReference>
-    <ProjectReference Include="..\MzIdentML\MzIdentML.csproj">
-      <Project>{63d869df-55d8-4043-ad89-f90462403ebb}</Project>
-      <Name>MzIdentML</Name>
-    </ProjectReference>
-    <ProjectReference Include="..\MzLibUtil\MzLibUtil.csproj">
-      <Project>{b208ff5f-5a33-490d-9ddb-7c76f5600fc4}</Project>
-      <Name>MzLibUtil</Name>
-    </ProjectReference>
-    <ProjectReference Include="..\MzML\MzML.csproj">
-      <Project>{012434fb-88a9-4dec-b887-5f64c0b481d4}</Project>
-      <Name>MzML</Name>
-    </ProjectReference>
-    <ProjectReference Include="..\Proteomics\Proteomics.csproj">
-      <Project>{4ab6ba94-b70c-4570-9ea6-165746d5b8e8}</Project>
-      <Name>Proteomics</Name>
-    </ProjectReference>
-    <ProjectReference Include="..\ThermoRawFileReader\ThermoRaw.csproj">
-      <Project>{552eabd1-7a7c-4c52-bf3d-4eedd70e7e89}</Project>
-      <Name>ThermoRaw</Name>
-    </ProjectReference>
-    <ProjectReference Include="..\UsefulProteomicsDatabases\UsefulProteomicsDatabases.csproj">
-      <Project>{16f857b5-4942-4fa2-b198-bd4d14c1b2e4}</Project>
-      <Name>UsefulProteomicsDatabases</Name>
-    </ProjectReference>
-=======
     <ProjectReference Include="..\BayesianEstimation\BayesianEstimation.csproj" />
     <ProjectReference Include="..\Chemistry\Chemistry.csproj" />
     <ProjectReference Include="..\FlashLFQ\FlashLFQ.csproj" />
@@ -84,18 +38,10 @@
     <ProjectReference Include="..\Proteomics\Proteomics.csproj" />
     <ProjectReference Include="..\ThermoRawFileReader\ThermoRawFileReader.csproj" />
     <ProjectReference Include="..\UsefulProteomicsDatabases\UsefulProteomicsDatabases.csproj" />
->>>>>>> c2547ffd
-  </ItemGroup>
-
-  <ItemGroup>
-<<<<<<< HEAD
-    <Service Include="{82A7F48D-3B50-4B1E-B82E-3ADA8210C358}" />
-  </ItemGroup>
-  <ItemGroup>
-    <None Include="DataFiles\BinGenerationTest.mzML">
-=======
+  </ItemGroup>
+
+  <ItemGroup>
     <None Update="BinGenerationTest.mzML">
->>>>>>> c2547ffd
       <CopyToOutputDirectory>Always</CopyToOutputDirectory>
     </None>
     <None Update="DatabaseTests\bad.fasta">
@@ -131,22 +77,6 @@
     <None Update="DatabaseTests\fake_h4.xml">
       <CopyToOutputDirectory>Always</CopyToOutputDirectory>
     </None>
-<<<<<<< HEAD
-    <None Include="DataFiles\SmallCalibratibleYeast.mgf">
-      <CopyToOutputDirectory>Always</CopyToOutputDirectory>
-    </None>
-    <None Include="DataFiles\SmallCalibratibleYeast.mzml">
-      <CopyToOutputDirectory>Always</CopyToOutputDirectory>
-    </None>
-    <None Include="DoubleProtease.tsv">
-      <CopyToOutputDirectory>Always</CopyToOutputDirectory>
-    </None>
-    <None Include="packages.config" />
-    <None Include="DataFiles\tester.mgf">
-      <CopyToOutputDirectory>Always</CopyToOutputDirectory>
-    </None>
-    <None Include="DataFiles\tester.mzML">
-=======
     <None Update="DatabaseTests\fasta.fasta">
       <CopyToOutputDirectory>Always</CopyToOutputDirectory>
     </None>
@@ -154,19 +84,13 @@
       <CopyToOutputDirectory>Always</CopyToOutputDirectory>
     </None>
     <None Update="DatabaseTests\IndelDecoy.xml">
->>>>>>> c2547ffd
       <CopyToOutputDirectory>Always</CopyToOutputDirectory>
     </None>
     <None Update="DatabaseTests\Isoform.fasta">
       <CopyToOutputDirectory>Always</CopyToOutputDirectory>
     </None>
-<<<<<<< HEAD
-    <None Include="DataFiles\tiny.pwiz.1.1.mzML">
-      <CopyToOutputDirectory>PreserveNewest</CopyToOutputDirectory>
-=======
     <None Update="DatabaseTests\isoformTest.fasta">
       <CopyToOutputDirectory>Always</CopyToOutputDirectory>
->>>>>>> c2547ffd
     </None>
     <None Update="DatabaseTests\m.txt">
       <CopyToOutputDirectory>Always</CopyToOutputDirectory>
