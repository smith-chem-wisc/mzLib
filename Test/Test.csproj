<Project Sdk="Microsoft.NET.Sdk">

  <PropertyGroup>
    <TargetFramework>netcoreapp3.0</TargetFramework>

    <IsPackable>false</IsPackable>

    <GenerateAssemblyTitleAttribute>false</GenerateAssemblyTitleAttribute>
    <GenerateAssemblyConfigurationAttribute>false</GenerateAssemblyConfigurationAttribute>
    <GenerateAssemblyCompanyAttribute>false</GenerateAssemblyCompanyAttribute>
    <GenerateAssemblyProductAttribute>false</GenerateAssemblyProductAttribute>
    <GenerateAssemblyVersionAttribute>false</GenerateAssemblyVersionAttribute>
    <GenerateAssemblyFileVersionAttribute>false</GenerateAssemblyFileVersionAttribute>
  </PropertyGroup>

  <PropertyGroup Condition="'$(Configuration)'=='Release'">
    <DebugType>full</DebugType>
    <DebugSymbols>true</DebugSymbols>
	  <OutputPath>bin\x64\Release\</OutputPath>
    <AppendTargetFrameworkToOutputPath>false</AppendTargetFrameworkToOutputPath>
  </PropertyGroup>
  
  <ItemGroup>
<<<<<<< HEAD
    <Reference Include="MathNet.Numerics, Version=4.8.1.0, Culture=neutral, processorArchitecture=MSIL">
      <HintPath>..\packages\MathNet.Numerics.4.8.1\lib\net461\MathNet.Numerics.dll</HintPath>
    </Reference>
    <Reference Include="NetSerializer, Version=4.1.0.0, Culture=neutral, processorArchitecture=MSIL">
      <HintPath>..\packages\NetSerializer.4.1.0\lib\net45\NetSerializer.dll</HintPath>
    </Reference>
    <Reference Include="nunit.framework, Version=3.12.0.0, Culture=neutral, PublicKeyToken=2638cd05610744eb, processorArchitecture=MSIL">
      <HintPath>..\packages\NUnit.3.12.0\lib\net45\nunit.framework.dll</HintPath>
    </Reference>
    <Reference Include="System" />
    <Reference Include="System.Core" />
    <Reference Include="System.Data" />
    <Reference Include="System.Numerics" />
    <Reference Include="System.Runtime.Serialization" />
    <Reference Include="System.ValueTuple" />
    <Reference Include="System.Xml" />
  </ItemGroup>
  <ItemGroup>
    <Compile Include="DatabaseTests\TestVariantProtein.cs" />
    <Compile Include="FakeMsDataFile.cs" />
    <Compile Include="Ms2ScanWithSpecificMass.cs" />
    <Compile Include="SpectrumProcessingAndFiltering.cs" />
    <Compile Include="TestBayesianEstimation.cs" />
    <Compile Include="TestModFits.cs" />
    <Compile Include="TestProteinDigestion.cs" />
    <Compile Include="TestProteinProperties.cs" />
    <Compile Include="TestRawFileReader.cs" />
    <Compile Include="TestSeqCoverage.cs" />
    <Compile Include="TestDigestionMotif.cs" />
    <Compile Include="TestMgf.cs" />
    <Compile Include="TestMzML.cs" />
    <Compile Include="DatabaseTests\TestDatabaseLoaders.cs" />
    <Compile Include="TestElementsAndIsotopes.cs" />
    <Compile Include="TestChemicalFormula.cs" />
    <Compile Include="TestMassMzCalculations.cs" />
    <Compile Include="Properties\AssemblyInfo.cs" />
    <Compile Include="FixtureSetUp.cs" />
    <Compile Include="TestAminoAcids.cs" />
    <Compile Include="TestMsDataFile.cs" />
    <Compile Include="TestFragments.cs" />
    <Compile Include="TestModifications.cs" />
    <Compile Include="TestPeptides.cs" />
    <Compile Include="DatabaseTests\TestProteinReader.cs" />
    <Compile Include="DatabaseTests\TestProteomicsReadWrite.cs" />
    <Compile Include="TestPeptideWithSetMods.cs" />
    <Compile Include="TestProductMassesMightHaveDuplicates.cs" />
    <Compile Include="TestPtmListLoader.cs" />
    <Compile Include="TestRangeAndTolerances.cs" />
    <Compile Include="TestIsolation.cs" />
    <Compile Include="TestRetentionTimePrediction.cs" />
    <Compile Include="TestSpectra.cs" />
=======
    <PackageReference Include="nunit" Version="3.12.0" />
    <PackageReference Include="NUnit3TestAdapter" Version="3.15.1" />
    <PackageReference Include="Microsoft.NET.Test.Sdk" Version="16.2.0" />
>>>>>>> 904d5820
  </ItemGroup>

  <ItemGroup>
    <ProjectReference Include="..\BayesianEstimation\BayesianEstimation.csproj" />
    <ProjectReference Include="..\Chemistry\Chemistry.csproj" />
    <ProjectReference Include="..\FlashLFQ\FlashLFQ.csproj" />
    <ProjectReference Include="..\MassSpectrometry\MassSpectrometry.csproj" />
    <ProjectReference Include="..\Mgf\Mgf.csproj" />
    <ProjectReference Include="..\MzIdentML\MzIdentML.csproj" />
    <ProjectReference Include="..\MzLibUtil\MzLibUtil.csproj" />
    <ProjectReference Include="..\MzML\MzML.csproj" />
    <ProjectReference Include="..\Proteomics\Proteomics.csproj" />
    <ProjectReference Include="..\ThermoRawFileReader\ThermoRawFileReader.csproj" />
    <ProjectReference Include="..\UsefulProteomicsDatabases\UsefulProteomicsDatabases.csproj" />
  </ItemGroup>

  <ItemGroup>
    <None Update="BinGenerationTest.mzML">
      <CopyToOutputDirectory>Always</CopyToOutputDirectory>
    </None>
    <None Update="DatabaseTests\bad.fasta">
      <CopyToOutputDirectory>Always</CopyToOutputDirectory>
    </None>
    <None Update="DatabaseTests\bad3.fasta">
      <CopyToOutputDirectory>Always</CopyToOutputDirectory>
    </None>
    <None Update="DatabaseTests\bad4.fasta">
      <CopyToOutputDirectory>Always</CopyToOutputDirectory>
    </None>
    <None Update="DatabaseTests\blank.fasta">
      <CopyToOutputDirectory>Always</CopyToOutputDirectory>
    </None>
    <None Update="DatabaseTests\bonds1.xml">
      <CopyToOutputDirectory>Always</CopyToOutputDirectory>
    </None>
    <None Update="DatabaseTests\bonds2.xml">
      <CopyToOutputDirectory>Always</CopyToOutputDirectory>
    </None>
    <None Update="DatabaseTests\cfInNL.txt">
      <CopyToOutputDirectory>Always</CopyToOutputDirectory>
    </None>
    <None Update="DatabaseTests\cRAP_databaseGPTMD.xml">
      <CopyToOutputDirectory>Always</CopyToOutputDirectory>
    </None>
    <None Update="DatabaseTests\DecoyVariants.xml">
      <CopyToOutputDirectory>Always</CopyToOutputDirectory>
    </None>
    <None Update="DatabaseTests\disulfidetests.xml">
      <CopyToOutputDirectory>Always</CopyToOutputDirectory>
    </None>
    <None Update="DatabaseTests\fake_h4.xml">
      <CopyToOutputDirectory>Always</CopyToOutputDirectory>
    </None>
    <None Update="DatabaseTests\fasta.fasta">
      <CopyToOutputDirectory>Always</CopyToOutputDirectory>
    </None>
    <None Update="DatabaseTests\HomozygousHLA.xml">
      <CopyToOutputDirectory>Always</CopyToOutputDirectory>
    </None>
    <None Update="DatabaseTests\IndelDecoy.xml">
      <CopyToOutputDirectory>Always</CopyToOutputDirectory>
    </None>
    <None Update="DatabaseTests\Isoform.fasta">
      <CopyToOutputDirectory>Always</CopyToOutputDirectory>
    </None>
    <None Update="DatabaseTests\isoformTest.fasta">
      <CopyToOutputDirectory>Always</CopyToOutputDirectory>
    </None>
    <None Update="DatabaseTests\m.txt">
      <CopyToOutputDirectory>Always</CopyToOutputDirectory>
    </None>
    <None Update="DatabaseTests\modified_start.xml">
      <CopyToOutputDirectory>Always</CopyToOutputDirectory>
    </None>
    <None Update="DatabaseTests\MultipleAlternateAlleles.xml">
      <CopyToOutputDirectory>Always</CopyToOutputDirectory>
    </None>
    <None Update="DatabaseTests\MultipleAlternateFrameshifts.xml">
      <CopyToOutputDirectory>Always</CopyToOutputDirectory>
    </None>
    <None Update="DatabaseTests\mzlibReducedMzXCorr.tsv">
      <CopyToOutputDirectory>Always</CopyToOutputDirectory>
    </None>
    <None Update="DatabaseTests\O43653.xml">
      <CopyToOutputDirectory>Always</CopyToOutputDirectory>
    </None>
    <None Update="DatabaseTests\oblm.xml">
      <CopyToOutputDirectory>Always</CopyToOutputDirectory>
    </None>
    <None Update="DatabaseTests\oblm1.xml">
      <CopyToOutputDirectory>Always</CopyToOutputDirectory>
    </None>
    <None Update="DatabaseTests\oblm2.xml">
      <CopyToOutputDirectory>Always</CopyToOutputDirectory>
    </None>
    <None Update="DatabaseTests\oblm3.xml">
      <CopyToOutputDirectory>Always</CopyToOutputDirectory>
    </None>
    <None Update="DatabaseTests\ranges1.xml">
      <CopyToOutputDirectory>Always</CopyToOutputDirectory>
    </None>
    <None Update="DatabaseTests\ranges2.xml">
      <CopyToOutputDirectory>Always</CopyToOutputDirectory>
    </None>
    <None Update="DatabaseTests\sampleModFile.txt">
      <CopyToOutputDirectory>Always</CopyToOutputDirectory>
    </None>
    <None Update="DatabaseTests\sampleModFileDouble.txt">
      <CopyToOutputDirectory>Always</CopyToOutputDirectory>
    </None>
    <None Update="DatabaseTests\sampleModFileDouble2.txt">
      <CopyToOutputDirectory>Always</CopyToOutputDirectory>
    </None>
    <None Update="DatabaseTests\sampleModFileFail1.txt">
      <CopyToOutputDirectory>Always</CopyToOutputDirectory>
    </None>
    <None Update="DatabaseTests\sampleModFileFail2.txt">
      <CopyToOutputDirectory>Always</CopyToOutputDirectory>
    </None>
    <None Update="DatabaseTests\sampleModFileFail3.txt">
      <CopyToOutputDirectory>Always</CopyToOutputDirectory>
    </None>
    <None Update="DatabaseTests\sampleModFileFail5.txt">
      <CopyToOutputDirectory>Always</CopyToOutputDirectory>
    </None>
    <None Update="DatabaseTests\sampleModFileFail6.txt">
      <CopyToOutputDirectory>Always</CopyToOutputDirectory>
    </None>
    <None Update="DatabaseTests\sampleModFileFail_missingChemicalFormulaAndMonoisotopicMass.txt">
      <CopyToOutputDirectory>Always</CopyToOutputDirectory>
    </None>
    <None Update="DatabaseTests\sampleModFileFail_missingPosition.txt">
      <CopyToOutputDirectory>Always</CopyToOutputDirectory>
    </None>
    <None Update="DatabaseTests\SampleMod_Comments.txt">
      <CopyToOutputDirectory>Always</CopyToOutputDirectory>
    </None>
    <None Update="DatabaseTests\SampleMod_NoComments.txt">
      <CopyToOutputDirectory>Always</CopyToOutputDirectory>
    </None>
    <None Update="DatabaseTests\SeqVar.xml">
      <CopyToOutputDirectory>Always</CopyToOutputDirectory>
    </None>
    <None Update="DatabaseTests\SeqVarLongDeletion.xml">
      <CopyToOutputDirectory>Always</CopyToOutputDirectory>
    </None>
    <None Update="DatabaseTests\SeqVarSymbolWeirdness.xml">
      <CopyToOutputDirectory>Always</CopyToOutputDirectory>
    </None>
    <None Update="DatabaseTests\SeqVarSymbolWeirdness2.xml">
      <CopyToOutputDirectory>Always</CopyToOutputDirectory>
    </None>
    <None Update="DatabaseTests\seqvartests.xml">
      <CopyToOutputDirectory>Always</CopyToOutputDirectory>
    </None>
    <None Update="DatabaseTests\sliced_b6.mzML">
      <CopyToOutputDirectory>Always</CopyToOutputDirectory>
    </None>
    <None Update="DatabaseTests\splices1.xml">
      <CopyToOutputDirectory>Always</CopyToOutputDirectory>
    </None>
    <None Update="DatabaseTests\splices2.xml">
      <CopyToOutputDirectory>Always</CopyToOutputDirectory>
    </None>
    <None Update="DatabaseTests\splices3.xml">
      <CopyToOutputDirectory>Always</CopyToOutputDirectory>
    </None>
    <None Update="DatabaseTests\splices4.xml">
      <CopyToOutputDirectory>Always</CopyToOutputDirectory>
    </None>
    <None Update="DatabaseTests\splices5.xml">
      <CopyToOutputDirectory>Always</CopyToOutputDirectory>
    </None>
    <None Update="DatabaseTests\splices6.xml">
      <CopyToOutputDirectory>Always</CopyToOutputDirectory>
    </None>
    <None Update="DatabaseTests\splices7.xml">
      <CopyToOutputDirectory>Always</CopyToOutputDirectory>
    </None>
    <None Update="DatabaseTests\splices8.xml">
      <CopyToOutputDirectory>Always</CopyToOutputDirectory>
    </None>
    <None Update="DatabaseTests\StopGain.xml">
      <CopyToOutputDirectory>Always</CopyToOutputDirectory>
    </None>
    <None Update="DatabaseTests\StopGained.xml">
      <CopyToOutputDirectory>Always</CopyToOutputDirectory>
    </None>
    <None Update="DatabaseTests\test_ensembl.pep.all.fasta">
      <CopyToOutputDirectory>Always</CopyToOutputDirectory>
    </None>
    <None Update="DatabaseTests\unprocessedMzAndIntensities.tsv">
      <CopyToOutputDirectory>Always</CopyToOutputDirectory>
    </None>
    <None Update="DatabaseTests\VariantModsGPTMD.xml">
      <CopyToOutputDirectory>Always</CopyToOutputDirectory>
    </None>
    <None Update="DatabaseTests\Working_86.tsv">
      <CopyToOutputDirectory>Always</CopyToOutputDirectory>
    </None>
    <None Update="DatabaseTests\xml.xml">
      <CopyToOutputDirectory>Always</CopyToOutputDirectory>
    </None>
    <None Update="DatabaseTests\xml.xml.gz">
      <CopyToOutputDirectory>Always</CopyToOutputDirectory>
    </None>
    <None Update="DatabaseTests\xml2.xml">
      <CopyToOutputDirectory>Always</CopyToOutputDirectory>
    </None>
    <None Update="DatabaseTests\z.txt">
      <CopyToOutputDirectory>Always</CopyToOutputDirectory>
    </None>
    <None Update="DataFiles\05-13-16_cali_MS_60K-res_MS.raw">
      <CopyToOutputDirectory>Always</CopyToOutputDirectory>
    </None>
    <None Update="DataFiles\small.RAW">
      <CopyToOutputDirectory>Always</CopyToOutputDirectory>
    </None>
    <None Update="DataFiles\testFileWMS2.raw">
      <CopyToOutputDirectory>Always</CopyToOutputDirectory>
    </None>
    <None Update="DoubleProtease.tsv">
      <CopyToOutputDirectory>Always</CopyToOutputDirectory>
    </None>
    <None Update="ModificationTests\CommonArtifacts.txt">
      <CopyToOutputDirectory>Always</CopyToOutputDirectory>
    </None>
    <None Update="ModificationTests\CommonBiological.txt">
      <CopyToOutputDirectory>Always</CopyToOutputDirectory>
    </None>
    <None Update="ModificationTests\ModsWithComments.txt">
      <CopyToOutputDirectory>Always</CopyToOutputDirectory>
    </None>
    <None Update="tester.mgf">
      <CopyToOutputDirectory>Always</CopyToOutputDirectory>
    </None>
    <None Update="tester.mzML">
      <CopyToOutputDirectory>Always</CopyToOutputDirectory>
    </None>
    <None Update="tiny.pwiz.1.1.mzML">
      <CopyToOutputDirectory>Always</CopyToOutputDirectory>
    </None>
  </ItemGroup>

  <ItemGroup>
    <Folder Include="Properties\" />
  </ItemGroup>

</Project><|MERGE_RESOLUTION|>--- conflicted
+++ resolved
@@ -21,7 +21,6 @@
   </PropertyGroup>
   
   <ItemGroup>
-<<<<<<< HEAD
     <Reference Include="MathNet.Numerics, Version=4.8.1.0, Culture=neutral, processorArchitecture=MSIL">
       <HintPath>..\packages\MathNet.Numerics.4.8.1\lib\net461\MathNet.Numerics.dll</HintPath>
     </Reference>
@@ -73,11 +72,6 @@
     <Compile Include="TestIsolation.cs" />
     <Compile Include="TestRetentionTimePrediction.cs" />
     <Compile Include="TestSpectra.cs" />
-=======
-    <PackageReference Include="nunit" Version="3.12.0" />
-    <PackageReference Include="NUnit3TestAdapter" Version="3.15.1" />
-    <PackageReference Include="Microsoft.NET.Test.Sdk" Version="16.2.0" />
->>>>>>> 904d5820
   </ItemGroup>
 
   <ItemGroup>
