﻿// Copyright 2012, 2013, 2014 Derek J. Bailey
// Modified work Copyright 2016 Stefan Solntsev
//
// This file (TestRange.cs) is part of MassSpectrometry.Tests.
//
// MassSpectrometry.Tests is free software: you can redistribute it and/or modify it
// under the terms of the GNU Lesser General Public License as published
// by the Free Software Foundation, either version 3 of the License, or
// (at your option) any later version.
//
// MassSpectrometry.Tests is distributed in the hope that it will be useful, but WITHOUT
// ANY WARRANTY; without even the implied warranty of MERCHANTABILITY or
// FITNESS FOR A PARTICULAR PURPOSE. See the GNU Lesser General Public
// License for more details.
//
// You should have received a copy of the GNU Lesser General Public
// License along with MassSpectrometry.Tests. If not, see <http://www.gnu.org/licenses/>.

using NUnit.Framework;
using Proteomics;
using System;
using System.Collections.Generic;
using System.IO;
using System.Linq;
using UsefulProteomicsDatabases;

namespace Test
{
    [TestFixture]
    public static class TestProteinReader
    {
        #region Public Methods

        [Test]
        public static void Compare_protein_properties()
        {
            DatabaseReference d = new DatabaseReference("asdf", "asdfg", new List<Tuple<string, string>> { new Tuple<string, string>("bbb", "ccc") });
            DatabaseReference dd = new DatabaseReference("asdf", "asdfg", new List<Tuple<string, string>> { new Tuple<string, string>("bbb", "ccc") });
            DatabaseReference de = new DatabaseReference("asdf", "asdefg", new List<Tuple<string, string>> { new Tuple<string, string>("bbb", "ccc") });
            DatabaseReference df = new DatabaseReference("asddf", "asdfg", new List<Tuple<string, string>> { new Tuple<string, string>("bbb", "ccc") });
            DatabaseReference dg = new DatabaseReference("asdf", "asdfg", new List<Tuple<string, string>> { new Tuple<string, string>("babb", "ccc") });
            DatabaseReference dh = new DatabaseReference("asdf", "asdfg", new List<Tuple<string, string>> { new Tuple<string, string>("bbb", "cccf") });
            Assert.True(dd.Equals(d));
            Assert.False(de.Equals(d));
            Assert.False(df.Equals(d));
            Assert.False(dg.Equals(d));
            Assert.False(dh.Equals(d));
            Assert.AreEqual(5, new HashSet<DatabaseReference> { d, dd, de, df, dg, dh }.Count);

            SequenceVariation s = new SequenceVariation(1, "hello", "hey", "hi");
            SequenceVariation sv = new SequenceVariation(1, "hello", "hey", "hi");
            SequenceVariation sss = new SequenceVariation(2, "hallo", "hey", "hi");
            SequenceVariation ssss = new SequenceVariation(1, "hello", "heyy", "hi");
            SequenceVariation sssss = new SequenceVariation(1, "hello", "hey", "hii");
            Assert.True(s.Equals(sv));
            Assert.False(s.Equals(sss));
            Assert.False(s.Equals(ssss));
            Assert.False(s.Equals(sssss));
            Assert.AreEqual(4, new HashSet<SequenceVariation> { s, sv, sss, ssss, sssss }.Count);

            DisulfideBond b = new DisulfideBond(1, "hello");
            DisulfideBond bb = new DisulfideBond(1, "hello");
            DisulfideBond bbb = new DisulfideBond(1, 2, "hello");
            DisulfideBond bbbb = new DisulfideBond(1, 2, "hello");
            DisulfideBond ba = new DisulfideBond(1, 3, "hello");
            DisulfideBond baa = new DisulfideBond(2, 2, "hello");
            DisulfideBond baaa = new DisulfideBond(1, 2, "hallo");
            Assert.AreEqual(b, bb);
            Assert.AreEqual(bbb, bbbb);
            Assert.AreNotEqual(b, bbb);
            Assert.AreNotEqual(ba, bbb);
            Assert.AreNotEqual(baa, bbb);
            Assert.AreNotEqual(baaa, bbb);
            Assert.AreEqual(5, new HashSet<DisulfideBond> { b, bb, bbb, bbbb, ba, baa, baaa }.Count);

            ProteolysisProduct pp = new ProteolysisProduct(1, 1, "hello");
            ProteolysisProduct paaa = new ProteolysisProduct(1, 1, "hello");
            ProteolysisProduct p = new ProteolysisProduct(null, null, "hello");
            ProteolysisProduct ppp = new ProteolysisProduct(1, 2, "hello");
            ProteolysisProduct pa = new ProteolysisProduct(2, 1, "hello");
            ProteolysisProduct paa = new ProteolysisProduct(1, 1, "hallo");
            Assert.AreEqual(pp, paaa);
            Assert.AreNotEqual(p, pp);
            Assert.AreNotEqual(pp, ppp);
            Assert.AreNotEqual(pp, pa);
            Assert.AreNotEqual(pp, paa);
            Assert.AreEqual(5, new HashSet<ProteolysisProduct> { p, pp, ppp, pa, paa, paaa }.Count);
        }

        [Test]
        public static void Merge_a_couple_proteins()
        {
            ModificationMotif.TryGetMotif("A", out ModificationMotif motif);
            Protein p = new Protein(
                "ASEQUENCE",
                "id",
                isContaminant: false,
                isDecoy: false,
                name: "name",
                full_name: "full_name",
                gene_names: new List<Tuple<string, string>> { new Tuple<string, string>("gene", "name") },
                databaseReferences: new List<DatabaseReference> { new DatabaseReference("ref", "id", new List<Tuple<string, string>> { new Tuple<string, string>("type", "property") }) },
                sequenceVariations: new List<SequenceVariation> { new SequenceVariation(1, 2, "A", "B", "var") },
                proteolysisProducts: new List<ProteolysisProduct> { new ProteolysisProduct(1, 2, "prod") },
                oneBasedModifications: new Dictionary<int, List<Modification>> { { 1, new List<Modification> { new ModificationWithMass("mod", "type", motif, TerminusLocalization.Any, 1, null, null, null) } } }
                );

            Protein p2 = new Protein(
                "ASEQUENCE",
                "id",
                isContaminant: false,
                isDecoy: false,
                name: "name",
                full_name: "full_name",
                gene_names: new List<Tuple<string, string>> { new Tuple<string, string>("gene", "name") },
                databaseReferences: new List<DatabaseReference> { new DatabaseReference("ref", "id", new List<Tuple<string, string>> { new Tuple<string, string>("type", "property") }) },
                sequenceVariations: new List<SequenceVariation> { new SequenceVariation(1, 2, "A", "B", "var") },
                proteolysisProducts: new List<ProteolysisProduct> { new ProteolysisProduct(1, 2, "prod") },
                oneBasedModifications: new Dictionary<int, List<Modification>> { { 1, new List<Modification> { new ModificationWithMass("mod2", "type", motif, TerminusLocalization.Any, 10, null, null, null) } } }
                );

            List<Protein> merged = ProteinDbLoader.Merge_proteins(new List<Protein> { p, p2 }).ToList();
            Assert.AreEqual(1, merged.Count);
            Assert.AreEqual(1, merged.First().DatabaseReferences.Count());
            Assert.AreEqual(1, merged.First().GeneNames.Count());
            Assert.AreEqual(1, merged.First().SequenceVariations.Count());
            Assert.AreEqual(1, merged.First().ProteolysisProducts.Count());
            Assert.AreNotEqual(p.OneBasedPossibleLocalizedModifications.First().Value.First(), p2.OneBasedPossibleLocalizedModifications.First().Value.First());
            Assert.AreEqual(1, merged.First().OneBasedPossibleLocalizedModifications.Count());
            Assert.AreEqual(2, merged.First().OneBasedPossibleLocalizedModifications.First().Value.Count);
        }

        [Test]
        public static void XmlTest()
        {
            ModificationMotif.TryGetMotif("X", out ModificationMotif motif);
            var nice = new List<Modification>
            {
                new ModificationWithLocation("fayk", "mt", motif,TerminusLocalization.Any,null)
            };

            var ok = ProteinDbLoader.LoadProteinXML(Path.Combine(TestContext.CurrentContext.TestDirectory, @"xml.xml"), true, DecoyType.Reverse, nice, false, null, out Dictionary<string, Modification> un);

            Assert.AreEqual('M', ok[0][0]);
            Assert.AreEqual('M', ok[1][0]);

            Assert.AreEqual("P62805|H4_HUMAN|Histone H4", ok[0].FullDescription);
            Assert.AreEqual("DECOY_P62805|H4_HUMAN|Histone H4", ok[1].FullDescription);
            Assert.AreEqual("ENST00000244537", ok[0].DatabaseReferences.First(dbRef => dbRef.Type == "Ensembl").Id);
            Assert.AreEqual("protein sequence ID", ok[0].DatabaseReferences.First(dbRef => dbRef.Type == "Ensembl").Properties.First().Item1);
            Assert.AreEqual("ENSP00000244537", ok[0].DatabaseReferences.First(dbRef => dbRef.Type == "Ensembl").Properties.First().Item2);
            Assert.AreEqual(42, ok[0].GeneNames.Count());
            Assert.AreEqual(14, ok[0].GeneNames.Where(t => t.Item1 == "primary").Count());
            Assert.AreEqual("HIST1H4A", ok[0].GeneNames.Where(t => t.Item1 == "primary").First().Item2);
            Assert.AreEqual(23, ok[0].DatabaseReferences.Count(dbRef => dbRef.Type == "Ensembl"));
            Assert.AreEqual(0, ok[0].DisulfideBonds.Count());
            Assert.AreEqual(1, ok[0].SequenceVariations.Count());
            Assert.AreEqual(1, ok[1].SequenceVariations.Count()); // decoys get the same sequence variations
            Assert.AreEqual(64, ok[0].SequenceVariations.First().OneBasedBeginPosition);
            Assert.AreEqual(64, ok[0].SequenceVariations.First().OneBasedEndPosition);
            Assert.AreEqual(103 - 64 + 2, ok[1].SequenceVariations.First().OneBasedBeginPosition);
            Assert.AreEqual(103 - 64 + 2, ok[1].SequenceVariations.First().OneBasedEndPosition);
            Assert.AreNotEqual(ok[0].SequenceVariations.First().Description, ok[1].SequenceVariations.First().Description); //decoys and target variations don't have the same desc.
        }

        [Test]
        public static void SeqVarXmlTest()
        {
            ModificationMotif.TryGetMotif("X", out ModificationMotif motif);
            var nice = new List<Modification>
            {
                new ModificationWithLocation("fayk", "mt", motif,TerminusLocalization.Any,null)
            };

            var ok = ProteinDbLoader.LoadProteinXML(Path.Combine(TestContext.CurrentContext.TestDirectory, @"seqvartests.xml"), true, DecoyType.Reverse, nice, false, null, out Dictionary<string, Modification> un);

            Assert.AreEqual('M', ok[0][0]);
            Assert.AreEqual('M', ok[1][0]);
            List<SequenceVariation> seqvar0 = ok[0].SequenceVariations.ToList();
            List<SequenceVariation> seqvar1 = ok[1].SequenceVariations.ToList();
            Assert.AreEqual(seqvar0.Count + 1, seqvar1.Count);
            Assert.AreEqual('M', ok[0].SequenceVariations.First().OriginalSequence[0]);
            Assert.AreEqual('M', ok[0].SequenceVariations.First().VariantSequence[0]);
            Assert.AreEqual('A', ok[1].SequenceVariations.First().OriginalSequence[0]);
            Assert.AreEqual('P', ok[1].SequenceVariations.First().VariantSequence[0]);
            Assert.AreEqual('M', seqvar0[1].OriginalSequence[0]);
            Assert.AreEqual("", seqvar1[1].VariantSequence);
            foreach (SequenceVariation s in seqvar0)
            {
                Assert.AreEqual(s.OriginalSequence, ok[0].BaseSequence.Substring(s.OneBasedBeginPosition - 1, s.OneBasedEndPosition - s.OneBasedBeginPosition + 1));
            }
            foreach (SequenceVariation s in seqvar1)
            {
                Assert.AreEqual(s.OriginalSequence, ok[1].BaseSequence.Substring(s.OneBasedBeginPosition - 1, s.OneBasedEndPosition - s.OneBasedBeginPosition + 1));
            }
            Assert.AreNotEqual(ok[0].SequenceVariations.First().Description, ok[1].SequenceVariations.First().Description); //decoys and target variations don't have the same desc.
        }

        [Test]
        public static void DisulfideXmlTest()
        {
            ModificationMotif.TryGetMotif("X", out ModificationMotif motif);
            var nice = new List<Modification>
            {
                new ModificationWithLocation("fayk", "mt", motif,TerminusLocalization.Any,null)
            };

            var ok = ProteinDbLoader.LoadProteinXML(Path.Combine(TestContext.CurrentContext.TestDirectory, @"disulfidetests.xml"), true, DecoyType.Reverse, nice, false, null, out Dictionary<string, Modification> un);

            Assert.AreEqual('M', ok[0][0]);
            Assert.AreEqual('M', ok[1][0]);

            Assert.AreEqual(3, ok[0].DisulfideBonds.Count());
            Assert.AreEqual(31, ok[0].DisulfideBonds.First().OneBasedBeginPosition);
            Assert.AreEqual(94, ok[0].DisulfideBonds.First().OneBasedEndPosition);
            Assert.AreEqual(93, ok[0].DisulfideBonds.ElementAt(2).OneBasedBeginPosition);
            Assert.AreEqual(93, ok[0].DisulfideBonds.ElementAt(2).OneBasedEndPosition);

            Assert.AreEqual(3, ok[1].DisulfideBonds.Count());
            Assert.AreEqual(79, ok[1].DisulfideBonds.First().OneBasedBeginPosition);
            Assert.AreEqual(16, ok[1].DisulfideBonds.First().OneBasedEndPosition);
            Assert.AreEqual(17, ok[1].DisulfideBonds.ElementAt(2).OneBasedBeginPosition);
            Assert.AreEqual(17, ok[1].DisulfideBonds.ElementAt(2).OneBasedEndPosition);
            Assert.AreNotEqual(ok[0].DisulfideBonds.First().Description, ok[1].DisulfideBonds.First().Description); //decoys and target disulfide bonds don't have the same desc.
        }

        [Test]
        public static void XmlTest_2entry()
        {
            ModificationMotif.TryGetMotif("X", out ModificationMotif motif);
            var nice = new List<Modification>
            {
                new ModificationWithLocation("fayk", "mt", motif,TerminusLocalization.Any,null)
            };

            var ok = ProteinDbLoader.LoadProteinXML(Path.Combine(TestContext.CurrentContext.TestDirectory, @"xml2.xml"), true, DecoyType.Reverse, nice, false, null, out Dictionary<string, Modification> un);

            Assert.True(ok.All(p => p.ProteolysisProducts.All(d => d.OneBasedBeginPosition == null || d.OneBasedBeginPosition > 0)));

            Assert.True(ok.All(p => p.ProteolysisProducts.All(d => d.OneBasedEndPosition == null || d.OneBasedEndPosition <= p.Length)));

            Assert.False(ok.All(p => p.BaseSequence.Contains(" ")));
            Assert.False(ok.All(p => p.BaseSequence.Contains("\t")));
            Assert.False(ok.All(p => p.BaseSequence.Contains("\n")));

            //GoTerm checks
            List<Protein> targets = ok.Where(p => !p.IsDecoy).ToList();
            Assert.AreEqual(2, targets.Count);
            Assert.AreEqual(1, targets[0].DatabaseReferences.Count(dbRef => dbRef.Type == "EnsemblFungi"));
            Assert.AreEqual(1, targets[1].DatabaseReferences.Count(dbRef => dbRef.Type == "EnsemblFungi"));
        }

        [Test]
        public static void XmlGzTest()
        {
            ModificationMotif.TryGetMotif("X", out ModificationMotif motif);
            var nice = new List<Modification>
            {
                new ModificationWithLocation("fayk", "mt", motif,TerminusLocalization.Any,null)
            };

            var ok = ProteinDbLoader.LoadProteinXML(Path.Combine(TestContext.CurrentContext.TestDirectory, @"xml.xml.gz"), true, DecoyType.Reverse, nice, false, null, out Dictionary<string, Modification> un);

            Assert.AreEqual('M', ok[0][0]);
            Assert.AreEqual('M', ok[1][0]);

            Assert.AreEqual("P62805|H4_HUMAN|Histone H4", ok[0].FullDescription);
            Assert.AreEqual("DECOY_P62805|H4_HUMAN|Histone H4", ok[1].FullDescription);
            Assert.AreEqual("ENST00000244537", ok[0].DatabaseReferences.First(dbRef => dbRef.Type == "Ensembl").Id);
            Assert.AreEqual("protein sequence ID", ok[0].DatabaseReferences.First(dbRef => dbRef.Type == "Ensembl").Properties.First().Item1);
            Assert.AreEqual("ENSP00000244537", ok[0].DatabaseReferences.First(dbRef => dbRef.Type == "Ensembl").Properties.First().Item2);
            Assert.AreEqual(42, ok[0].GeneNames.Count());
            Assert.AreEqual(14, ok[0].GeneNames.Where(t => t.Item1 == "primary").Count());
            Assert.AreEqual("HIST1H4A", ok[0].GeneNames.Where(t => t.Item1 == "primary").First().Item2);
            Assert.AreEqual(23, ok[0].DatabaseReferences.Count(dbRef => dbRef.Type == "Ensembl"));
        }

        [Test]
        public static void XmlFunkySequenceTest()
        {
            ModificationMotif.TryGetMotif("X", out ModificationMotif motif);
            var nice = new List<Modification>
            {
                new ModificationWithLocation("fayk", "mt", motif,TerminusLocalization.Any,null)
            };

            var ok = ProteinDbLoader.LoadProteinXML(Path.Combine(TestContext.CurrentContext.TestDirectory, @"fake_h4.xml"), true, DecoyType.Reverse, nice, false, null, out Dictionary<string, Modification> un);

            Assert.AreEqual('S', ok[0][0]);
            Assert.AreEqual('G', ok[1][0]);
        }

        [Test]
        public static void XmlModifiedStartTest()
        {
            ModificationMotif.TryGetMotif("X", out ModificationMotif motif);
            var nice = new List<Modification>
            {
                new ModificationWithLocation("fayk", "mt", motif,TerminusLocalization.Any,null)
            };

            var ok = ProteinDbLoader.LoadProteinXML(Path.Combine(TestContext.CurrentContext.TestDirectory, @"modified_start.xml"), true, DecoyType.Reverse, nice, false, null, out Dictionary<string, Modification> un);

            Assert.AreEqual('M', ok[0][0]);
            Assert.AreEqual('M', ok[1][0]);
            Assert.AreEqual(1, ok[1].OneBasedPossibleLocalizedModifications[1].Count);
        }

        [Test]
        public static void FastaTest()
        {
            List<Protein> prots = ProteinDbLoader.LoadProteinFasta(Path.Combine(TestContext.CurrentContext.TestDirectory, @"fasta.fasta"), true, DecoyType.Reverse, false, ProteinDbLoader.uniprot_accession_expression, ProteinDbLoader.uniprot_fullName_expression, ProteinDbLoader.uniprot_accession_expression, ProteinDbLoader.uniprot_gene_expression);
            Assert.AreEqual("P62805", prots.First().Accession);
            Assert.AreEqual("H4_HUMAN Histone H4", prots.First().FullName);
            Assert.AreEqual("HIST1H4A", prots.First().GeneNames.First().Item2);
        }

        [Test]
        public static void Load_fasta_handle_tooHigh_indices()
        {
            ProteinDbLoader.LoadProteinFasta(Path.Combine(TestContext.CurrentContext.TestDirectory, @"bad.fasta"), true, DecoyType.Reverse, false, ProteinDbLoader.uniprot_accession_expression, ProteinDbLoader.uniprot_fullName_expression, ProteinDbLoader.uniprot_accession_expression, ProteinDbLoader.uniprot_gene_expression);
        }

        [Test]
        public static void Read_xml_mod_collision()
        {
            ModificationMotif.TryGetMotif("X", out ModificationMotif motif);
            var nice = new List<Modification>
            {
                new ModificationWithLocation("N-acetylserine", "one",  motif, TerminusLocalization.Any, null),
                new ModificationWithLocation("N-acetylserine", "two",  motif, TerminusLocalization.Any, null)
            };

            var ok = ProteinDbLoader.LoadProteinXML(Path.Combine(TestContext.CurrentContext.TestDirectory, @"xml.xml"), true, DecoyType.Reverse, nice, false, new List<string>(), out Dictionary<string, Modification> un);
            Assert.True(ok[0].OneBasedPossibleLocalizedModifications.Any(kv => kv.Value.Count > 1));
            Assert.True(ok[0].OneBasedPossibleLocalizedModifications[2].Select(m => m.id).Contains("N-acetylserine"));
        }

        [Test]
        public static void Read_xml_exclude_mods()
        {
            ModificationMotif.TryGetMotif("X", out ModificationMotif motif);
            var nice = new List<Modification>
            {
                new ModificationWithLocation("N-acetylserine", "exclude_me",  motif, TerminusLocalization.Any, null)
            };

            var ok2 = ProteinDbLoader.LoadProteinXML(Path.Combine(TestContext.CurrentContext.TestDirectory, @"xml.xml"), true, DecoyType.Reverse, nice, false, new string[] { "exclude_me" }, out Dictionary<string, Modification> un);
            Assert.False(ok2[0].OneBasedPossibleLocalizedModifications[2].Select(m => m.id).Contains("N-acetylserine"));
        }

        [Test]
        public static void CompareOxidationWithAndWithoutCf()
        {
            string aString =
@"ID   Methionine (R)-sulfoxide
AC   PTM-0480
FT   MOD_RES
TG   Methionine.
PA   Amino acid side chain.
PP   Anywhere.
CF   O1
MM   15.994915
MA   16.00
LC   Intracellular localisation.
TR   Eukaryota; taxId:2759 (Eukaryota).
KW   Oxidation.
DR   RESID; AA0581.
DR   PSI-MOD; MOD:00720.
//";
            var a = PtmListLoader.ReadModsFromString(aString).First();

            string bString =
@"ID   Oxidation of M
TG   M
PP   Anywhere.
MT   Common Variable
CF   O1
//";
            var b = PtmListLoader.ReadModsFromString(bString).First();

            Assert.IsTrue(Math.Abs((a as ModificationWithMass).monoisotopicMass - (b as ModificationWithMass).monoisotopicMass) < 1e-6);
            Assert.IsTrue(Math.Abs((a as ModificationWithMass).monoisotopicMass - (b as ModificationWithMass).monoisotopicMass) > 1e-7);
        }

        [Test]
        public static void TestKeywordAugmentation()
        {
            string bString =
@"ID   Oxidation
TG   M or R
PP   Anywhere.
MT   Common Variable
CF   O1
//";
            var a = PtmListLoader.ReadModsFromString(bString).First();
            var b = PtmListLoader.ReadModsFromString(bString).Last();

            Assert.AreEqual("Oxidation on M", a.id);
            Assert.AreEqual("Oxidation", (a as ModificationWithMass).keywords.First());
            Assert.AreEqual("Oxidation on R", b.id);
            Assert.AreEqual("Oxidation", (b as ModificationWithMass).keywords.First());
        }

        [Test]
<<<<<<< HEAD
        public static void TestReverseDecoyXML()
=======
        public static void TestReverseDecoy()
>>>>>>> ed04e9f3
        {
            var nice = new List<Modification>();
            var ok2 = ProteinDbLoader.LoadProteinXML(Path.Combine(TestContext.CurrentContext.TestDirectory, @"disulfidetests.xml"), true, DecoyType.Reverse, nice, false, new string[] { "exclude_me" }, out Dictionary<string, Modification> un);
            Assert.AreEqual("MALLVHFLPLLALLALWEPKPTQAFVKQHLCGPHLVEALYLVCGERGFFYTPKSRREVEDPQVEQLELGGSPGDLQTLALEVARQKRGIVDQCCTSICSLYQLENYCN", ok2[0].BaseSequence);
            Assert.AreEqual("MNCYNELQYLSCISTCCQDVIGRKQRAVELALTQLDGPSGGLELQEVQPDEVERRSKPTYFFGREGCVLYLAEVLHPGCLHQKVFAQTPKPEWLALLALLPLFHVLLA", ok2[1].BaseSequence);
            Assert.AreEqual(ok2[0].DisulfideBonds.Count(), ok2[1].DisulfideBonds.Count());
            Assert.AreEqual(ok2[0].ProteolysisProducts.Count(), ok2[1].ProteolysisProducts.Count());
            foreach (DisulfideBond bond in ok2[0].DisulfideBonds)
            {
                Assert.AreEqual(ok2[0].BaseSequence[bond.OneBasedBeginPosition - 1], 'C');
                Assert.AreEqual(ok2[0].BaseSequence[bond.OneBasedEndPosition - 1], 'C');
            }
            foreach (DisulfideBond bond in ok2[1].DisulfideBonds)
            {
                Assert.AreEqual(ok2[1].BaseSequence[bond.OneBasedBeginPosition - 1], 'C');
                Assert.AreEqual(ok2[1].BaseSequence[bond.OneBasedEndPosition - 1], 'C');
            }
        }

        [Test]
<<<<<<< HEAD
        public static void TestSlideDecoyXML()
=======
        public static void TestShuffleDecoy()
>>>>>>> ed04e9f3
        {
            var nice = new List<Modification>();
            var ok2 = ProteinDbLoader.LoadProteinXML(Path.Combine(TestContext.CurrentContext.TestDirectory, @"disulfidetests.xml"), true, DecoyType.Slide, nice, false, new string[] { "exclude_me" }, out Dictionary<string, Modification> un);
            Assert.AreEqual("MALLVHFLPLLALLALWEPKPTQAFVKQHLCGPHLVEALYLVCGERGFFYTPKSRREVEDPQVEQLELGGSPGDLQTLALEVARQKRGIVDQCCTSICSLYQLENYCN", ok2[0].BaseSequence);
            Assert.AreEqual("MTKAEVLQLLAGLHLVHALYAVLGVRFFPYLPLSARWVPDPQQEFLKLHGCPPDLQELLLLVCREKGGFVTQKCRSECELPQVEQYENGCSNGLLYTSAIETACQDRI", ok2[1].BaseSequence);
            Assert.AreEqual(ok2[0].DisulfideBonds.Count(), ok2[1].DisulfideBonds.Count());
            Assert.AreEqual(ok2[0].ProteolysisProducts.Count(), ok2[1].ProteolysisProducts.Count());
            for (int i = 0; i < ok2[0].ProteolysisProducts.Count(); i++)
            {
                Assert.AreEqual(ok2[0].ProteolysisProducts.ToArray()[i].OneBasedBeginPosition, ok2[1].ProteolysisProducts.ToArray()[i].OneBasedBeginPosition);
                Assert.AreEqual(ok2[0].ProteolysisProducts.ToArray()[i].OneBasedEndPosition, ok2[1].ProteolysisProducts.ToArray()[i].OneBasedEndPosition);
            }
            foreach (DisulfideBond bond in ok2[0].DisulfideBonds)
            {
                Assert.AreEqual(ok2[0].BaseSequence[bond.OneBasedBeginPosition-1], 'C');
                Assert.AreEqual(ok2[0].BaseSequence[bond.OneBasedEndPosition-1], 'C');
            }
            foreach (DisulfideBond bond in ok2[1].DisulfideBonds)
            {
                Assert.AreEqual(ok2[1].BaseSequence[bond.OneBasedBeginPosition - 1], 'C');
                Assert.AreEqual(ok2[1].BaseSequence[bond.OneBasedEndPosition - 1], 'C');
            }
        }
<<<<<<< HEAD

        [Test]
        public static void TestReverseDecoyFasta()
        {
            List<Protein> prots = ProteinDbLoader.LoadProteinFasta(Path.Combine(TestContext.CurrentContext.TestDirectory, @"fasta.fasta"), true, DecoyType.Reverse, false, ProteinDbLoader.uniprot_accession_expression, ProteinDbLoader.uniprot_fullName_expression, ProteinDbLoader.uniprot_accession_expression, ProteinDbLoader.uniprot_gene_expression);
            Assert.AreEqual("MSGRGKGGKGLGKGGAKRHRKVLRDNIQGITKPAIRRLARRGGVKRISGLIYEETRGVLKVFLENVIRDAVTYTEHAKRKTVTAMDVVYALKRQGRTLYGFGG", prots[0].BaseSequence);
            Assert.AreEqual("MGGFGYLTRGQRKLAYVVDMATVTKRKAHETYTVADRIVNELFVKLVGRTEEYILGSIRKVGGRRALRRIAPKTIGQINDRLVKRHRKAGGKGLGKGGKGRGS", prots[1].BaseSequence);           
        }

        [Test]
        public static void TestSlideDecoyFasta()
        {
            List<Protein> prots = ProteinDbLoader.LoadProteinFasta(Path.Combine(TestContext.CurrentContext.TestDirectory, @"fasta.fasta"), true, DecoyType.Slide, false, ProteinDbLoader.uniprot_accession_expression, ProteinDbLoader.uniprot_fullName_expression, ProteinDbLoader.uniprot_accession_expression, ProteinDbLoader.uniprot_gene_expression);
            Assert.AreEqual("MSGRGKGGKGLGKGGAKRHRKVLRDNIQGITKPAIRRLARRGGVKRISGLIYEETRGVLKVFLENVIRDAVTYTEHAKRKTVTAMDVVYALKRQGRTLYGFGG", prots[0].BaseSequence);
            Assert.AreEqual("MVRRRNAQGIGKGAGRKLRRSGGVGRGSKLLYKEGRKVHKKFLEDVIRGATTPTIHRKAKRVGAKDIVGAIKEQTRGLLGVGLGNFIYDTVGYRELAYRVTMT", prots[1].BaseSequence);
        }
=======
>>>>>>> ed04e9f3
        #endregion Public Methods
    }
}<|MERGE_RESOLUTION|>--- conflicted
+++ resolved
@@ -403,11 +403,7 @@
         }
 
         [Test]
-<<<<<<< HEAD
         public static void TestReverseDecoyXML()
-=======
-        public static void TestReverseDecoy()
->>>>>>> ed04e9f3
         {
             var nice = new List<Modification>();
             var ok2 = ProteinDbLoader.LoadProteinXML(Path.Combine(TestContext.CurrentContext.TestDirectory, @"disulfidetests.xml"), true, DecoyType.Reverse, nice, false, new string[] { "exclude_me" }, out Dictionary<string, Modification> un);
@@ -428,11 +424,7 @@
         }
 
         [Test]
-<<<<<<< HEAD
         public static void TestSlideDecoyXML()
-=======
-        public static void TestShuffleDecoy()
->>>>>>> ed04e9f3
         {
             var nice = new List<Modification>();
             var ok2 = ProteinDbLoader.LoadProteinXML(Path.Combine(TestContext.CurrentContext.TestDirectory, @"disulfidetests.xml"), true, DecoyType.Slide, nice, false, new string[] { "exclude_me" }, out Dictionary<string, Modification> un);
@@ -456,7 +448,6 @@
                 Assert.AreEqual(ok2[1].BaseSequence[bond.OneBasedEndPosition - 1], 'C');
             }
         }
-<<<<<<< HEAD
 
         [Test]
         public static void TestReverseDecoyFasta()
@@ -473,8 +464,7 @@
             Assert.AreEqual("MSGRGKGGKGLGKGGAKRHRKVLRDNIQGITKPAIRRLARRGGVKRISGLIYEETRGVLKVFLENVIRDAVTYTEHAKRKTVTAMDVVYALKRQGRTLYGFGG", prots[0].BaseSequence);
             Assert.AreEqual("MVRRRNAQGIGKGAGRKLRRSGGVGRGSKLLYKEGRKVHKKFLEDVIRGATTPTIHRKAKRVGAKDIVGAIKEQTRGLLGVGLGNFIYDTVGYRELAYRVTMT", prots[1].BaseSequence);
         }
-=======
->>>>>>> ed04e9f3
+
         #endregion Public Methods
     }
 }