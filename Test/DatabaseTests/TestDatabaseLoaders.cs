﻿// opyright 2016 Stefan Solntsev
//
// This file (ChemicalFormula.cs) is part of Chemistry Library.
//
// Chemistry Library is free software: you can redistribute it and/or modify it
// under the terms of the GNU Lesser General Public License as published
// by the Free Software Foundation, either version 3 of the License, or
// (at your option) any later version.
//
// Chemistry Library is distributed in the hope that it will be useful, but WITHOUT
// ANY WARRANTY; without even the implied warranty of MERCHANTABILITY or
// FITNESS FOR A PARTICULAR PURPOSE. See the GNU Lesser General Public
// License for more details.
//
// You should have received a copy of the GNU Lesser General Public
// License along with Chemistry Library. If not, see <http://www.gnu.org/licenses/>

using Chemistry;
using MassSpectrometry;
using MzLibUtil;
using NUnit.Framework;
using Proteomics;
using System;
using System.Collections.Generic;
using System.IO;
using System.Linq;
using UsefulProteomicsDatabases;
using Stopwatch = System.Diagnostics.Stopwatch;

namespace Test
{
    [TestFixture]
    public class TestDatabaseLoaders
    {
        private static Stopwatch Stopwatch { get; set; }

        [SetUp]
        public static void Setuppp()
        {
            Stopwatch = new Stopwatch();
            Stopwatch.Start();
        }

        [TearDown]
        public static void TearDown()
        {
            Console.WriteLine($"Analysis time: {Stopwatch.Elapsed.Hours}h {Stopwatch.Elapsed.Minutes}m {Stopwatch.Elapsed.Seconds}s");
        }
        [Test]
        public static void LoadIsoforms()
        {            
            var protein = ProteinDbLoader.LoadProteinFasta(Path.Combine(TestContext.CurrentContext.TestDirectory, "DatabaseTests", "Isoform.fasta"), true, DecoyType.None, false, ProteinDbLoader.UniprotAccessionRegex, ProteinDbLoader.UniprotFullNameRegex, ProteinDbLoader.UniprotNameRegex, ProteinDbLoader.UniprotGeneNameRegex, ProteinDbLoader.UniprotOrganismRegex, out var errors);
            Assert.AreEqual("Q13409", protein[0].Accession);
            Assert.AreEqual("Q13409_2", protein[1].Accession);
            Assert.AreEqual("Q13409_3", protein[2].Accession);
            Assert.AreEqual("Q13813", protein[3].Accession);
            Assert.AreEqual("Q13813_2", protein[4].Accession);
            Assert.AreEqual("Q13813_3", protein[5].Accession);
            Assert.AreEqual("Q14103", protein[6].Accession);
            Assert.AreEqual("Q14103_2", protein[7].Accession);
            Assert.AreEqual("Q14103_3", protein[8].Accession);
            Assert.AreEqual("Q14103_4", protein[9].Accession);
            Dictionary<string, HashSet<Tuple<int, Modification>>> mods = new Dictionary<string, HashSet<Tuple<int, Modification>>>();
            ProteinDbWriter.WriteXmlDatabase(mods, protein, Path.Combine(TestContext.CurrentContext.TestDirectory, "DatabaseTests", "IsoformTest.xml"));           
            var proteinXml = ProteinDbLoader.LoadProteinXML(Path.Combine(TestContext.CurrentContext.TestDirectory, "DatabaseTests", "IsoformTest.xml"), true, DecoyType.None, null, false, null, out var unknownMod);
            Assert.AreEqual("Q13409", proteinXml[0].Accession);
            Assert.AreEqual("Q13409_2", proteinXml[1].Accession);
            Assert.AreEqual("Q13409_3", proteinXml[2].Accession);
            Assert.AreEqual("Q13813", proteinXml[3].Accession);
            Assert.AreEqual("Q13813_2", proteinXml[4].Accession);
            Assert.AreEqual("Q13813_3", proteinXml[5].Accession);
            Assert.AreEqual("Q14103", proteinXml[6].Accession);
            Assert.AreEqual("Q14103_2", proteinXml[7].Accession);
            Assert.AreEqual("Q14103_3", proteinXml[8].Accession);
            Assert.AreEqual("Q14103_4", proteinXml[9].Accession);
        }

        [Test]
        public static void LoadModWithNl()
        {
            var hah = PtmListLoader.ReadModsFromFile(Path.Combine(TestContext.CurrentContext.TestDirectory, "DatabaseTests", "cfInNL.txt"), out var errors).First() as Modification;
            int count = 0;
            foreach (KeyValuePair<MassSpectrometry.DissociationType, List<double>> item in hah.NeutralLosses)
            {
                foreach (double loos in item.Value)
                {
                    count++;
                }
            }

            Assert.AreEqual(2, count);
        }

        [Test]
        public static void LoadOriginalMismatchedModifications()
        {
            var protein = ProteinDbLoader.LoadProteinXML(Path.Combine(TestContext.CurrentContext.TestDirectory, "DatabaseTests", "oblm.xml"), true,
                DecoyType.Reverse, null, false, null, out var unknownModifications);
            Assert.AreEqual(0, protein[0].OneBasedPossibleLocalizedModifications.Count);
            var variant = protein[0].GetVariantProteins()[0];
            protein[0].NonVariantProtein.RestoreUnfilteredModifications();
            Assert.AreEqual(1, protein[0].NonVariantProtein.OneBasedPossibleLocalizedModifications.Count);
        }

        [Test]
        public void TestUpdateUnimod()
        {
            var unimodLocation = Path.Combine(TestContext.CurrentContext.TestDirectory, "unimod_tables.xml");
            Loaders.UpdateUnimod(unimodLocation);
            Loaders.UpdateUnimod(unimodLocation);
        }

        [Test]
        public void TestUpdatePsiMod()
        {
            var psimodLocation = Path.Combine(TestContext.CurrentContext.TestDirectory, "lal.xml");
            Loaders.UpdatePsiMod(psimodLocation);
            Loaders.UpdatePsiMod(psimodLocation);
        }

        [Test]
        public void TestUpdateElements()
        {
            Assert.IsTrue(PeriodicTable.ValidateAbundances(1e-15));
            Assert.IsTrue(PeriodicTable.ValidateAverageMasses(1e-2));
        }

        [Test]
        public void TestUpdateUniprot()
        {
            var uniprotLocation = Path.Combine(TestContext.CurrentContext.TestDirectory, "ptmlist.txt");
            Loaders.UpdateUniprot(uniprotLocation);
            Loaders.UpdateUniprot(uniprotLocation);
        }

        [Test]
        public void FilesEqualHash()
        {
            var fake = Path.Combine(TestContext.CurrentContext.TestDirectory, "fake.txt");
            using (StreamWriter file = new StreamWriter(fake))
                file.WriteLine("fake");
            Loaders.UpdateUniprot(fake);
            fake = Path.Combine(TestContext.CurrentContext.TestDirectory, "fake1.txt");
            using (StreamWriter file = new StreamWriter(fake))
                file.WriteLine("fake");
            Loaders.UpdateUnimod(fake);
            fake = Path.Combine(TestContext.CurrentContext.TestDirectory, "fake2.txt");
            using (StreamWriter file = new StreamWriter(fake))
                file.WriteLine("fake");
            Loaders.UpdatePsiMod(fake);
            fake = Path.Combine(TestContext.CurrentContext.TestDirectory, "fake3.txt");
            using (StreamWriter file = new StreamWriter(fake))
                file.WriteLine("fake");
        }

        [Test]
        public void FilesLoading() //delete mzLib\Test\bin\x64\Debug to update your local unimod list
        {
            Loaders.LoadElements();

            var unimodMods = Loaders.LoadUnimod(Path.Combine(TestContext.CurrentContext.TestDirectory, "unimod_tables2.xml")).ToList();
            Assert.AreEqual(2677, unimodMods.Count); // UniMod PTM list may be updated at some point, causing the unit test to fail

            List<Modification> myList = unimodMods.Where(m => m.OriginalId.Equals("HexNAc(2)")).ToList();

            Modification testMod = myList.First();
            int neutralLossCount = 0;
            if (testMod.NeutralLosses.Count != 0)
            {
                foreach (KeyValuePair<MassSpectrometry.DissociationType, List<double>> item in testMod.NeutralLosses)
                {
                    foreach (double loss in item.Value)
                    {
                        neutralLossCount++;
                    }
                }
            }

            Assert.AreEqual(2, neutralLossCount);
            var psiModDeserialized = Loaders.LoadPsiMod(Path.Combine(TestContext.CurrentContext.TestDirectory, "PSI-MOD.obo2.xml"));

            // N6,N6,N6-trimethyllysine
            var trimethylLysine = psiModDeserialized.Items.OfType<UsefulProteomicsDatabases.Generated.oboTerm>().First(b => b.id.Equals("MOD:00083"));
            Assert.AreEqual("1+", trimethylLysine.xref_analog.First(b => b.dbname.Equals("FormalCharge")).name);

            // Phosphoserine
            Assert.IsFalse(psiModDeserialized.Items.OfType<UsefulProteomicsDatabases.Generated.oboTerm>().First(b => b.id.Equals("MOD:00046")).xref_analog.Any(b => b.dbname.Equals("FormalCharge")));

            Dictionary<string, int> formalChargesDictionary = Loaders.GetFormalChargesDictionary(psiModDeserialized);

            string ptmlistfilename = Path.Combine(TestContext.CurrentContext.TestDirectory, "ptmlist2.txt");
            if (File.Exists(ptmlistfilename))
                File.Delete(ptmlistfilename); // refresh the ptmlist in case this test has been updated
            var uniprotPtms = Loaders.LoadUniprot(Path.Combine(TestContext.CurrentContext.TestDirectory, "ptmlist2.txt"), formalChargesDictionary).ToList();
            Assert.AreEqual(345, uniprotPtms.Count()); // UniProt PTM list may be updated at some point, causing the unit test to fail

            using (StreamWriter w = new StreamWriter(Path.Combine(TestContext.CurrentContext.TestDirectory, "test.txt")))
            {
                foreach (var nice in uniprotPtms)
                {
                    w.WriteLine(nice.ToString());
                    w.WriteLine("//");
                }
                foreach (var nice in unimodMods)
                {
                    w.WriteLine(nice.ToString());
                    w.WriteLine("//");
                }
            }

            var sampleModList = PtmListLoader.ReadModsFromFile(Path.Combine(TestContext.CurrentContext.TestDirectory, "test.txt"), out var errors).ToList();

<<<<<<< HEAD
            Assert.AreEqual(3024, sampleModList.Count());
=======
            Assert.AreEqual(3022, sampleModList.Count());
>>>>>>> 337a1f00

            List<Modification> myOtherList = new List<Modification>();
            foreach (Modification mod in sampleModList)
            {
                if (mod.IdWithMotif != null && mod.IdWithMotif.Contains("Acetyl"))
                {
                    myOtherList.Add(mod);
                }
            }

            var thisMod = myOtherList.First();
            Assert.IsTrue(thisMod.MonoisotopicMass > 42);
            Assert.IsTrue(thisMod.MonoisotopicMass < 43);
        }

        /// <summary>
        /// Tests loading an annotated PTM with a longer known motif (>1 character in the motif)
        /// </summary>
        [Test]
        public void SampleLoadModWithLongMotif()
        {
            ModificationMotif.TryGetMotif("msgRgk", out var motif);
            Modification testMod = new Modification(_originalId: "Asymmetric dimethylarginine", _modificationType: "Test", _target: motif, _locationRestriction: "Anywhere.", _monoisotopicMass: 100.0);
            List<Modification> allKnownMods = new List<Modification> { testMod };

            Assert.That(testMod.ValidModification);
            Assert.That(testMod.Target.ToString().Equals("msgRgk"));

            Protein protein = ProteinDbLoader.LoadProteinXML(Path.Combine(TestContext.CurrentContext.TestDirectory, "DatabaseTests", "modified_start.xml"), true, DecoyType.None, allKnownMods, false, new List<string>(), out var unk).First();

            Assert.That(protein.BaseSequence.StartsWith("MSGRGK"));
            Assert.That(protein.OneBasedPossibleLocalizedModifications.Count == 1);
            Assert.That(protein.OneBasedPossibleLocalizedModifications.First().Value.First() == testMod);
        }

        [Test]
        public void SampleModFileLoading()
        {
            PtmListLoader.ReadModsFromFile(Path.Combine(TestContext.CurrentContext.TestDirectory, "DatabaseTests", "sampleModFile.txt"), out var errors);
        }

        [Test]
        public void SampleModFileLoadingFail1()
        {
            var b = PtmListLoader.ReadModsFromFile(Path.Combine(TestContext.CurrentContext.TestDirectory, "DatabaseTests", "sampleModFileFail1.txt"), out var errors);
            Assert.AreEqual(0, b.Count());
        }

        [Test]
        public void SampleModFileLoadingFail2()
        {
            var b = PtmListLoader.ReadModsFromFile(Path.Combine(TestContext.CurrentContext.TestDirectory, "DatabaseTests", "sampleModFileFail2.txt"), out var errors);
            Assert.AreEqual(0, b.Count());
        }

        [Test]
        public void SampleModFileLoadingFail3()
        {
            Assert.That(() => PtmListLoader.ReadModsFromFile(Path.Combine(TestContext.CurrentContext.TestDirectory, "DatabaseTests", "sampleModFileFail3.txt"), out var errors).ToList(),
                                            Throws.TypeOf<MzLibException>()
                                            .With.Property("Message")
                                            .EqualTo("Input string for chemical formula was in an incorrect format: $%&$%"));
        }

        [Test]
        public void SampleModFileLoadingFail4()
        {
            Assert.That(() => PtmListLoader.ReadModsFromFile(Path.Combine(TestContext.CurrentContext.TestDirectory, "DatabaseTests", "m.txt"), out var errors).ToList(),
                                            Throws.TypeOf<MzLibException>()
                                            .With.Property("Message")
                                            .EqualTo("0 or 238.229666 is not a valid monoisotopic mass"));
        }

        [Test]
        public void SampleModFileLoadingFail5()
        {
            var b = PtmListLoader.ReadModsFromFile(Path.Combine(TestContext.CurrentContext.TestDirectory, "DatabaseTests", "sampleModFileFail5.txt"), out var errors);
            Assert.AreEqual(0, b.Count());
        }

        [Test]
        public void SampleModFileLoadingFail6()
        {
            var b = PtmListLoader.ReadModsFromFile(Path.Combine(TestContext.CurrentContext.TestDirectory, "DatabaseTests", "sampleModFileFail5.txt"), out var errors);
            Assert.AreEqual(0, b.Count());
        }

        [Test]
        public void CompactFormReading()
        {
            Assert.AreEqual(2, PtmListLoader.ReadModsFromFile(Path.Combine(TestContext.CurrentContext.TestDirectory, "DatabaseTests", "sampleModFileDouble.txt"), out var errors).Count());
        }

        [Test]
        public void CompactFormReading2()
        {
            Assert.AreEqual(2, PtmListLoader.ReadModsFromFile(Path.Combine(TestContext.CurrentContext.TestDirectory, "DatabaseTests", "sampleModFileDouble2.txt"), out var errors).Count());
        }

        [Test]
        public void Modification_read_write_into_proteinDb()
        {
            Loaders.LoadElements();
            var sampleModList = PtmListLoader.ReadModsFromFile(Path.Combine(TestContext.CurrentContext.TestDirectory, "DatabaseTests", "z.txt"), out var errors).ToList();
            Assert.AreEqual(1, sampleModList.OfType<Modification>().Count());
            Protein protein = new Protein("MCSSSSSSSSSS", "accession", "organism", new List<Tuple<string, string>>(), new Dictionary<int, List<Modification>> { { 2, sampleModList.OfType<Modification>().ToList() } }, null, "name", "full_name", false, false, new List<DatabaseReference>(), new List<SequenceVariation>(), disulfideBonds: new List<DisulfideBond>());
            Assert.AreEqual(1, protein.OneBasedPossibleLocalizedModifications[2].OfType<Modification>().Count());
            ProteinDbWriter.WriteXmlDatabase(new Dictionary<string, HashSet<Tuple<int, Modification>>>(), new List<Protein> { protein }, Path.Combine(TestContext.CurrentContext.TestDirectory, "test_modifications_with_proteins.xml"));
            List<Protein> new_proteins = ProteinDbLoader.LoadProteinXML(Path.Combine(TestContext.CurrentContext.TestDirectory, "test_modifications_with_proteins.xml"),
                true, DecoyType.None, new List<Modification>(), false, new List<string>(), out Dictionary<string, Modification> um);
            Assert.AreEqual(1, new_proteins.Count);
            Assert.AreEqual(1, new_proteins[0].OneBasedPossibleLocalizedModifications.Count);
            Assert.AreEqual(1, new_proteins[0].OneBasedPossibleLocalizedModifications.SelectMany(kv => kv.Value).Count());
            Assert.AreEqual("Type", new_proteins[0].OneBasedPossibleLocalizedModifications.SelectMany(kv => kv.Value).OfType<Modification>().First().ModificationType);
            Assert.AreEqual("Palmitoylation on C", new_proteins[0].OneBasedPossibleLocalizedModifications[2][0].IdWithMotif);
            Assert.AreEqual(1, new_proteins[0].OneBasedPossibleLocalizedModifications[2].OfType<Modification>().Count());

            // Check that Modifications were saved after last load
            Assert.AreEqual(1, ProteinDbLoader.GetPtmListFromProteinXml(Path.Combine(TestContext.CurrentContext.TestDirectory, @"test_modifications_with_proteins.xml")).Count);
            Assert.True(ProteinDbLoader.GetPtmListFromProteinXml(Path.Combine(TestContext.CurrentContext.TestDirectory, @"test_modifications_with_proteins.xml"))[0] == new_proteins[0].OneBasedPossibleLocalizedModifications.SelectMany(kv => kv.Value).First());

            //But that we can still read modifications from other protein XMLs that exist
            Assert.AreEqual(0, ProteinDbLoader.GetPtmListFromProteinXml(Path.Combine(TestContext.CurrentContext.TestDirectory, "DatabaseTests", "xml.xml")).Count);

            // Check that Modifications were saved after last load
            var b = ProteinDbLoader.GetPtmListFromProteinXml(Path.Combine(TestContext.CurrentContext.TestDirectory, @"test_modifications_with_proteins.xml"));
            Assert.AreEqual(1, b.Count);

            var c = ProteinDbLoader.GetPtmListFromProteinXml(Path.Combine(TestContext.CurrentContext.TestDirectory, @"test_modifications_with_proteins.xml"))[0];
            var d = new_proteins[0].OneBasedPossibleLocalizedModifications.SelectMany(kv => kv.Value).First();

            Assert.IsTrue(c.Equals(d));

            //But that we can still read modifications from other protein XMLs that exist
            Assert.AreEqual(0, ProteinDbLoader.GetPtmListFromProteinXml(Path.Combine(TestContext.CurrentContext.TestDirectory, "DatabaseTests", "xml.xml")).Count);
        }

        [Test]
        public static void Test_MetaMorpheusStyleProteinDatabaseWriteAndREad()
        {
            string proteinDbFilePath = Path.Combine(TestContext.CurrentContext.TestDirectory, "TestProteinSplitAcrossFiles.xml");

            ModificationMotif.TryGetMotif("D", out ModificationMotif motif);
            Modification mod = new Modification(_originalId: "mod1", _modificationType: "mt", _target: motif, _locationRestriction: "Anywhere.", _monoisotopicMass: 10);

            IDictionary<int, List<Modification>> oneBasedModification = new Dictionary<int, List<Modification>>
            {
                { 3, new List<Modification>{ mod } }
            };

            Protein prot1 = new Protein("MEDEEK", "prot1", oneBasedModifications: oneBasedModification);
            List<Protein> proteinList = new List<Protein> { prot1 };
            ProteinDbWriter.WriteXmlDatabase(new Dictionary<string, HashSet<Tuple<int, Modification>>>(), proteinList, proteinDbFilePath);

            var lines = File.ReadAllLines(proteinDbFilePath);
            List<Protein> newProteinList = ProteinDbLoader.LoadProteinXML(proteinDbFilePath, true, DecoyType.Reverse, new List<Modification>(), false, new List<string>(), out var um, -1);
        }

        [Test]
        public void DoNotWriteSameModTwiceAndDoNotWriteInHeaderSinceDifferent()
        {
            Loaders.LoadElements();
            var sampleModList = PtmListLoader.ReadModsFromFile(Path.Combine(TestContext.CurrentContext.TestDirectory, "DatabaseTests", "z.txt"), out var errors).ToList();
            Protein protein = new Protein("MCSSSSSSSSSS", "accession", "organism", new List<Tuple<string, string>>(), new Dictionary<int, List<Modification>> { { 2, sampleModList.OfType<Modification>().ToList() } }, null, "name", "full_name", false, false, new List<DatabaseReference>(), new List<SequenceVariation>(), disulfideBonds: new List<DisulfideBond>());
            Assert.AreEqual(1, protein.OneBasedPossibleLocalizedModifications[2].OfType<Modification>().Count());

            Dictionary<string, HashSet<Tuple<int, Modification>>> dictWithThisMod = new Dictionary<string, HashSet<Tuple<int, Modification>>>();

            HashSet<Tuple<int, Modification>> value = new HashSet<Tuple<int, Modification>>();

            var modReadFromFile = sampleModList.First() as Modification;
            ModificationMotif.TryGetMotif("C", out ModificationMotif motif);
            Modification newMod = new Modification(_originalId: "Palmitoylation of C", _modificationType: "Type", _target: motif, _locationRestriction: "Anywhere.", _chemicalFormula: modReadFromFile.ChemicalFormula, _monoisotopicMass: modReadFromFile.MonoisotopicMass, _featureType: "MOD_RES", _fileOrigin: "E:\\GitClones\\mzLib\\Test\\bin\\x64\\Debug\\DatabaseTests\\z.txt");

            Assert.IsTrue(newMod.Equals(sampleModList.First()));

            Assert.AreEqual(newMod, sampleModList.First());
            Assert.AreEqual(sampleModList.First(), newMod);

            value.Add(new Tuple<int, Modification>(2, newMod));

            dictWithThisMod.Add("accession", value);
            var newModResEntries = ProteinDbWriter.WriteXmlDatabase(dictWithThisMod, new List<Protein> { protein }, Path.Combine(TestContext.CurrentContext.TestDirectory, "test_modifications_with_proteins3.xml"));
            Assert.AreEqual(0, newModResEntries.Count);
            List<Protein> new_proteins = ProteinDbLoader.LoadProteinXML(Path.Combine(TestContext.CurrentContext.TestDirectory, "test_modifications_with_proteins3.xml"),
                true, DecoyType.None, new List<Modification>(), false, new List<string>(), out Dictionary<string, Modification> um);
            Assert.AreEqual(1, new_proteins.Count);
            Assert.AreEqual(1, new_proteins[0].OneBasedPossibleLocalizedModifications.Count);
            Assert.AreEqual(1, new_proteins[0].OneBasedPossibleLocalizedModifications.SelectMany(kv => kv.Value).Count());
        }

        [Test]
        public void TestWritePtmWithNeutralLoss()
        {
            string filename = "test_neutral_loss_mod.xml";
            Dictionary<int, List<Modification>> mods = new Dictionary<int, List<Modification>>();

            ModificationMotif.TryGetMotif("T", out var motif);
            Modification m = new Modification(_originalId: "Phospho", _modificationType: "Test", _target: motif, _locationRestriction: "Anywhere.", _monoisotopicMass: 80.0, _neutralLosses: new Dictionary<DissociationType, List<double>> { { DissociationType.HCD, new List<double> { 80.0, 0 } }, { DissociationType.ETD, new List<double> { 70.0, 0 } } });
            Assert.That(m.ValidModification);

            mods.Add(4, new List<Modification> { m });

            Protein protein = new Protein("PEPTIDE", "accession", oneBasedModifications: mods);
            Assert.That(protein.OneBasedPossibleLocalizedModifications.Count == 1);
            Assert.That(protein.OneBasedPossibleLocalizedModifications.First().Value.First().NeutralLosses.First().Value.Count == 2);

            ProteinDbWriter.WriteXmlDatabase(new Dictionary<string, HashSet<Tuple<int, Modification>>>(), new List<Protein> { protein }, Path.Combine(TestContext.CurrentContext.TestDirectory, filename));

            // with passed-in mods
            List<Protein> new_proteins = ProteinDbLoader.LoadProteinXML(Path.Combine(TestContext.CurrentContext.TestDirectory, filename), true, DecoyType.None, new List<Modification> { m }, false, new List<string>(), out Dictionary<string, Modification> um);
            Assert.That(new_proteins.First().OneBasedPossibleLocalizedModifications.First().Value.First().NeutralLosses.First().Value.Count == 2);

            // should be able to read mod from top of database...
            new_proteins = ProteinDbLoader.LoadProteinXML(Path.Combine(TestContext.CurrentContext.TestDirectory, filename), true, DecoyType.None, new List<Modification>(), false, new List<string>(), out um);
            Assert.That(new_proteins.First().OneBasedPossibleLocalizedModifications.First().Value.First().NeutralLosses.First().Value.Count == 2);
        }

        [Test]
        public void TestWritePtmWithDiagnosticIons()
        {
            string filename = "test_diagnostic_ion_mod.xml";
            Dictionary<int, List<Modification>> mods = new Dictionary<int, List<Modification>>();

            ModificationMotif.TryGetMotif("T", out var motif);
            Modification m = new Modification(_originalId: "Phospho", _modificationType: "Test", _target: motif, _locationRestriction: "Anywhere.", _monoisotopicMass: 80.0, _diagnosticIons: new Dictionary<DissociationType, List<double>> { { DissociationType.HCD, new List<double> { 80.0, 0 } }, { DissociationType.ETD, new List<double> { 70.0, 0 } } });
            Assert.That(m.ValidModification);

            mods.Add(4, new List<Modification> { m });

            Protein protein = new Protein("PEPTIDE", "accession", oneBasedModifications: mods);
            Assert.That(protein.OneBasedPossibleLocalizedModifications.Count == 1);
            Assert.That(protein.OneBasedPossibleLocalizedModifications.First().Value.First().DiagnosticIons.First().Value.Count == 2);

            ProteinDbWriter.WriteXmlDatabase(new Dictionary<string, HashSet<Tuple<int, Modification>>>(), new List<Protein> { protein }, Path.Combine(TestContext.CurrentContext.TestDirectory, filename));

            // with passed-in mods
            List<Protein> new_proteins = ProteinDbLoader.LoadProteinXML(Path.Combine(TestContext.CurrentContext.TestDirectory, filename), true, DecoyType.None, new List<Modification> { m }, false, new List<string>(), out Dictionary<string, Modification> um);
            Assert.That(new_proteins.First().OneBasedPossibleLocalizedModifications.First().Value.First().DiagnosticIons.First().Value.Count == 2);

            // should be able to read mod from top of database...
            new_proteins = ProteinDbLoader.LoadProteinXML(Path.Combine(TestContext.CurrentContext.TestDirectory, filename), true, DecoyType.None, new List<Modification>(), false, new List<string>(), out um);
            Assert.That(new_proteins.First().OneBasedPossibleLocalizedModifications.First().Value.First().DiagnosticIons.First().Value.Count == 2);
        }

        [Test]
        public void TestWritePtmWithNeutralLossAndDiagnosticIons()
        {
            string filename = "test_neutral_loss_diagnostic_ion_mod.xml";
            Dictionary<int, List<Modification>> mods = new Dictionary<int, List<Modification>>();

            ModificationMotif.TryGetMotif("T", out var motif);
            Modification m = new Modification(_originalId: "Phospho", _modificationType: "Test", _target: motif, _locationRestriction: "Anywhere.", _monoisotopicMass: 80.0, _neutralLosses: new Dictionary<DissociationType, List<double>> { { DissociationType.HCD, new List<double> { 80.0, 0 } }, { DissociationType.ETD, new List<double> { 70.0, 0 } } }, _diagnosticIons: new Dictionary<DissociationType, List<double>> { { DissociationType.CID, new List<double> { 60.0, 0 } }, { DissociationType.EThcD, new List<double> { 40.0, 0 } } });
            Assert.That(m.ValidModification);

            mods.Add(4, new List<Modification> { m });

            Protein protein = new Protein("PEPTIDE", "accession", oneBasedModifications: mods);
            Assert.That(protein.OneBasedPossibleLocalizedModifications.Count == 1);
            Assert.That(protein.OneBasedPossibleLocalizedModifications.First().Value.First().NeutralLosses.First().Value.Count == 2);

            ProteinDbWriter.WriteXmlDatabase(new Dictionary<string, HashSet<Tuple<int, Modification>>>(), new List<Protein> { protein }, Path.Combine(TestContext.CurrentContext.TestDirectory, filename));

            // with passed-in mods
            List<Protein> new_proteins = ProteinDbLoader.LoadProteinXML(Path.Combine(TestContext.CurrentContext.TestDirectory, filename), true, DecoyType.None, new List<Modification> { m }, false, new List<string>(), out Dictionary<string, Modification> um);
            Assert.That(new_proteins.First().OneBasedPossibleLocalizedModifications.First().Value.First().NeutralLosses.First().Value.Count == 2);
            Assert.That(new_proteins.First().OneBasedPossibleLocalizedModifications.First().Value.First().DiagnosticIons.First().Value.Count == 2);

            // should be able to read mod from top of database...
            new_proteins = ProteinDbLoader.LoadProteinXML(Path.Combine(TestContext.CurrentContext.TestDirectory, filename), true, DecoyType.None, new List<Modification>(), false, new List<string>(), out um);
            Assert.That(new_proteins.First().OneBasedPossibleLocalizedModifications.First().Value.First().NeutralLosses.First().Value.Count == 2);
            Assert.That(new_proteins.First().OneBasedPossibleLocalizedModifications.First().Value.First().DiagnosticIons.First().Value.Count == 2);
        }
        
        [Test]
        public static void IsoformReadTest()
        {
            string filepath = Path.Combine(TestContext.CurrentContext.TestDirectory, @"DatabaseTests\isoformTest.fasta");
            var proteinList = ProteinDbLoader.LoadProteinFasta(filepath, true, DecoyType.None, false, ProteinDbLoader.UniprotAccessionRegex, ProteinDbLoader.UniprotFullNameRegex,
                ProteinDbLoader.UniprotFullNameRegex, ProteinDbLoader.UniprotGeneNameRegex, ProteinDbLoader.UniprotOrganismRegex, out var dbErrors);

            Assert.AreNotEqual(proteinList[2].Accession, proteinList[4].Accession);
        }
    }
}<|MERGE_RESOLUTION|>--- conflicted
+++ resolved
@@ -210,11 +210,7 @@
 
             var sampleModList = PtmListLoader.ReadModsFromFile(Path.Combine(TestContext.CurrentContext.TestDirectory, "test.txt"), out var errors).ToList();
 
-<<<<<<< HEAD
-            Assert.AreEqual(3024, sampleModList.Count());
-=======
             Assert.AreEqual(3022, sampleModList.Count());
->>>>>>> 337a1f00
 
             List<Modification> myOtherList = new List<Modification>();
             foreach (Modification mod in sampleModList)
