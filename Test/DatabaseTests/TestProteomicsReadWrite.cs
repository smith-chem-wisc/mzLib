﻿using MassSpectrometry;
using NUnit.Framework;
using Proteomics;
using System;
using System.Collections.Generic;
using System.IO;
using System.Linq;
using System.Text;
using UsefulProteomicsDatabases;

namespace Test
{
    [TestFixture]
    internal class TestProteomicsReadWrite
    {
        [Test]
        public void ReadXmlNulls()
        {
            var ok = ProteinDbLoader.LoadProteinXML(Path.Combine(TestContext.CurrentContext.TestDirectory, "DatabaseTests", @"xml2.xml"), true, DecoyType.None,
                null, false, null, out Dictionary<string, ModificationGeneral> un);
        }

        [Test]
        public void Test_read_write_read_xml()
        {
            ModificationMotif.TryGetMotif("X", out ModificationMotif motif);
            var nice = new List<ModificationGeneral>
            {
                new ModificationGeneral("fayk", null, "mt", null, motif, "Anywhere.", null, null, null, null, null, null, null, null)
            };

            List<Protein> ok = ProteinDbLoader.LoadProteinXML(Path.Combine(TestContext.CurrentContext.TestDirectory, "DatabaseTests", @"xml2.xml"), true, DecoyType.None, nice, false, null,
                out Dictionary<string, ModificationGeneral> un);
            ProteinDbWriter.WriteXmlDatabase(new Dictionary<string, HashSet<Tuple<int, ModificationGeneral>>>(), ok, Path.Combine(TestContext.CurrentContext.TestDirectory, "DatabaseTests", @"rewrite_xml2.xml"));
            List<Protein> ok2 = ProteinDbLoader.LoadProteinXML(Path.Combine(TestContext.CurrentContext.TestDirectory, "DatabaseTests", @"rewrite_xml2.xml"), true, DecoyType.None, nice, false,
                new List<string>(), out un);

            Assert.AreEqual(ok.Count, ok2.Count);
            Assert.True(Enumerable.Range(0, ok.Count).All(i => ok[i].BaseSequence == ok2[i].BaseSequence));
            Assert.AreEqual(9, ok[0].DatabaseReferences.Count(dbRef => dbRef.Type == "GO"));
            Assert.AreEqual(1, ok[0].DatabaseReferences.Count(dbRef => dbRef.Type == "GeneID"));
            Assert.AreEqual(3, ok[0].DatabaseReferences.First(dbRef => dbRef.Type == "GO").Properties.Count());
            Assert.AreEqual(3, ok[0].GeneNames.Count());
            Assert.AreEqual("primary", ok[0].GeneNames.First().Item1);
            Assert.AreEqual("JJJ1", ok[0].GeneNames.First().Item2);
            Assert.AreEqual("Saccharomyces cerevisiae (strain ATCC 204508 / S288c)", ok[0].Organism);
            Assert.AreEqual(Path.Combine(TestContext.CurrentContext.TestDirectory, "DatabaseTests", @"xml2.xml"), ok[0].DatabaseFilePath);
            Assert.AreEqual(9, ok2[0].DatabaseReferences.Count(dbRef => dbRef.Type == "GO"));
            Assert.AreEqual(3, ok2[0].DatabaseReferences.First(dbRef => dbRef.Type == "GO").Properties.Count());
            Assert.AreEqual(3, ok2[0].GeneNames.Count());
            Assert.AreEqual("primary", ok2[0].GeneNames.First().Item1);
            Assert.AreEqual("JJJ1", ok2[0].GeneNames.First().Item2);
            Assert.AreEqual("Saccharomyces cerevisiae (strain ATCC 204508 / S288c)", ok2[0].Organism);
            Assert.AreEqual(Path.Combine(TestContext.CurrentContext.TestDirectory, "DatabaseTests", @"rewrite_xml2.xml"), ok2[0].DatabaseFilePath);
            Assert.True(ok.All(p => p.ProteolysisProducts.All(prod => prod.OneBasedBeginPosition == null || prod.OneBasedBeginPosition > 0 && prod.OneBasedBeginPosition <= p.Length)));
            Assert.True(ok.All(p => p.ProteolysisProducts.All(prod => prod.OneBasedEndPosition == null || prod.OneBasedEndPosition > 0 && prod.OneBasedEndPosition <= p.Length)));
            Assert.True(ok2.All(p => p.ProteolysisProducts.All(prod => prod.OneBasedBeginPosition == null || prod.OneBasedBeginPosition > 0 && prod.OneBasedBeginPosition <= p.Length)));
            Assert.True(ok2.All(p => p.ProteolysisProducts.All(prod => prod.OneBasedEndPosition == null || prod.OneBasedEndPosition > 0 && prod.OneBasedEndPosition <= p.Length)));
        }

        [Test]
        public void Test_read_Ensembl_pepAllFasta()
        {
            ModificationMotif.TryGetMotif("X", out ModificationMotif motif);
            var nice = new List<ModificationGeneral>
            {
                new ModificationGeneral("fayk", null, "mt", null, motif, "Anywhere.", null, null, null, null, null, null, null, null)
            };

            List<Protein> ok = ProteinDbLoader.LoadProteinFasta(Path.Combine(TestContext.CurrentContext.TestDirectory, "DatabaseTests", @"test_ensembl.pep.all.fasta"), true, DecoyType.None, false,
                ProteinDbLoader.EnsemblAccessionRegex, ProteinDbLoader.EnsemblFullNameRegex, ProteinDbLoader.EnsemblAccessionRegex, ProteinDbLoader.EnsemblGeneNameRegex, null, out var a);
            ProteinDbWriter.WriteXmlDatabase(new Dictionary<string, HashSet<Tuple<int, ModificationGeneral>>>(), ok, Path.Combine(TestContext.CurrentContext.TestDirectory, "DatabaseTests", @"rewrite_test_ensembl.pep.all.xml"));
            List<Protein> ok2 = ProteinDbLoader.LoadProteinXML(Path.Combine(TestContext.CurrentContext.TestDirectory, "DatabaseTests", @"rewrite_test_ensembl.pep.all.xml"), true, DecoyType.None, nice,
                false, null, out Dictionary<string, ModificationGeneral> un);

            Assert.AreEqual(ok.Count, ok2.Count);
            Assert.True(Enumerable.Range(0, ok.Count).All(i => ok[i].BaseSequence == ok2[i].BaseSequence));
            Assert.AreEqual("ENSP00000381386", ok[0].Accession);
            Assert.AreEqual("ENSP00000215773", ok[1].Accession);
            Assert.AreEqual("ENSG00000099977", ok[0].GeneNames.First().Item2);
            Assert.AreEqual("ENSG00000099977", ok[1].GeneNames.First().Item2);
            Assert.AreEqual("pep:known chromosome:GRCh37:22:24313554:24316773:-1 gene:ENSG00000099977 transcript:ENST00000398344 gene_biotype:protein_coding transcript_biotype:protein_coding", ok[0].FullName);
            Assert.AreEqual("pep:known chromosome:GRCh37:22:24313554:24322019:-1 gene:ENSG00000099977 transcript:ENST00000350608 gene_biotype:protein_coding transcript_biotype:protein_coding", ok[1].FullName);
            Assert.AreEqual(Path.Combine(TestContext.CurrentContext.TestDirectory, "DatabaseTests", @"test_ensembl.pep.all.fasta"), ok[0].DatabaseFilePath);

            Assert.AreEqual("ENSP00000381386", ok2[0].Accession);
            Assert.AreEqual("ENSP00000215773", ok2[1].Accession);
            Assert.AreEqual("ENSG00000099977", ok2[0].GeneNames.First().Item2);
            Assert.AreEqual("ENSG00000099977", ok2[1].GeneNames.First().Item2);
            Assert.AreEqual("pep:known chromosome:GRCh37:22:24313554:24316773:-1 gene:ENSG00000099977 transcript:ENST00000398344 gene_biotype:protein_coding transcript_biotype:protein_coding", ok2[0].FullName);
            Assert.AreEqual("pep:known chromosome:GRCh37:22:24313554:24322019:-1 gene:ENSG00000099977 transcript:ENST00000350608 gene_biotype:protein_coding transcript_biotype:protein_coding", ok2[1].FullName);
            Assert.AreEqual(Path.Combine(TestContext.CurrentContext.TestDirectory, "DatabaseTests", @"rewrite_test_ensembl.pep.all.xml"), ok2[0].DatabaseFilePath);

            Assert.True(ok.All(p => p.ProteolysisProducts.All(prod => prod.OneBasedBeginPosition == null || prod.OneBasedBeginPosition > 0 && prod.OneBasedBeginPosition <= p.Length)));
            Assert.True(ok.All(p => p.ProteolysisProducts.All(prod => prod.OneBasedEndPosition == null || prod.OneBasedEndPosition > 0 && prod.OneBasedEndPosition <= p.Length)));
            Assert.True(ok2.All(p => p.ProteolysisProducts.All(prod => prod.OneBasedBeginPosition == null || prod.OneBasedBeginPosition > 0 && prod.OneBasedBeginPosition <= p.Length)));
            Assert.True(ok2.All(p => p.ProteolysisProducts.All(prod => prod.OneBasedEndPosition == null || prod.OneBasedEndPosition > 0 && prod.OneBasedEndPosition <= p.Length)));
        }

        [Test]
        public void Test_read_write_read_fasta()
        {
            List<Protein> ok = ProteinDbLoader.LoadProteinFasta(Path.Combine(TestContext.CurrentContext.TestDirectory, "DatabaseTests", @"test_ensembl.pep.all.fasta"), true, DecoyType.None, false,
                ProteinDbLoader.EnsemblAccessionRegex, ProteinDbLoader.EnsemblFullNameRegex, ProteinDbLoader.EnsemblAccessionRegex, ProteinDbLoader.EnsemblGeneNameRegex, null, out var a);
            ProteinDbWriter.WriteFastaDatabase(ok, Path.Combine(TestContext.CurrentContext.TestDirectory, "DatabaseTests", @"rewrite_test_ensembl.pep.all.fasta"), " ");
            List<Protein> ok2 = ProteinDbLoader.LoadProteinFasta(Path.Combine(TestContext.CurrentContext.TestDirectory, "DatabaseTests", @"rewrite_test_ensembl.pep.all.fasta"), true, DecoyType.None, false,
                ProteinDbLoader.EnsemblAccessionRegex, ProteinDbLoader.EnsemblFullNameRegex, ProteinDbLoader.EnsemblAccessionRegex, ProteinDbLoader.EnsemblGeneNameRegex, null, out var b);

            Assert.AreEqual(ok.Count, ok2.Count);
            Assert.True(Enumerable.Range(0, ok.Count).All(i => ok[i].BaseSequence == ok2[i].BaseSequence));

            Assert.True(ok.All(p => p.ProteolysisProducts.All(prod => prod.OneBasedBeginPosition == null || prod.OneBasedBeginPosition > 0 && prod.OneBasedBeginPosition <= p.Length)));
            Assert.True(ok.All(p => p.ProteolysisProducts.All(prod => prod.OneBasedEndPosition == null || prod.OneBasedEndPosition > 0 && prod.OneBasedEndPosition <= p.Length)));
            Assert.True(ok2.All(p => p.ProteolysisProducts.All(prod => prod.OneBasedBeginPosition == null || prod.OneBasedBeginPosition > 0 && prod.OneBasedBeginPosition <= p.Length)));
            Assert.True(ok2.All(p => p.ProteolysisProducts.All(prod => prod.OneBasedEndPosition == null || prod.OneBasedEndPosition > 0 && prod.OneBasedEndPosition <= p.Length)));
        }

        [Test]
        public void Test_read_xml_write_read_fasta()
        {
            ModificationMotif.TryGetMotif("X", out ModificationMotif motif);
            var nice = new List<ModificationGeneral>
            {
                new ModificationGeneral("fayk", null, "mt", null, motif, "Anywhere.", null, null, null, null, null, null, null, null)
            };

            List<Protein> ok = ProteinDbLoader.LoadProteinXML(Path.Combine(TestContext.CurrentContext.TestDirectory, "DatabaseTests", @"xml2.xml"), true, DecoyType.None, nice, false, null,
                out Dictionary<string, ModificationGeneral> un);
            ProteinDbWriter.WriteFastaDatabase(ok, Path.Combine(TestContext.CurrentContext.TestDirectory, "DatabaseTests", @"rewrite_xml_test.fasta"), "|");
            List<Protein> ok2 = ProteinDbLoader.LoadProteinFasta(Path.Combine(TestContext.CurrentContext.TestDirectory, "DatabaseTests", @"rewrite_xml_test.fasta"), true, DecoyType.None, false,
                ProteinDbLoader.UniprotAccessionRegex, ProteinDbLoader.UniprotFullNameRegex, ProteinDbLoader.UniprotNameRegex, ProteinDbLoader.UniprotGeneNameRegex, ProteinDbLoader.UniprotOrganismRegex, out var b);

            Assert.AreEqual(ok.Count, ok2.Count);
            Assert.True(Enumerable.Range(0, ok.Count).All(i => ok[i].BaseSequence == ok2[i].BaseSequence));
            Assert.True(Enumerable.Range(0, ok.Count).All(i => ok[i].Name == ok2[i].Name));
            Assert.True(Enumerable.Range(0, ok.Count).All(i => ok[i].Organism == ok2[i].Organism));
            Assert.True(Enumerable.Range(0, ok.Count).All(i => ok[i].GeneNames.First().Item2 == ok2[i].GeneNames.First().Item2));

            Assert.True(ok.All(p => p.ProteolysisProducts.All(prod => prod.OneBasedBeginPosition == null || prod.OneBasedBeginPosition > 0 && prod.OneBasedBeginPosition <= p.Length)));
            Assert.True(ok.All(p => p.ProteolysisProducts.All(prod => prod.OneBasedEndPosition == null || prod.OneBasedEndPosition > 0 && prod.OneBasedEndPosition <= p.Length)));
            Assert.True(ok2.All(p => p.ProteolysisProducts.All(prod => prod.OneBasedBeginPosition == null || prod.OneBasedBeginPosition > 0 && prod.OneBasedBeginPosition <= p.Length)));
            Assert.True(ok2.All(p => p.ProteolysisProducts.All(prod => prod.OneBasedEndPosition == null || prod.OneBasedEndPosition > 0 && prod.OneBasedEndPosition <= p.Length)));
        }

        [Test]
        public void Test_accession_regex_weird()
        {
            FastaHeaderFieldRegex bad = new FastaHeaderFieldRegex("", @"/()/", 0, 1);
            List<Protein> ok = ProteinDbLoader.LoadProteinFasta(Path.Combine(TestContext.CurrentContext.TestDirectory, "DatabaseTests", @"test_ensembl.pep.all.fasta"), true, DecoyType.None, false,
                bad, bad, bad, bad, bad, out var a);
            ProteinDbWriter.WriteFastaDatabase(ok, Path.Combine(TestContext.CurrentContext.TestDirectory, "DatabaseTests", @"rewrite_test_ensembl.pep.all.fasta"), " ");
            List<Protein> ok2 = ProteinDbLoader.LoadProteinFasta(Path.Combine(TestContext.CurrentContext.TestDirectory, "DatabaseTests", @"rewrite_test_ensembl.pep.all.fasta"), true, DecoyType.None, false,
                bad, bad, bad, bad, bad, out var b);

            Assert.AreEqual("ENSP00000381386 pep:known chromosome:GRCh37:22:24313554:24316773:-1 gene:ENSG00000099977 transcript:ENST00000398344 gene_biotype:protein_coding transcript_biotype:protein_coding", ok[0].Accession);
            Assert.AreEqual("ENSP00000381386 pep:known chromosome:GRCh37:22:24313554:24316773:-1 gene:ENSG00000099977 transcript:ENST00000398344 gene_biotype:protein_coding transcript_biotype:protein_coding", ok2[0].Accession);
            Assert.AreEqual(ok.Count, ok2.Count);
            Assert.True(Enumerable.Range(0, ok.Count).All(i => ok[i].BaseSequence == ok2[i].BaseSequence));
        }

        [Test]
        public void Test_write_with_custom_mods()
        {
            ModificationMotif.TryGetMotif("S", out ModificationMotif m1);
            ModificationMotif.TryGetMotif("T", out ModificationMotif m2);
            ModificationMotif.TryGetMotif("X", out ModificationMotif motiff);

            var nice = new List<ModificationGeneral>
            {
                new ModificationGeneral("fayk", null, "mt", null, motiff, "Anywhere.", null, null, null, null, null, null, null, null),
                new ModificationGeneral("Phosphoserine", null, "mt", null, m1, "Anywhere.", null, null, null, null, null, null, null, null),
                new ModificationGeneral("Phosphothreonine", null, "mt", null,  m2, "Anywhere.", null, null, null, null, null, null, null, null)
            };

            ModificationMotif.TryGetMotif("K", out ModificationMotif motif);
            ModificationGeneral m = new ModificationGeneral("mod", null, "mt", null, motif, "Anywhere.", null, 1, null, null, null, new Dictionary<DissociationType, List<double>>() { { DissociationType.AnyActivationType, new List<double> { -1 } } }, null, null);

            Dictionary<string, HashSet<Tuple<int, ModificationGeneral>>> new_mods = new Dictionary<string, HashSet<Tuple<int, ModificationGeneral>>>
            {
                {  "P53863", new HashSet<Tuple<int, ModificationGeneral>> {new Tuple<int, ModificationGeneral>(2, m ) } }
            };

            List<Protein> ok = ProteinDbLoader.LoadProteinXML(Path.Combine(TestContext.CurrentContext.TestDirectory, "DatabaseTests", @"xml2.xml"), true, DecoyType.None, nice, false, new List<string>(),
                out Dictionary<string, ModificationGeneral> un);
            var newModResEntries = ProteinDbWriter.WriteXmlDatabase(new_mods, ok, Path.Combine(TestContext.CurrentContext.TestDirectory, "DatabaseTests", @"rewrite_xml2.xml"));
            Assert.AreEqual(1, newModResEntries.Count);
            List<Protein> ok2 = ProteinDbLoader.LoadProteinXML(Path.Combine(TestContext.CurrentContext.TestDirectory, "DatabaseTests", @"rewrite_xml2.xml"), true, DecoyType.None,
                nice, false, new List<string>(), out un);

            Assert.AreEqual(ok.Count, ok2.Count);
            Assert.True(Enumerable.Range(0, ok.Count).All(i => ok[i].BaseSequence == ok2[i].BaseSequence));
            Assert.AreEqual(2, ok[0].OneBasedPossibleLocalizedModifications.Count);
            Assert.AreEqual(3, ok2[0].OneBasedPossibleLocalizedModifications.Count);
        }

        [Test]
        public void AnotherTest()
        {
            List<ModificationGeneral> variableModifications = new List<ModificationGeneral>();
            List<ModificationGeneral> fixedModifications = new List<ModificationGeneral>();

            // Generate data for files
            Protein ParentProtein = new Protein("MPEPTIDEKANTHE", "accession1", "organism", new List<Tuple<string, string>>(), new Dictionary<int, List<ModificationGeneral>>(), null,
                "name1", "fullname1", false, false, new List<DatabaseReference>(), new List<SequenceVariation>(), new List<DisulfideBond>());

            List<ProteolysisProduct> pp = new List<ProteolysisProduct> { new ProteolysisProduct(4, 8, "chain") };
            Protein proteinWithChain = new Protein("MAACNNNCAA", "accession3", "organism", new List<Tuple<string, string>>(), new Dictionary<int, List<ModificationGeneral>>(), pp,
                "name2", "fullname2", false, false, new List<DatabaseReference>(), new List<SequenceVariation>(), new List<DisulfideBond>());

            ProteinDbWriter.WriteXmlDatabase(new Dictionary<string, HashSet<Tuple<int, ModificationGeneral>>>(), new List<Protein> { ParentProtein, proteinWithChain }, Path.Combine(TestContext.CurrentContext.TestDirectory, @"fdsfsd.xml"));
        }

        [Test]
        public void TestEmptyProteins()
        {
            Protein p1 = new Protein("SEQENCE", "p1");
            Assert.AreEqual("p1||", p1.FullDescription);
            Protein p2 = new Protein("SEQENCE", "p2", name: "namep2");

            var proteinListToWrite = new List<Protein> { p1, p2 };

            // Generate data for files
            ProteinDbWriter.WriteXmlDatabase(new Dictionary<string, HashSet<Tuple<int, ModificationGeneral>>>(), proteinListToWrite,
                Path.Combine(TestContext.CurrentContext.TestDirectory, "DatabaseTests", @"differentlyConstuctedProteins.xml"));

            IEnumerable<string> modTypesToExclude = new List<string>();
            IEnumerable<ModificationGeneral> allKnownModifications = new List<ModificationGeneral>();
            List<Protein> ok = ProteinDbLoader.LoadProteinXML(Path.Combine(TestContext.CurrentContext.TestDirectory, "DatabaseTests", @"differentlyConstuctedProteins.xml"), true, DecoyType.None,
                allKnownModifications, false, modTypesToExclude, out Dictionary<string, ModificationGeneral> un);
            Assert.AreEqual(p1.Accession, ok[0].Accession);
            Assert.AreEqual(p2.Accession, ok[1].Accession);
            Assert.AreEqual(p1.Name, ok[0].Name);
            Assert.AreEqual(p2.Name, ok[1].Name);
        }

        [Test]
        public void TestFullProteinReadWrite()
        {
            ModificationGeneral mod = new ModificationGeneral("mod1", null, "modType1", null, null, null, null, null, null, null, null, null, null, null);
            ModificationMotif.TryGetMotif("E", out ModificationMotif motif);
            ModificationGeneral mod2 = new ModificationGeneral("mod2", null, "modType1", null, motif, "Anywhere.", null, null, null, null, null, null, null, null);
            ModificationMotif.TryGetMotif("N", out ModificationMotif motif3);
            ModificationGeneral mod3 = new ModificationGeneral("mod3", null, "modType1", null, motif3, "Anywhere.", null, 10, null, null, null, null, null, null);

            List<Tuple<string, string>> gene_names = new List<Tuple<string, string>> { new Tuple<string, string>("a", "b") };
            IDictionary<int, List<ModificationGeneral>> oneBasedModifications = new Dictionary<int, List<ModificationGeneral>>
            {
                {3, new List<ModificationGeneral>{mod} },
                {4, new List<ModificationGeneral>{mod2} },
                {5, new List<ModificationGeneral>{mod3} }
            };
            List<ProteolysisProduct> proteolysisProducts = new List<ProteolysisProduct> { new ProteolysisProduct(1, 2, "propeptide") };

            string name = "testName";

            string full_name = "testFullName";

            List<DatabaseReference> databaseReferences = new List<DatabaseReference> {
                new DatabaseReference("type1", "id1", new List<Tuple<string, string>> { new Tuple<string, string>("e1", "e2") }) };

            List<SequenceVariation> sequenceVariations = new List<SequenceVariation> { new SequenceVariation(3,"Q", "N", "replace Q by N"),
            new SequenceVariation(3,4,"QE", "NN", "replace QE by NN")};

            List<DisulfideBond> disulfideBonds = new List<DisulfideBond> { new DisulfideBond(1, "ds1"), new DisulfideBond(2, 3, "ds2") };

            Protein p1 = new Protein(
                "SEQENCE",
                "a1",
                gene_names: gene_names,
                oneBasedModifications: oneBasedModifications,
                proteolysisProducts: proteolysisProducts,
                name: name,
                full_name: full_name,
                isDecoy: false,
                isContaminant: true,
                databaseReferences: databaseReferences,
                sequenceVariations: sequenceVariations,
                disulfideBonds: disulfideBonds,
                databaseFilePath: Path.Combine(TestContext.CurrentContext.TestDirectory, "DatabaseTests", @"bnueiwhf.xml"));

            // Generate data for files
            ProteinDbWriter.WriteXmlDatabase(new Dictionary<string, HashSet<Tuple<int, ModificationGeneral>>>(), new List<Protein> { p1 },
                Path.Combine(TestContext.CurrentContext.TestDirectory, "DatabaseTests", @"bnueiwhf.xml"));

            IEnumerable<string> modTypesToExclude = new List<string>();
            IEnumerable<ModificationGeneral> allKnownModifications = new List<ModificationGeneral>();
            List<Protein> ok = ProteinDbLoader.LoadProteinXML(Path.Combine(TestContext.CurrentContext.TestDirectory, "DatabaseTests", @"bnueiwhf.xml"), true, DecoyType.None,
                allKnownModifications, true, modTypesToExclude, out Dictionary<string, ModificationGeneral> unknownModifications);
            Assert.AreEqual(p1.Accession, ok[0].Accession);
            Assert.AreEqual(p1.BaseSequence, ok[0].BaseSequence);
            Assert.AreEqual(p1.DatabaseReferences.First().Id, ok[0].DatabaseReferences.First().Id);
            Assert.AreEqual(p1.DatabaseReferences.First().Properties.First().Item1, ok[0].DatabaseReferences.First().Properties.First().Item1);
            Assert.AreEqual(p1.DatabaseReferences.First().Properties.First().Item2, ok[0].DatabaseReferences.First().Properties.First().Item2);
            Assert.AreEqual(p1.DatabaseReferences.First().Type, ok[0].DatabaseReferences.First().Type);

            Assert.AreEqual(p1.DisulfideBonds.First().Description, ok[0].DisulfideBonds.First().Description);
            Assert.AreEqual(p1.DisulfideBonds.First().OneBasedBeginPosition, ok[0].DisulfideBonds.First().OneBasedBeginPosition);
            Assert.AreEqual(p1.DisulfideBonds.First().OneBasedEndPosition, ok[0].DisulfideBonds.First().OneBasedEndPosition);
            Assert.AreEqual(p1.DisulfideBonds.Last().Description, ok[0].DisulfideBonds.Last().Description);
            Assert.AreEqual(p1.DisulfideBonds.Last().OneBasedBeginPosition, ok[0].DisulfideBonds.Last().OneBasedBeginPosition);
            Assert.AreEqual(p1.DisulfideBonds.Last().OneBasedEndPosition, ok[0].DisulfideBonds.Last().OneBasedEndPosition);

            Assert.AreEqual(p1.FullDescription, ok[0].FullDescription);
            Assert.AreEqual(p1.FullName, ok[0].FullName);
            Assert.AreEqual(p1.GeneNames, ok[0].GeneNames);
            Assert.AreEqual(p1.IsContaminant, ok[0].IsContaminant);
            Assert.AreEqual(p1.IsDecoy, ok[0].IsDecoy);
            Assert.AreEqual(p1.Length, ok[0].Length);
            Assert.AreEqual(p1.Name, ok[0].Name);
            Assert.AreEqual(p1.Organism, ok[0].Organism);
            Assert.AreEqual(p1.DatabaseFilePath, ok[0].DatabaseFilePath);
            Assert.AreEqual(p1.OneBasedPossibleLocalizedModifications[3][0], ok[0].OneBasedPossibleLocalizedModifications[3][0]);
            Assert.AreEqual(p1.OneBasedPossibleLocalizedModifications[3][0].Id, ok[0].OneBasedPossibleLocalizedModifications[3][0].Id);
            Assert.AreEqual(p1.OneBasedPossibleLocalizedModifications[3][0].ModificationType, ok[0].OneBasedPossibleLocalizedModifications[3][0].ModificationType);

            Assert.AreEqual(p1.OneBasedPossibleLocalizedModifications[4][0].Id, ok[0].OneBasedPossibleLocalizedModifications[4][0].Id);
            Assert.AreEqual(p1.OneBasedPossibleLocalizedModifications[4][0].ModificationType, ok[0].OneBasedPossibleLocalizedModifications[4][0].ModificationType);
            Assert.AreEqual((p1.OneBasedPossibleLocalizedModifications[4][0] as ModificationGeneral).DatabaseReference, (ok[0].OneBasedPossibleLocalizedModifications[4][0] as ModificationGeneral).DatabaseReference);
            Assert.AreEqual((p1.OneBasedPossibleLocalizedModifications[4][0] as ModificationGeneral).Target, (ok[0].OneBasedPossibleLocalizedModifications[4][0] as ModificationGeneral).Target);
            Assert.AreEqual((p1.OneBasedPossibleLocalizedModifications[4][0] as ModificationGeneral).Position, (ok[0].OneBasedPossibleLocalizedModifications[4][0] as ModificationGeneral).Position);

            Assert.AreEqual((p1.OneBasedPossibleLocalizedModifications[5][0] as ModificationGeneral).DiagnosticIons, (ok[0].OneBasedPossibleLocalizedModifications[5][0] as ModificationGeneral).DiagnosticIons);
            Assert.AreEqual((p1.OneBasedPossibleLocalizedModifications[5][0] as ModificationGeneral).NeutralLosses, (ok[0].OneBasedPossibleLocalizedModifications[5][0] as ModificationGeneral).NeutralLosses);
            Assert.AreEqual((p1.OneBasedPossibleLocalizedModifications[5][0] as ModificationGeneral).MonoisotopicMass, (ok[0].OneBasedPossibleLocalizedModifications[5][0] as ModificationGeneral).MonoisotopicMass);

            Assert.AreEqual(p1.ProteolysisProducts.First().OneBasedBeginPosition, ok[0].ProteolysisProducts.First().OneBasedBeginPosition);
            Assert.AreEqual(p1.ProteolysisProducts.First().OneBasedEndPosition, ok[0].ProteolysisProducts.First().OneBasedEndPosition);
            Assert.AreEqual(p1.ProteolysisProducts.First().Type, ok[0].ProteolysisProducts.First().Type);

            Assert.AreEqual(p1.SequenceVariations.First().Description, ok[0].SequenceVariations.First().Description);
            Assert.AreEqual(p1.SequenceVariations.First().OneBasedBeginPosition, ok[0].SequenceVariations.First().OneBasedBeginPosition);
            Assert.AreEqual(p1.SequenceVariations.First().OneBasedEndPosition, ok[0].SequenceVariations.First().OneBasedEndPosition);
            Assert.AreEqual(p1.SequenceVariations.First().OriginalSequence, ok[0].SequenceVariations.First().OriginalSequence);
            Assert.AreEqual(p1.SequenceVariations.First().VariantSequence, ok[0].SequenceVariations.First().VariantSequence);
            Assert.AreEqual(p1.SequenceVariations.Last().Description, ok[0].SequenceVariations.Last().Description);
            Assert.AreEqual(p1.SequenceVariations.Last().OneBasedBeginPosition, ok[0].SequenceVariations.Last().OneBasedBeginPosition);
            Assert.AreEqual(p1.SequenceVariations.Last().OneBasedEndPosition, ok[0].SequenceVariations.Last().OneBasedEndPosition);
            Assert.AreEqual(p1.SequenceVariations.Last().OriginalSequence, ok[0].SequenceVariations.Last().OriginalSequence);
            Assert.AreEqual(p1.SequenceVariations.Last().VariantSequence, ok[0].SequenceVariations.Last().VariantSequence);
        }

        [Test]
        public void TestReadWriteSeqVars()
        {
            ModificationMotif.TryGetMotif("X", out ModificationMotif motif);
            var nice = new List<ModificationGeneral>
            {
                new ModificationGeneral("fayk", null, "mt", null, motif, "Anywhere.", null, null, null, null, null, null, null, null)
            };

            List<Protein> ok = ProteinDbLoader.LoadProteinXML(Path.Combine(TestContext.CurrentContext.TestDirectory, "DatabaseTests", @"xml.xml"), true, DecoyType.None,
                nice, false, null, out Dictionary<string, ModificationGeneral> un);
            ProteinDbWriter.WriteXmlDatabase(new Dictionary<string, HashSet<Tuple<int, ModificationGeneral>>>(), ok, Path.Combine(TestContext.CurrentContext.TestDirectory, "DatabaseTests", @"rewrite_xml.xml"));
            List<Protein> ok2 = ProteinDbLoader.LoadProteinXML(Path.Combine(TestContext.CurrentContext.TestDirectory, "DatabaseTests", @"rewrite_xml.xml"), true, DecoyType.None,
                nice, false, new List<string>(), out un);

            Assert.AreEqual(ok[0].SequenceVariations.Count(), ok2[0].SequenceVariations.Count());
            Assert.AreEqual(ok[0].SequenceVariations.First().OneBasedBeginPosition, ok2[0].SequenceVariations.First().OneBasedBeginPosition);
            Assert.AreEqual(ok[0].SequenceVariations.First().OneBasedEndPosition, ok2[0].SequenceVariations.First().OneBasedEndPosition);
            Assert.AreEqual(ok[0].SequenceVariations.First().Description, ok2[0].SequenceVariations.First().Description);
            Assert.AreEqual(ok[0].SequenceVariations.First().OriginalSequence, ok2[0].SequenceVariations.First().OriginalSequence);
            Assert.AreEqual(ok[0].SequenceVariations.First().VariantSequence, ok2[0].SequenceVariations.First().VariantSequence);
        }

        [Test]
        public void TestReadWriteSeqVars2()
        {
            ModificationMotif.TryGetMotif("X", out ModificationMotif motif);
            var nice = new List<ModificationGeneral>
            {
                new ModificationGeneral("fayk", null, "mt", null, motif, "Anywhere.", null, null, null, null, null, null, null, null)
            };

            List<Protein> ok = ProteinDbLoader.LoadProteinXML(Path.Combine(TestContext.CurrentContext.TestDirectory, "DatabaseTests", @"seqvartests.xml"), true, DecoyType.None,
                nice, false, new List<string>(), out Dictionary<string, ModificationGeneral> un);
            ProteinDbWriter.WriteXmlDatabase(new Dictionary<string, HashSet<Tuple<int, ModificationGeneral>>>(), ok, Path.Combine(TestContext.CurrentContext.TestDirectory, "DatabaseTests", @"rewrite_seqvartests.xml"));
            List<Protein> ok2 = ProteinDbLoader.LoadProteinXML(Path.Combine(TestContext.CurrentContext.TestDirectory, "DatabaseTests", @"rewrite_seqvartests.xml"), true, DecoyType.None,
                nice, false, new List<string>(), out un);

            Assert.AreEqual(ok[0].SequenceVariations.Count(), ok2[0].SequenceVariations.Count());
            Assert.AreEqual(ok[0].SequenceVariations.First().OneBasedBeginPosition, ok2[0].SequenceVariations.First().OneBasedBeginPosition);
            Assert.AreEqual(ok[0].SequenceVariations.First().OneBasedEndPosition, ok2[0].SequenceVariations.First().OneBasedEndPosition);
            Assert.AreEqual(ok[0].SequenceVariations.First().Description, ok2[0].SequenceVariations.First().Description);
            Assert.AreEqual(ok[0].SequenceVariations.First().OriginalSequence, ok2[0].SequenceVariations.First().OriginalSequence);
            Assert.AreEqual(ok[0].SequenceVariations.First().VariantSequence, ok2[0].SequenceVariations.First().VariantSequence);
        }

        [Test]
        public void TestModificationGeneralToString()
        {
            var a = PtmListLoaderGeneral.ReadModsFromFile(Path.Combine(TestContext.CurrentContext.TestDirectory, "ModificationTests", "CommonBiological.txt")).ToList();
            char[] myChar = { '"' };
            string output = a.First().ToString();
<<<<<<< HEAD
            Assert.AreEqual(output.TrimStart(myChar).TrimEnd(myChar), "ID   4-carboxyglutamate\r\nMT   Biological\r\nTG   E\r\nPP   Anywhere.\r\nCF   CO2\r\nMM   43.989829\r\n");
=======
            Assert.AreEqual(output.TrimStart(myChar).TrimEnd(myChar), "ID   4-carboxyglutamate\r\nMT   Biological\r\nTG   E\r\nPP   Any.\r\nCF   CO2\r\nMM   43.989829\r\n");
>>>>>>> f07f8040
        }

        [Test]
        public void TestModificationGeneral_Equals()
        {
            var a = PtmListLoaderGeneral.ReadModsFromFile(Path.Combine(TestContext.CurrentContext.TestDirectory, "ModificationTests", "CommonBiological.txt")).ToList();
            var b = PtmListLoaderGeneral.ReadModsFromFile(Path.Combine(TestContext.CurrentContext.TestDirectory, "ModificationTests", "CommonBiological.txt")).ToList();

            Assert.IsTrue(a.First().Equals(b.First()));
        }
<<<<<<< HEAD
=======


>>>>>>> f07f8040
    }
}<|MERGE_RESOLUTION|>--- conflicted
+++ resolved
@@ -391,11 +391,7 @@
             var a = PtmListLoaderGeneral.ReadModsFromFile(Path.Combine(TestContext.CurrentContext.TestDirectory, "ModificationTests", "CommonBiological.txt")).ToList();
             char[] myChar = { '"' };
             string output = a.First().ToString();
-<<<<<<< HEAD
             Assert.AreEqual(output.TrimStart(myChar).TrimEnd(myChar), "ID   4-carboxyglutamate\r\nMT   Biological\r\nTG   E\r\nPP   Anywhere.\r\nCF   CO2\r\nMM   43.989829\r\n");
-=======
-            Assert.AreEqual(output.TrimStart(myChar).TrimEnd(myChar), "ID   4-carboxyglutamate\r\nMT   Biological\r\nTG   E\r\nPP   Any.\r\nCF   CO2\r\nMM   43.989829\r\n");
->>>>>>> f07f8040
         }
 
         [Test]
@@ -406,10 +402,5 @@
 
             Assert.IsTrue(a.First().Equals(b.First()));
         }
-<<<<<<< HEAD
-=======
-
-
->>>>>>> f07f8040
     }
 }