﻿using Chemistry;
using IO.MzML;
using MassSpectrometry;
using MzIdentML;
using MzLibUtil;
using NUnit.Framework;
using Proteomics.AminoAcidPolymer;
using System;
using System.Collections.Generic;
using System.IO;
using System.Linq;
using System.Xml.Serialization;

namespace Test
{
    [TestFixture]
    public sealed class TestMzML
    {
        [Test]
        public static void AnotherMzMLtest()
        {
            MsDataScan[] scans = new MsDataScan[4];

            double[] intensities1 = new double[] { 1 };
            double[] mz1 = new double[] { 50 };
            MzSpectrum massSpec1 = new MzSpectrum(mz1, intensities1, false);
            scans[0] = new MsDataScan(massSpec1, 1, 1, true, Polarity.Positive, 1, new MzRange(1, 100), "f", MZAnalyzerType.Orbitrap, massSpec1.SumOfAllY, null, null, "1");

            //ms2
            double[] intensities2 = new double[] { 1 };
            double[] mz2 = new double[] { 30 };
            MzSpectrum massSpec2 = new MzSpectrum(mz2, intensities2, false);
            scans[1] = new MsDataScan(massSpec2, 2, 2, true, Polarity.Positive, 2, new MzRange(1, 100), "f", MZAnalyzerType.Orbitrap, massSpec2.SumOfAllY, null, null, "2", 50, null, null, 50, 1, DissociationType.CID, 1, null);

            double[] intensities3 = new double[] { 1 };
            double[] mz3 = new double[] { 50 };
            MzSpectrum massSpec3 = new MzSpectrum(mz3, intensities3, false);
            scans[2] = new MsDataScan(massSpec3, 3, 1, true, Polarity.Positive, 1, new MzRange(1, 100), "f", MZAnalyzerType.Orbitrap, massSpec1.SumOfAllY, null, null, "3");

            //ms2
            double[] intensities4 = new double[] { 1 };
            double[] mz4 = new double[] { 30 };
            MzSpectrum massSpec4 = new MzSpectrum(mz4, intensities4, false);
            scans[3] = new MsDataScan(massSpec4, 4, 2, true, Polarity.Positive, 2, new MzRange(1, 100), "f", MZAnalyzerType.Orbitrap, massSpec2.SumOfAllY, null, null, "4", 50, null, null, 50, 1, DissociationType.CID, 3, null);

            FakeMsDataFile f = new FakeMsDataFile(scans);

            MzmlMethods.CreateAndWriteMyMzmlWithCalibratedSpectra(f, Path.Combine(TestContext.CurrentContext.TestDirectory, "what.mzML"), false);

            Mzml ok = Mzml.LoadAllStaticData(Path.Combine(TestContext.CurrentContext.TestDirectory, "what.mzML"));

            var scanWithPrecursor = ok.GetAllScansList().Last(b => b.MsnOrder != 1);

            Assert.AreEqual(3, scanWithPrecursor.OneBasedPrecursorScanNumber);
        }

        [Test]
        public void LoadBadMzml()
        {
            File.Delete(Path.Combine(TestContext.CurrentContext.TestDirectory, "asdfasdfasdfasdfasdf.mzML")); // just to be sure
            Assert.Throws<FileNotFoundException>(() => Mzml.LoadAllStaticData(Path.Combine(TestContext.CurrentContext.TestDirectory, "asdfasdfasdfasdfasdf.mzML")));
        }

        [Test]
        public static void TestPeakTrimmingWithOneWindow()
        {
            Random rand = new Random();
            int numPeaks = 200;
            double minRatio = 0.01;
            int numWindows = 1;

            var testFilteringParams = new FilteringParams(numPeaks, minRatio, numWindows, true, true);
            List<(double mz, double intensity)> myPeaks = new List<(double mz, double intensity)>();

            for (int mz = 400; mz < 1600; mz++)
            {
                myPeaks.Add((mz, rand.Next(1000, 1000000)));
            }

            double myMaxIntensity = myPeaks.Max(p => p.intensity);
            var myPeaksOrderedByIntensity = myPeaks.OrderByDescending(p => p.intensity).ToList();
            myPeaksOrderedByIntensity = myPeaksOrderedByIntensity.Take(numPeaks).ToList();
            myPeaksOrderedByIntensity = myPeaksOrderedByIntensity.Where(p => (p.intensity / myMaxIntensity) > minRatio).ToList();
            double sumOfAllIntensities = myPeaksOrderedByIntensity.Sum(p => p.intensity);

            double[] intensities1 = myPeaks.Select(p => p.intensity).ToArray();
            double[] mz1 = myPeaks.Select(p => p.mz).ToArray();

            MzSpectrum massSpec1 = new MzSpectrum(mz1, intensities1, false);
            MsDataScan[] scans = new MsDataScan[]{
                new MsDataScan(massSpec1, 1, 1, true, Polarity.Positive, 1, new MzRange(400, 1600), "f", MZAnalyzerType.Orbitrap, massSpec1.SumOfAllY, null, null, "1")
            };
            FakeMsDataFile f = new FakeMsDataFile(scans);
            MzmlMethods.CreateAndWriteMyMzmlWithCalibratedSpectra(f, Path.Combine(TestContext.CurrentContext.TestDirectory, "mzml.mzML"), false);

            Mzml ok = Mzml.LoadAllStaticData(Path.Combine(TestContext.CurrentContext.TestDirectory, "mzml.mzML"), testFilteringParams);

            int expNumPeaks = ok.GetAllScansList().First().MassSpectrum.XArray.Length;
            double expMinRatio = ok.GetAllScansList().First().MassSpectrum.YArray.Min(p => p / ok.GetAllScansList().First().MassSpectrum.YofPeakWithHighestY).Value;
            List<(double mz, double intensity)> myExpPeaks = new List<(double mz, double intensity)>();

            for (int i = 0; i < ok.GetAllScansList().First().MassSpectrum.YArray.Length; i++)
            {
                myExpPeaks.Add((ok.GetAllScansList().First().MassSpectrum.XArray[i], ok.GetAllScansList().First().MassSpectrum.YArray[i]));
            }

            Assert.That(Math.Round(myMaxIntensity, 0) == Math.Round(ok.GetAllScansList().First().MassSpectrum.YofPeakWithHighestY.Value, 0));
            Assert.That(Math.Round(sumOfAllIntensities, 0) == Math.Round(ok.GetAllScansList().First().MassSpectrum.SumOfAllY, 0));
            Assert.That(myPeaksOrderedByIntensity.Count == ok.GetAllScansList().First().MassSpectrum.XArray.Length);
            Assert.That(expMinRatio >= minRatio);
            Assert.That(!myExpPeaks.Except(myPeaksOrderedByIntensity).Any());
            Assert.That(!myPeaksOrderedByIntensity.Except(myExpPeaks).Any());
        }

        [Test]
        public static void TestPeakTrimmingWithThreeWindows()
        {
            Random rand = new Random();
            int numPeaksPerWindow = 200;
            double minRatio = 0.01;
            int numWindows = 3;

            var testFilteringParams = new FilteringParams(numPeaksPerWindow, minRatio, numWindows, true, true);
            List<(double mz, double intensity)> myPeaks = new List<(double mz, double intensity)>();
            List<(double mz, double intensity)> myPeaksWindow1 = new List<(double mz, double intensity)>();
            List<(double mz, double intensity)> myPeaksWindow2 = new List<(double mz, double intensity)>();
            List<(double mz, double intensity)> myPeaksWindow3 = new List<(double mz, double intensity)>();

            int peakCounter = 0;
            for (int mz = 400; mz < 1599; mz++)
            {
                peakCounter++;

                int intensity = rand.Next(1000, 10000);
                myPeaks.Add((mz, intensity));
                if (peakCounter <= 399)
                {
                    myPeaksWindow1.Add((mz, intensity));
                }
                else if (peakCounter <= 799)
                {
                    myPeaksWindow2.Add((mz, intensity));
                }
                else if (peakCounter <= 1200)
                {
                    myPeaksWindow3.Add((mz, intensity));
                }
            }

            double[] intensities1 = myPeaks.Select(p => p.intensity).ToArray();
            double[] mz1 = myPeaks.Select(p => p.mz).ToArray();

            MzSpectrum massSpec1 = new MzSpectrum(mz1, intensities1, false);
            MsDataScan[] scans = new MsDataScan[]{
                new MsDataScan(massSpec1, 1, 1, true, Polarity.Positive, 1, new MzRange(400, 1600), "f", MZAnalyzerType.Orbitrap, massSpec1.SumOfAllY, null, null, "1")
            };
            FakeMsDataFile f = new FakeMsDataFile(scans);
            MzmlMethods.CreateAndWriteMyMzmlWithCalibratedSpectra(f, Path.Combine(TestContext.CurrentContext.TestDirectory, "mzml.mzML"), false);

            Mzml ok = Mzml.LoadAllStaticData(Path.Combine(TestContext.CurrentContext.TestDirectory, "mzml.mzML"), testFilteringParams);

            int expNumPeaks = ok.GetAllScansList().First().MassSpectrum.XArray.Length;
            double expMinRatio = ok.GetAllScansList().First().MassSpectrum.YArray.Min(p => p / ok.GetAllScansList().First().MassSpectrum.YofPeakWithHighestY).Value;
            List<(double mz, double intensity)> myExpPeaks = new List<(double mz, double intensity)>();

            for (int i = 0; i < ok.GetAllScansList().First().MassSpectrum.YArray.Length; i++)
            {
                myExpPeaks.Add((ok.GetAllScansList().First().MassSpectrum.XArray[i], ok.GetAllScansList().First().MassSpectrum.YArray[i]));
            }

            double myMaxIntensity = myPeaks.Max(p => p.intensity);

            myPeaksWindow1 = myPeaksWindow1.OrderByDescending(p => p.intensity).Take(numPeaksPerWindow).Where(p => (p.intensity / myMaxIntensity) > minRatio).ToList();

            myPeaksWindow2 = myPeaksWindow2.OrderByDescending(p => p.intensity).Take(numPeaksPerWindow).Where(p => (p.intensity / myMaxIntensity) > minRatio).ToList();

            myPeaksWindow3 = myPeaksWindow3.OrderByDescending(p => p.intensity).Take(numPeaksPerWindow).Where(p => (p.intensity / myMaxIntensity) > minRatio).ToList();

            var allWindowPeaksCombined = myPeaksWindow1.Concat(myPeaksWindow2).Concat(myPeaksWindow3).ToList();

            double sumOfAllIntensities = allWindowPeaksCombined.Sum(p => p.intensity);

            Assert.That(Math.Round(myMaxIntensity, 0) == Math.Round(ok.GetAllScansList().First().MassSpectrum.YofPeakWithHighestY.Value, 0));
            Assert.That(allWindowPeaksCombined.Count == ok.GetAllScansList().First().MassSpectrum.XArray.Length);
            Assert.That(expMinRatio >= minRatio);
            Assert.That(Math.Round(sumOfAllIntensities, 0) == Math.Round(ok.GetAllScansList().First().MassSpectrum.SumOfAllY, 0));
            Assert.That(!myExpPeaks.Except(allWindowPeaksCombined).Any());
            Assert.That(!allWindowPeaksCombined.Except(myExpPeaks).Any());
        }

        [Test]
        public static void TestPeakTrimmingWithTooManyWindows()
        {
            Random rand = new Random();
            int numPeaks = 200;
            double minRatio = 0.01;
            int numWindows = 10;

            var testFilteringParams = new FilteringParams(numPeaks, minRatio, numWindows, true, true);
            List<(double mz, double intensity)> myPeaks = new List<(double mz, double intensity)>();

            // only 1 peak but 10 windows
            myPeaks.Add((400, rand.Next(1000, 1000000)));

            double[] intensities1 = myPeaks.Select(p => p.intensity).ToArray();
            double[] mz1 = myPeaks.Select(p => p.mz).ToArray();

            MzSpectrum massSpec1 = new MzSpectrum(mz1, intensities1, false);
            MsDataScan[] scans = new MsDataScan[]{
                new MsDataScan(massSpec1, 1, 1, true, Polarity.Positive, 1, new MzRange(400, 1600), "f", MZAnalyzerType.Orbitrap, massSpec1.SumOfAllY, null, null, "1")
            };
            FakeMsDataFile f = new FakeMsDataFile(scans);
            MzmlMethods.CreateAndWriteMyMzmlWithCalibratedSpectra(f, Path.Combine(TestContext.CurrentContext.TestDirectory, "mzml.mzML"), false);

            Mzml ok = Mzml.LoadAllStaticData(Path.Combine(TestContext.CurrentContext.TestDirectory, "mzml.mzML"), testFilteringParams);

            Assert.That(Math.Round(myPeaks[0].intensity, 0) == Math.Round(ok.GetAllScansList().First().MassSpectrum.YofPeakWithHighestY.Value, 0));
            Assert.That(Math.Round(myPeaks[0].intensity, 0) == Math.Round(ok.GetAllScansList().First().MassSpectrum.SumOfAllY, 0));
            Assert.That(1 == ok.GetAllScansList().First().MassSpectrum.XArray.Length);
            Assert.That(Math.Round(myPeaks[0].mz, 0) == Math.Round(ok.GetAllScansList().First().MassSpectrum.XArray[0], 0));
            Assert.That(Math.Round(myPeaks[0].intensity, 0) == Math.Round(ok.GetAllScansList().First().MassSpectrum.YArray[0], 0));
        }

        [Test]
        public static void WriteEmptyScan()
        {
            double[] intensities1 = new double[] { };
            double[] mz1 = new double[] { };
            MzSpectrum massSpec1 = new MzSpectrum(mz1, intensities1, false);
            MsDataScan[] scans = new MsDataScan[]{
                new MsDataScan(massSpec1, 1, 1, true, Polarity.Positive, 1, new MzRange(1, 100), "f", MZAnalyzerType.Orbitrap, massSpec1.SumOfAllY, null, null, "1")
            };
            FakeMsDataFile f = new FakeMsDataFile(scans);
            MzmlMethods.CreateAndWriteMyMzmlWithCalibratedSpectra(f, Path.Combine(TestContext.CurrentContext.TestDirectory, "mzmlWithEmptyScan.mzML"), false);

            Mzml ok = Mzml.LoadAllStaticData(Path.Combine(TestContext.CurrentContext.TestDirectory, "mzmlWithEmptyScan.mzML"));

            MzmlMethods.CreateAndWriteMyMzmlWithCalibratedSpectra(ok, Path.Combine(TestContext.CurrentContext.TestDirectory, "mzmlWithEmptyScan2.mzML"), false);

            var testFilteringParams = new FilteringParams(200, 0.01, 5, true, true);
            ok = Mzml.LoadAllStaticData(Path.Combine(TestContext.CurrentContext.TestDirectory, "mzmlWithEmptyScan2.mzML"), testFilteringParams);
        }

        [Test]
        public static void DifferentAnalyzersTest()
        {
            MsDataScan[] scans = new MsDataScan[2];

            double[] intensities1 = new double[] { 1 };
            double[] mz1 = new double[] { 50 };
            MzSpectrum massSpec1 = new MzSpectrum(mz1, intensities1, false);
            scans[0] = new MsDataScan(massSpec1, 1, 1, true, Polarity.Positive, 1, new MzRange(1, 100), "f", MZAnalyzerType.Orbitrap, massSpec1.SumOfAllY, null, null, "1");

            double[] intensities2 = new double[] { 1 };
            double[] mz2 = new double[] { 30 };
            MzSpectrum massSpec2 = new MzSpectrum(mz2, intensities2, false);
            scans[1] = new MsDataScan(massSpec2, 2, 2, true, Polarity.Positive, 2, new MzRange(1, 100), "f", MZAnalyzerType.IonTrap3D, massSpec2.SumOfAllY, null, null, "2", 50, null, null, 50, 1, DissociationType.CID, 1, null);

            FakeMsDataFile f = new FakeMsDataFile(scans);

            MzmlMethods.CreateAndWriteMyMzmlWithCalibratedSpectra(f, Path.Combine(TestContext.CurrentContext.TestDirectory, "asdfefsf.mzML"), false);

            Mzml ok = Mzml.LoadAllStaticData(Path.Combine(TestContext.CurrentContext.TestDirectory, "asdfefsf.mzML"));

            Assert.AreEqual(MZAnalyzerType.Orbitrap, ok.GetAllScansList().First().MzAnalyzer);
            Assert.AreEqual(MZAnalyzerType.IonTrap3D, ok.GetAllScansList().Last().MzAnalyzer);
        }

        [Test]
        public static void Mzid111Test()
        {
            XmlSerializer _indexedSerializer = new XmlSerializer(typeof(mzIdentML111.Generated.MzIdentMLType111));
            var _mzid = new mzIdentML111.Generated.MzIdentMLType111
            {
                DataCollection = new mzIdentML111.Generated.DataCollectionType()
            };
            _mzid.DataCollection.AnalysisData = new mzIdentML111.Generated.AnalysisDataType
            {
                SpectrumIdentificationList = new mzIdentML111.Generated.SpectrumIdentificationListType[1]
            };
            _mzid.DataCollection.AnalysisData.SpectrumIdentificationList[0] = new mzIdentML111.Generated.SpectrumIdentificationListType
            {
                SpectrumIdentificationResult = new mzIdentML111.Generated.SpectrumIdentificationResultType[1]
            };
            _mzid.DataCollection.AnalysisData.SpectrumIdentificationList[0].SpectrumIdentificationResult[0] = new mzIdentML111.Generated.SpectrumIdentificationResultType
            {
                spectrumID = "spectrum 2",
                SpectrumIdentificationItem = new mzIdentML111.Generated.SpectrumIdentificationItemType[50]
            };
            _mzid.DataCollection.AnalysisData.SpectrumIdentificationList[0].SpectrumIdentificationResult[0].SpectrumIdentificationItem[0] = new mzIdentML111.Generated.SpectrumIdentificationItemType
            {
                experimentalMassToCharge = 1134.2609130203 + 0.000001 * 1134.2609130203 + 0.000001,
                calculatedMassToCharge = 1134.26091302033,
                calculatedMassToChargeSpecified = true,
                chargeState = 3,
                cvParam = new mzIdentML111.Generated.CVParamType[]
                {
                    new mzIdentML111.Generated.CVParamType
                    {
                    accession = "MS:1002354",
                    value = "0.05"
                    }
                }
            };
            _mzid.DataCollection.AnalysisData.SpectrumIdentificationList[0].SpectrumIdentificationResult[0].SpectrumIdentificationItem[1] =
                new mzIdentML111.Generated.SpectrumIdentificationItemType();
            _mzid.DataCollection.AnalysisData.SpectrumIdentificationList[0].SpectrumIdentificationResult[0].SpectrumIdentificationItem[0].Fragmentation =
                new mzIdentML111.Generated.IonTypeType[1];
            _mzid.DataCollection.AnalysisData.SpectrumIdentificationList[0].SpectrumIdentificationResult[0].SpectrumIdentificationItem[0].Fragmentation[0] =
                new mzIdentML111.Generated.IonTypeType
                {
                    FragmentArray = new mzIdentML111.Generated.FragmentArrayType[1]
                };
            _mzid.DataCollection.AnalysisData.SpectrumIdentificationList[0].SpectrumIdentificationResult[0].SpectrumIdentificationItem[0].Fragmentation[0].FragmentArray[0] =
                new mzIdentML111.Generated.FragmentArrayType
                {
                    values = new float[3] { 200, 300, 400 }
                };
            _mzid.DataCollection.AnalysisData.SpectrumIdentificationList[0].SpectrumIdentificationResult[0].SpectrumIdentificationItem[0].PeptideEvidenceRef =
                new mzIdentML111.Generated.PeptideEvidenceRefType[1];
            _mzid.DataCollection.AnalysisData.SpectrumIdentificationList[0].SpectrumIdentificationResult[0].SpectrumIdentificationItem[0].PeptideEvidenceRef[0] =
                new mzIdentML111.Generated.PeptideEvidenceRefType
                {
                    peptideEvidence_ref = "PE_1"
                };
            _mzid.DataCollection.Inputs = new mzIdentML111.Generated.InputsType
            {
                SpectraData = new mzIdentML111.Generated.SpectraDataType[1]
            };
            _mzid.DataCollection.Inputs.SpectraData[0] = new mzIdentML111.Generated.SpectraDataType
            {
                FileFormat = new mzIdentML111.Generated.FileFormatType()
            };
            _mzid.DataCollection.Inputs.SpectraData[0].FileFormat.cvParam = new mzIdentML111.Generated.CVParamType
            {
                name = "mzML format"
            };
            _mzid.SequenceCollection = new mzIdentML111.Generated.SequenceCollectionType
            {
                PeptideEvidence = new mzIdentML111.Generated.PeptideEvidenceType[1]
            };
            _mzid.SequenceCollection.PeptideEvidence[0] = new mzIdentML111.Generated.PeptideEvidenceType
            {
                endSpecified = true,
                startSpecified = true,
                isDecoy = false,
                start = 2,
                end = 34,
                dBSequence_ref = "DB_1",
                peptide_ref = "P_1",
                id = "PE_1",
            };
            _mzid.SequenceCollection.Peptide = new mzIdentML111.Generated.PeptideType[1];
            _mzid.SequenceCollection.Peptide[0] = new mzIdentML111.Generated.PeptideType
            {
                id = "P_1",
                PeptideSequence = "GPEAPPPALPAGAPPPCTAVTSDHLNSLLGNILR",
                Modification = new mzIdentML111.Generated.ModificationType[1]
            };
            _mzid.SequenceCollection.DBSequence = new mzIdentML111.Generated.DBSequenceType[1];
            _mzid.SequenceCollection.DBSequence[0] = new mzIdentML111.Generated.DBSequenceType
            {
                id = "DB_1",
                name = "Protein name",
                accession = "ACCESSION",
            };
            _mzid.SequenceCollection.Peptide[0].Modification[0] = new mzIdentML111.Generated.ModificationType
            {
                locationSpecified = true,
                location = 17,
                monoisotopicMassDeltaSpecified = true,
                monoisotopicMassDelta = 57.02146373,
                cvParam = new mzIdentML111.Generated.CVParamType[1]
            };
            _mzid.SequenceCollection.Peptide[0].Modification[0].cvParam[0] = new mzIdentML111.Generated.CVParamType
            {
                accession = "MS:1001460",
                name = "unknown modification",
                value = "Carbamidomethyl",
                cvRef = "PSI-MS"
            };
            _mzid.AnalysisProtocolCollection = new mzIdentML111.Generated.AnalysisProtocolCollectionType
            {
                SpectrumIdentificationProtocol = new mzIdentML111.Generated.SpectrumIdentificationProtocolType[1]
            };
            _mzid.AnalysisProtocolCollection.SpectrumIdentificationProtocol[0] = new mzIdentML111.Generated.SpectrumIdentificationProtocolType
            {
                ParentTolerance = new mzIdentML111.Generated.CVParamType[1]
            };
            _mzid.AnalysisProtocolCollection.SpectrumIdentificationProtocol[0].ParentTolerance[0] = new mzIdentML111.Generated.CVParamType
            {
                unitName = "dalton",
                value = "0.1"
            };
            _mzid.AnalysisProtocolCollection.SpectrumIdentificationProtocol[0].FragmentTolerance = new mzIdentML111.Generated.CVParamType[1];
            _mzid.AnalysisProtocolCollection.SpectrumIdentificationProtocol[0].FragmentTolerance[0] = new mzIdentML111.Generated.CVParamType
            {
                unitName = "dalton",
                value = "0.01"
            };
            TextWriter writer = new StreamWriter("myIdentifications.mzid");
            _indexedSerializer.Serialize(writer, _mzid);
            writer.Close();

            var identifications = new MzidIdentifications("myIdentifications.mzid");

            Assert.AreEqual(1134.26091302033, identifications.CalculatedMassToCharge(0, 0));
            Assert.AreEqual(3, identifications.ChargeState(0, 0));
            Assert.AreEqual(1, identifications.Count);
            Assert.AreEqual(1134.26091302033 + 0.000001 * 1134.2609130203 + 0.000001, identifications.ExperimentalMassToCharge(0, 0), 1e-10);
            Assert.IsFalse(identifications.IsDecoy(0, 0));
            Assert.AreEqual("MS:1001460", identifications.ModificationAcession(0, 0, 0));
            Assert.AreEqual("PSI-MS", identifications.ModificationDictionary(0, 0, 0));
            Assert.AreEqual("Carbamidomethyl", identifications.ModificationValue(0, 0, 0));
            Assert.AreEqual(17, identifications.ModificationLocation(0, 0, 0));
            Assert.AreEqual(57.02146373, identifications.ModificationMass(0, 0, 0));
            Assert.AreEqual("spectrum 2", identifications.Ms2SpectrumID(0));
            Assert.AreEqual(1, identifications.NumModifications(0, 0));
            Assert.AreEqual("GPEAPPPALPAGAPPPCTAVTSDHLNSLLGNILR", identifications.PeptideSequenceWithoutModifications(0, 0));
            Assert.AreEqual(0.1, identifications.ParentTolerance.Value);
            Assert.AreEqual(0.01, identifications.FragmentTolerance.Value);
            Assert.AreEqual(.05, identifications.QValue(0, 0));
            Assert.AreEqual("Protein name", identifications.ProteinFullName(0, 0));
            Assert.AreEqual("ACCESSION", identifications.ProteinAccession(0, 0));
            Assert.AreEqual(new float[3] { 200, 300, 400 }, identifications.MatchedIons(0, 0, 0));
            Assert.AreEqual(3, identifications.MatchedIonCounts(0, 0, 0));
            Assert.AreEqual("2", identifications.StartResidueInProtein(0, 0));
            Assert.AreEqual("34", identifications.EndResidueInProtein(0, 0));
            Assert.AreEqual(2, identifications.NumPSMsFromScan(0));
        }

        [Test]
        public static void Mzid120Test()
        {
            XmlSerializer _indexedSerializer = new XmlSerializer(typeof(mzIdentML120.Generated.MzIdentMLType120));
            var _mzid = new mzIdentML120.Generated.MzIdentMLType120()
            {
                DataCollection = new mzIdentML120.Generated.DataCollectionType()
            };
            _mzid.DataCollection.AnalysisData = new mzIdentML120.Generated.AnalysisDataType()
            {
                SpectrumIdentificationList = new mzIdentML120.Generated.SpectrumIdentificationListType[1]
            };
            _mzid.DataCollection.AnalysisData.SpectrumIdentificationList[0] = new mzIdentML120.Generated.SpectrumIdentificationListType()
            {
                SpectrumIdentificationResult = new mzIdentML120.Generated.SpectrumIdentificationResultType[1]
            };
            _mzid.DataCollection.AnalysisData.SpectrumIdentificationList[0].SpectrumIdentificationResult[0] = new mzIdentML120.Generated.SpectrumIdentificationResultType()
            {
                spectrumID = "spectrum 2",
                SpectrumIdentificationItem = new mzIdentML120.Generated.SpectrumIdentificationItemType[50]
            };
            _mzid.DataCollection.AnalysisData.SpectrumIdentificationList[0].SpectrumIdentificationResult[0].SpectrumIdentificationItem[0] = new mzIdentML120.Generated.SpectrumIdentificationItemType()
            {
                experimentalMassToCharge = 1134.2609130203 + 0.000001 * 1134.2609130203 + 0.000001,
                calculatedMassToCharge = 1134.26091302033,
                calculatedMassToChargeSpecified = true,
                chargeState = 3,
                cvParam = new mzIdentML120.Generated.CVParamType[1]
                {
                    new mzIdentML120.Generated.CVParamType()
                    {
                    accession = "MS:1002354",
                    value = "0.05"
                    }
                }
            };
            _mzid.DataCollection.AnalysisData.SpectrumIdentificationList[0].SpectrumIdentificationResult[0].SpectrumIdentificationItem[1] = new mzIdentML120.Generated.SpectrumIdentificationItemType();
            _mzid.DataCollection.AnalysisData.SpectrumIdentificationList[0].SpectrumIdentificationResult[0].SpectrumIdentificationItem[0].Fragmentation = new mzIdentML120.Generated.IonTypeType[1];
            _mzid.DataCollection.AnalysisData.SpectrumIdentificationList[0].SpectrumIdentificationResult[0].SpectrumIdentificationItem[0].Fragmentation[0] = new mzIdentML120.Generated.IonTypeType()
            {
                FragmentArray = new mzIdentML120.Generated.FragmentArrayType[1]
            };
            _mzid.DataCollection.AnalysisData.SpectrumIdentificationList[0].SpectrumIdentificationResult[0].SpectrumIdentificationItem[0].Fragmentation[0].FragmentArray[0] = new mzIdentML120.Generated.FragmentArrayType()
            {
                values = new float[3] { 200, 300, 400 }
            };
            _mzid.DataCollection.AnalysisData.SpectrumIdentificationList[0].SpectrumIdentificationResult[0].SpectrumIdentificationItem[0].PeptideEvidenceRef = new mzIdentML120.Generated.PeptideEvidenceRefType[1];
            _mzid.DataCollection.AnalysisData.SpectrumIdentificationList[0].SpectrumIdentificationResult[0].SpectrumIdentificationItem[0].PeptideEvidenceRef[0] = new mzIdentML120.Generated.PeptideEvidenceRefType()
            {
                peptideEvidence_ref = "PE_1"
            };
            _mzid.DataCollection.Inputs = new mzIdentML120.Generated.InputsType()
            {
                SpectraData = new mzIdentML120.Generated.SpectraDataType[1]
            };
            _mzid.DataCollection.Inputs.SpectraData[0] = new mzIdentML120.Generated.SpectraDataType()
            {
                FileFormat = new mzIdentML120.Generated.FileFormatType()
            };
            _mzid.DataCollection.Inputs.SpectraData[0].FileFormat.cvParam = new mzIdentML120.Generated.CVParamType()
            {
                name = "mzML format"
            };
            _mzid.SequenceCollection = new mzIdentML120.Generated.SequenceCollectionType()
            {
                PeptideEvidence = new mzIdentML120.Generated.PeptideEvidenceType[1]
            };
            _mzid.SequenceCollection.PeptideEvidence[0] = new mzIdentML120.Generated.PeptideEvidenceType()
            {
                endSpecified = true,
                startSpecified = true,
                isDecoy = false,
                start = 2,
                end = 34,
                dBSequence_ref = "DB_1",
                peptide_ref = "P_1",
                id = "PE_1",
            };
            _mzid.SequenceCollection.Peptide = new mzIdentML120.Generated.PeptideType[1];
            _mzid.SequenceCollection.Peptide[0] = new mzIdentML120.Generated.PeptideType()
            {
                id = "P_1",
                PeptideSequence = "GPEAPPPALPAGAPPPCTAVTSDHLNSLLGNILR",
                Modification = new mzIdentML120.Generated.ModificationType[1]
            };
            _mzid.SequenceCollection.DBSequence = new mzIdentML120.Generated.DBSequenceType[1];
            _mzid.SequenceCollection.DBSequence[0] = new mzIdentML120.Generated.DBSequenceType()
            {
                id = "DB_1",
                name = "Protein name",
                accession = "ACCESSION",
            };
            _mzid.SequenceCollection.Peptide[0].Modification[0] = new mzIdentML120.Generated.ModificationType()
            {
                locationSpecified = true,
                location = 17,
                monoisotopicMassDeltaSpecified = true,
                monoisotopicMassDelta = 57.02146373,
                cvParam = new mzIdentML120.Generated.CVParamType[1]
            };
            _mzid.SequenceCollection.Peptide[0].Modification[0].cvParam[0] = new mzIdentML120.Generated.CVParamType()
            {
                accession = "MS:1001460",
                name = "unknown modification",
                value = "Carbamidomethyl",
                cvRef = "PSI-MS"
            };
            _mzid.AnalysisProtocolCollection = new mzIdentML120.Generated.AnalysisProtocolCollectionType()
            {
                SpectrumIdentificationProtocol = new mzIdentML120.Generated.SpectrumIdentificationProtocolType[1]
            };
            _mzid.AnalysisProtocolCollection.SpectrumIdentificationProtocol[0] = new mzIdentML120.Generated.SpectrumIdentificationProtocolType()
            {
                ParentTolerance = new mzIdentML120.Generated.CVParamType[1]
            };
            _mzid.AnalysisProtocolCollection.SpectrumIdentificationProtocol[0].ParentTolerance[0] = new mzIdentML120.Generated.CVParamType()
            {
                unitName = "dalton",
                value = "0.1"
            };
            _mzid.AnalysisProtocolCollection.SpectrumIdentificationProtocol[0].FragmentTolerance = new mzIdentML120.Generated.CVParamType[1];
            _mzid.AnalysisProtocolCollection.SpectrumIdentificationProtocol[0].FragmentTolerance[0] = new mzIdentML120.Generated.CVParamType()
            {
                unitName = "dalton",
                value = "0.01"
            };
            TextWriter writer = new StreamWriter("myIdentifications.mzid");
            _indexedSerializer.Serialize(writer, _mzid);
            writer.Close();

            var identifications = new MzidIdentifications("myIdentifications.mzid");

            Assert.AreEqual(1134.26091302033, identifications.CalculatedMassToCharge(0, 0));
            Assert.AreEqual(3, identifications.ChargeState(0, 0));
            Assert.AreEqual(1, identifications.Count);
            Assert.AreEqual(1134.26091302033 + 0.000001 * 1134.2609130203 + 0.000001, identifications.ExperimentalMassToCharge(0, 0), 1e-10);
            Assert.IsFalse(identifications.IsDecoy(0, 0));
            Assert.AreEqual("MS:1001460", identifications.ModificationAcession(0, 0, 0));
            Assert.AreEqual("PSI-MS", identifications.ModificationDictionary(0, 0, 0));
            Assert.AreEqual("Carbamidomethyl", identifications.ModificationValue(0, 0, 0));
            Assert.AreEqual(17, identifications.ModificationLocation(0, 0, 0));
            Assert.AreEqual(57.02146373, identifications.ModificationMass(0, 0, 0));
            Assert.AreEqual("spectrum 2", identifications.Ms2SpectrumID(0));
            Assert.AreEqual(1, identifications.NumModifications(0, 0));
            Assert.AreEqual("GPEAPPPALPAGAPPPCTAVTSDHLNSLLGNILR", identifications.PeptideSequenceWithoutModifications(0, 0));
            Assert.AreEqual(0.1, identifications.ParentTolerance.Value);
            Assert.AreEqual(0.01, identifications.FragmentTolerance.Value);
            Assert.AreEqual(.05, identifications.QValue(0, 0));
            Assert.AreEqual("Protein name", identifications.ProteinFullName(0, 0));
            Assert.AreEqual("ACCESSION", identifications.ProteinAccession(0, 0));
            Assert.AreEqual(new float[3] { 200, 300, 400 }, identifications.MatchedIons(0, 0, 0));
            Assert.AreEqual(3, identifications.MatchedIonCounts(0, 0, 0));
            Assert.AreEqual("2", identifications.StartResidueInProtein(0, 0));
            Assert.AreEqual("34", identifications.EndResidueInProtein(0, 0));
            Assert.AreEqual(2, identifications.NumPSMsFromScan(0));
        }

        [OneTimeSetUp]
        public void Setup()
        {
            Environment.CurrentDirectory = TestContext.CurrentContext.TestDirectory;

            UsefulProteomicsDatabases.Loaders.LoadElements(@"elements.dat");
        }

        [Test]
        public void LoadMzmlTest()
        {
            Assert.Throws<AggregateException>(() =>
            {
                Mzml.LoadAllStaticData(@"tiny.pwiz.1.1.mzML");
            }, "Reading profile mode mzmls not supported");
        }

        [Test]
        public void LoadMzmlFromConvertedMGFTest()
        {
            Mzml a = Mzml.LoadAllStaticData(@"tester.mzML");

            var ya = a.GetOneBasedScan(1).MassSpectrum;
            Assert.AreEqual(192, ya.Size);
            var ya2 = a.GetOneBasedScan(3).MassSpectrum;
            Assert.AreEqual(165, ya2.Size);
            var ya3 = a.GetOneBasedScan(5).MassSpectrum;
            Assert.AreEqual(551, ya3.Size);

            MzmlMethods.CreateAndWriteMyMzmlWithCalibratedSpectra(a, "CreateFileFromConvertedMGF.mzML", false);

            Mzml b = Mzml.LoadAllStaticData(@"CreateFileFromConvertedMGF.mzML");

            MzmlMethods.CreateAndWriteMyMzmlWithCalibratedSpectra(b, "CreateFileFromConvertedMGF2.mzML", false);
        }

        [Test]
        public void WriteMzmlTest()
        {
            var peptide = new Peptide("GPEAPPPALPAGAPPPCTAVTSDHLNSLLGNILR");
            OldSchoolChemicalFormulaModification carbamidomethylationOfCMod = new OldSchoolChemicalFormulaModification(ChemicalFormula.ParseFormula("H3C2NO"), "carbamidomethylation of C", ModificationSites.C);
            peptide.AddModification(carbamidomethylationOfCMod);

            MzSpectrum MS1 = CreateSpectrum(peptide.GetChemicalFormula(), 300, 2000, 1);

            MzSpectrum MS2 = CreateMS2spectrum(peptide.Fragment(FragmentTypes.b | FragmentTypes.y, true), 100, 1500);

            MsDataScan[] Scans = new MsDataScan[2];

            Scans[0] = new MsDataScan(MS1, 1, 1, true, Polarity.Positive, 1.0, new MzRange(300, 2000), " first spectrum", MZAnalyzerType.Unknown, MS1.SumOfAllY, 1, null, "scan=1");
            //            scans[1] = new MsDataScanZR(massSpec2, 2, 2, true, Polarity.Positive, 2, new MzRange(1, 100), "f", MZAnalyzerType.IonTrap3D, massSpec2.SumOfAllY, null, null, "2", 50, null, null, 50, 1, DissociationType.CID, 1, null);

            Scans[1] = new MsDataScan(MS2, 2, 2, true, Polarity.Positive, 2.0, new MzRange(100, 1500), " second spectrum", MZAnalyzerType.Unknown, MS2.SumOfAllY, 1, null, "scan=2", 1134.26091302033, 3, 0.141146966879759, 1134.3, 1, DissociationType.Unknown, 1, 1134.26091302033);

            var myMsDataFile = new FakeMsDataFile(Scans);

            var oldFirstValue = myMsDataFile.GetOneBasedScan(1).MassSpectrum.FirstX;

            var secondScan = myMsDataFile.GetOneBasedScan(2);
            Assert.AreEqual(1, secondScan.IsolationRange.Maximum - secondScan.IsolationRange.Minimum);

            MzmlMethods.CreateAndWriteMyMzmlWithCalibratedSpectra(myMsDataFile, "argh.mzML", false);

            Mzml okay = Mzml.LoadAllStaticData(@"argh.mzML");
            okay.GetOneBasedScan(2);

            Assert.AreEqual(1, okay.GetClosestOneBasedSpectrumNumber(1));
            Assert.AreEqual(2, okay.GetClosestOneBasedSpectrumNumber(2));

            var newFirstValue = okay.GetOneBasedScan(1).MassSpectrum.FirstX;
            Assert.AreEqual(oldFirstValue.Value, newFirstValue.Value, 1e-9);

            var secondScan2 = okay.GetOneBasedScan(2);

            Assert.AreEqual(1, secondScan2.IsolationRange.Maximum - secondScan2.IsolationRange.Minimum);

            secondScan2.MassSpectrum.ReplaceXbyApplyingFunction((a) => 44);
            Assert.AreEqual(44, secondScan2.MassSpectrum.LastX);
        }

        [Test]
        public void MzidTest()
        {
            XmlSerializer _indexedSerializer = new XmlSerializer(typeof(mzIdentML110.Generated.MzIdentMLType110));
            var _mzid = new mzIdentML110.Generated.MzIdentMLType110
            {
                DataCollection = new mzIdentML110.Generated.DataCollectionType()
            };
            _mzid.DataCollection.AnalysisData = new mzIdentML110.Generated.AnalysisDataType
            {
                SpectrumIdentificationList = new mzIdentML110.Generated.SpectrumIdentificationListType[1]
            };
            _mzid.DataCollection.AnalysisData.SpectrumIdentificationList[0] = new mzIdentML110.Generated.SpectrumIdentificationListType
            {
                SpectrumIdentificationResult = new mzIdentML110.Generated.SpectrumIdentificationResultType[1]
            };
            _mzid.DataCollection.AnalysisData.SpectrumIdentificationList[0].SpectrumIdentificationResult[0] = new mzIdentML110.Generated.SpectrumIdentificationResultType
            {
                spectrumID = "spectrum 2",
                SpectrumIdentificationItem = new mzIdentML110.Generated.SpectrumIdentificationItemType[50]
            };
            _mzid.DataCollection.AnalysisData.SpectrumIdentificationList[0].SpectrumIdentificationResult[0].SpectrumIdentificationItem[0] = new mzIdentML110.Generated.SpectrumIdentificationItemType
            {
                experimentalMassToCharge = 1134.2609130203 + 0.000001 * 1134.2609130203 + 0.000001,
                calculatedMassToCharge = 1134.26091302033,
                calculatedMassToChargeSpecified = true,
                chargeState = 3,
                cvParam = new mzIdentML110.Generated.CVParamType[1]
                {
                    new mzIdentML110.Generated.CVParamType()
                    {
                    accession = "MS:1002354",
                    value = "0.05"
                    }
                }
            };
            _mzid.DataCollection.AnalysisData.SpectrumIdentificationList[0].SpectrumIdentificationResult[0].SpectrumIdentificationItem[1] = new mzIdentML110.Generated.SpectrumIdentificationItemType();
            _mzid.DataCollection.AnalysisData.SpectrumIdentificationList[0].SpectrumIdentificationResult[0].SpectrumIdentificationItem[0].Fragmentation = new mzIdentML110.Generated.IonTypeType[1];
            _mzid.DataCollection.AnalysisData.SpectrumIdentificationList[0].SpectrumIdentificationResult[0].SpectrumIdentificationItem[0].Fragmentation[0] = new mzIdentML110.Generated.IonTypeType
            {
                FragmentArray = new mzIdentML110.Generated.FragmentArrayType[1]
            };
            _mzid.DataCollection.AnalysisData.SpectrumIdentificationList[0].SpectrumIdentificationResult[0].SpectrumIdentificationItem[0].Fragmentation[0].FragmentArray[0] = new mzIdentML110.Generated.FragmentArrayType
            {
                values = new float[3] { 200, 300, 400 }
            };
            _mzid.DataCollection.AnalysisData.SpectrumIdentificationList[0].SpectrumIdentificationResult[0].SpectrumIdentificationItem[0].PeptideEvidenceRef = new mzIdentML110.Generated.PeptideEvidenceRefType[1];
            _mzid.DataCollection.AnalysisData.SpectrumIdentificationList[0].SpectrumIdentificationResult[0].SpectrumIdentificationItem[0].PeptideEvidenceRef[0] = new mzIdentML110.Generated.PeptideEvidenceRefType
            {
                peptideEvidence_ref = "PE_1"
            };
            _mzid.DataCollection.AnalysisData.SpectrumIdentificationList[0].SpectrumIdentificationResult[0].SpectrumIdentificationItem[0].passThreshold = true;

            _mzid.DataCollection.Inputs = new mzIdentML110.Generated.InputsType
            {
                SpectraData = new mzIdentML110.Generated.SpectraDataType[1]
            };
            _mzid.DataCollection.Inputs.SpectraData[0] = new mzIdentML110.Generated.SpectraDataType
            {
                FileFormat = new mzIdentML110.Generated.FileFormatType()
            };
            _mzid.DataCollection.Inputs.SpectraData[0].FileFormat.cvParam = new mzIdentML110.Generated.CVParamType
            {
                name = "mzML format"
            };
            _mzid.SequenceCollection = new mzIdentML110.Generated.SequenceCollectionType
            {
                PeptideEvidence = new mzIdentML110.Generated.PeptideEvidenceType[1]
            };
            _mzid.SequenceCollection.PeptideEvidence[0] = new mzIdentML110.Generated.PeptideEvidenceType
            {
                endSpecified = true,
                startSpecified = true,
                start = 2,
                end = 34,
                isDecoy = false,
                peptide_ref = "P_1",
                dBSequence_ref = "DB_1",
                id = "PE_1"
            };
            _mzid.SequenceCollection.Peptide = new mzIdentML110.Generated.PeptideType[1];
            _mzid.SequenceCollection.Peptide[0] = new mzIdentML110.Generated.PeptideType
            {
                id = "P_1",
                PeptideSequence = "GPEAPPPALPAGAPPPCTAVTSDHLNSLLGNILR",
                Modification = new mzIdentML110.Generated.ModificationType[1],
            };
            _mzid.SequenceCollection.DBSequence = new mzIdentML110.Generated.DBSequenceType[1];
            _mzid.SequenceCollection.DBSequence[0] = new mzIdentML110.Generated.DBSequenceType
            {
                id = "DB_1",
                name = "Protein name",
                accession = "ACCESSION",
            };
            _mzid.SequenceCollection.Peptide[0].Modification[0] = new mzIdentML110.Generated.ModificationType
            {
                locationSpecified = true,
                location = 17,
                monoisotopicMassDeltaSpecified = true,
                monoisotopicMassDelta = 57.02146373,
                cvParam = new mzIdentML110.Generated.CVParamType[1]
            };
            _mzid.SequenceCollection.Peptide[0].Modification[0].cvParam[0] = new mzIdentML110.Generated.CVParamType
            {
                accession = "MS:1001460",
                name = "unknown modification",
                value = "Carbamidomethyl",
                cvRef = "PSI-MS"
            };
            _mzid.AnalysisProtocolCollection = new mzIdentML110.Generated.AnalysisProtocolCollectionType
            {
                SpectrumIdentificationProtocol = new mzIdentML110.Generated.SpectrumIdentificationProtocolType[1]
            };
            _mzid.AnalysisProtocolCollection.SpectrumIdentificationProtocol[0] = new mzIdentML110.Generated.SpectrumIdentificationProtocolType
            {
                ParentTolerance = new mzIdentML110.Generated.CVParamType[1]
            };
            _mzid.AnalysisProtocolCollection.SpectrumIdentificationProtocol[0].ParentTolerance[0] = new mzIdentML110.Generated.CVParamType
            {
                unitName = "dalton",
                value = "0.1"
            };
            _mzid.AnalysisProtocolCollection.SpectrumIdentificationProtocol[0].FragmentTolerance = new mzIdentML110.Generated.CVParamType[1];
            _mzid.AnalysisProtocolCollection.SpectrumIdentificationProtocol[0].FragmentTolerance[0] = new mzIdentML110.Generated.CVParamType
            {
                unitName = "dalton",
                value = "0.01"
            };
            TextWriter writer = new StreamWriter("myIdentifications.mzid");
            _indexedSerializer.Serialize(writer, _mzid);
            writer.Close();

            var identifications = new MzidIdentifications("myIdentifications.mzid");

            Assert.AreEqual(1134.26091302033, identifications.CalculatedMassToCharge(0, 0));
            Assert.AreEqual(3, identifications.ChargeState(0, 0));
            Assert.AreEqual(1, identifications.Count);
            Assert.AreEqual(1134.26091302033 + 0.000001 * 1134.2609130203 + 0.000001, identifications.ExperimentalMassToCharge(0, 0), 1e-10);
            Assert.IsFalse(identifications.IsDecoy(0, 0));
            Assert.AreEqual("MS:1001460", identifications.ModificationAcession(0, 0, 0));
            Assert.AreEqual("PSI-MS", identifications.ModificationDictionary(0, 0, 0));
            Assert.AreEqual("Carbamidomethyl", identifications.ModificationValue(0, 0, 0));
            Assert.AreEqual(17, identifications.ModificationLocation(0, 0, 0));
            Assert.AreEqual(57.02146373, identifications.ModificationMass(0, 0, 0));
            Assert.AreEqual("spectrum 2", identifications.Ms2SpectrumID(0));
            Assert.AreEqual(1, identifications.NumModifications(0, 0));
            Assert.AreEqual("GPEAPPPALPAGAPPPCTAVTSDHLNSLLGNILR", identifications.PeptideSequenceWithoutModifications(0, 0));
            Assert.AreEqual(0.1, identifications.ParentTolerance.Value);
            Assert.AreEqual(0.01, identifications.FragmentTolerance.Value);
            Assert.AreEqual(.05, identifications.QValue(0, 0));
            Assert.AreEqual("Protein name", identifications.ProteinFullName(0, 0));
            Assert.AreEqual("ACCESSION", identifications.ProteinAccession(0, 0));
            Assert.AreEqual(new float[3] { 200, 300, 400 }, identifications.MatchedIons(0, 0, 0));
            Assert.AreEqual(3, identifications.MatchedIonCounts(0, 0, 0));
            Assert.AreEqual("2", identifications.StartResidueInProtein(0, 0));
            Assert.AreEqual("34", identifications.EndResidueInProtein(0, 0));
            Assert.AreEqual(2, identifications.NumPSMsFromScan(0));
        }

        [Test]
        public void Mzid110Test()
        {
            XmlSerializer _indexedSerializer = new XmlSerializer(typeof(mzIdentML110.Generated.MzIdentMLType110));
            var _mzid = new mzIdentML110.Generated.MzIdentMLType110
            {
                DataCollection = new mzIdentML110.Generated.DataCollectionType()
            };
            _mzid.DataCollection.AnalysisData = new mzIdentML110.Generated.AnalysisDataType
            {
                SpectrumIdentificationList = new mzIdentML110.Generated.SpectrumIdentificationListType[1]
            };
            _mzid.DataCollection.AnalysisData.SpectrumIdentificationList[0] = new mzIdentML110.Generated.SpectrumIdentificationListType
            {
                SpectrumIdentificationResult = new mzIdentML110.Generated.SpectrumIdentificationResultType[1]
            };
            _mzid.DataCollection.AnalysisData.SpectrumIdentificationList[0].SpectrumIdentificationResult[0] = new mzIdentML110.Generated.SpectrumIdentificationResultType
            {
                spectrumID = "spectrum 2",
                SpectrumIdentificationItem = new mzIdentML110.Generated.SpectrumIdentificationItemType[50]
            };
            _mzid.DataCollection.AnalysisData.SpectrumIdentificationList[0].SpectrumIdentificationResult[0].SpectrumIdentificationItem[0] = new mzIdentML110.Generated.SpectrumIdentificationItemType
            {
                experimentalMassToCharge = 1134.2609130203 + 0.000001 * 1134.2609130203 + 0.000001,
                calculatedMassToCharge = 1134.26091302033,
                calculatedMassToChargeSpecified = true,
                chargeState = 3,
                cvParam = new mzIdentML110.Generated.CVParamType[1]
                {
                    new mzIdentML110.Generated.CVParamType()
                    {
                    accession = "MS:1002354",
                    value = "0.05"
                    }
                }
            };
            _mzid.DataCollection.AnalysisData.SpectrumIdentificationList[0].SpectrumIdentificationResult[0].SpectrumIdentificationItem[1] = new mzIdentML110.Generated.SpectrumIdentificationItemType();
            _mzid.DataCollection.AnalysisData.SpectrumIdentificationList[0].SpectrumIdentificationResult[0].SpectrumIdentificationItem[0].Fragmentation = new mzIdentML110.Generated.IonTypeType[1];
            _mzid.DataCollection.AnalysisData.SpectrumIdentificationList[0].SpectrumIdentificationResult[0].SpectrumIdentificationItem[0].Fragmentation[0] = new mzIdentML110.Generated.IonTypeType
            {
                FragmentArray = new mzIdentML110.Generated.FragmentArrayType[1]
            };
            _mzid.DataCollection.AnalysisData.SpectrumIdentificationList[0].SpectrumIdentificationResult[0].SpectrumIdentificationItem[0].Fragmentation[0].FragmentArray[0] = new mzIdentML110.Generated.FragmentArrayType
            {
                values = new float[3] { 200, 300, 400 }
            };
            _mzid.DataCollection.AnalysisData.SpectrumIdentificationList[0].SpectrumIdentificationResult[0].SpectrumIdentificationItem[0].PeptideEvidenceRef = new mzIdentML110.Generated.PeptideEvidenceRefType[1];
            _mzid.DataCollection.AnalysisData.SpectrumIdentificationList[0].SpectrumIdentificationResult[0].SpectrumIdentificationItem[0].PeptideEvidenceRef[0] = new mzIdentML110.Generated.PeptideEvidenceRefType
            {
                peptideEvidence_ref = "PE_1"
            };
            _mzid.DataCollection.Inputs = new mzIdentML110.Generated.InputsType
            {
                SpectraData = new mzIdentML110.Generated.SpectraDataType[1]
            };
            _mzid.DataCollection.Inputs.SpectraData[0] = new mzIdentML110.Generated.SpectraDataType
            {
                FileFormat = new mzIdentML110.Generated.FileFormatType()
            };
            _mzid.DataCollection.Inputs.SpectraData[0].FileFormat.cvParam = new mzIdentML110.Generated.CVParamType
            {
                name = "mzML format"
            };
            _mzid.SequenceCollection = new mzIdentML110.Generated.SequenceCollectionType
            {
                PeptideEvidence = new mzIdentML110.Generated.PeptideEvidenceType[1]
            };
            _mzid.SequenceCollection.PeptideEvidence[0] = new mzIdentML110.Generated.PeptideEvidenceType
            {
                endSpecified = true,
                startSpecified = true,
                isDecoy = false,
                start = 2,
                end = 34,
                dBSequence_ref = "DB_1",
                peptide_ref = "P_1",
                id = "PE_1",
            };
            _mzid.SequenceCollection.Peptide = new mzIdentML110.Generated.PeptideType[1];
            _mzid.SequenceCollection.Peptide[0] = new mzIdentML110.Generated.PeptideType
            {
                id = "P_1",
                PeptideSequence = "GPEAPPPALPAGAPPPCTAVTSDHLNSLLGNILR",
                Modification = new mzIdentML110.Generated.ModificationType[1]
            };
            _mzid.SequenceCollection.DBSequence = new mzIdentML110.Generated.DBSequenceType[1];
            _mzid.SequenceCollection.DBSequence[0] = new mzIdentML110.Generated.DBSequenceType
            {
                id = "DB_1",
                name = "Protein name",
                accession = "ACCESSION",
            };
            _mzid.SequenceCollection.Peptide[0].Modification[0] = new mzIdentML110.Generated.ModificationType
            {
                locationSpecified = true,
                location = 17,
                monoisotopicMassDeltaSpecified = true,
                monoisotopicMassDelta = 57.02146373,
                cvParam = new mzIdentML110.Generated.CVParamType[1]
            };
            _mzid.SequenceCollection.Peptide[0].Modification[0].cvParam[0] = new mzIdentML110.Generated.CVParamType
            {
                accession = "MS:1001460",
                name = "unknown modification",
                value = "Carbamidomethyl",
                cvRef = "PSI-MS"
            };
            _mzid.AnalysisProtocolCollection = new mzIdentML110.Generated.AnalysisProtocolCollectionType
            {
                SpectrumIdentificationProtocol = new mzIdentML110.Generated.SpectrumIdentificationProtocolType[1]
            };
            _mzid.AnalysisProtocolCollection.SpectrumIdentificationProtocol[0] = new mzIdentML110.Generated.SpectrumIdentificationProtocolType()
            {
                ParentTolerance = new mzIdentML110.Generated.CVParamType[1]
            };
            _mzid.AnalysisProtocolCollection.SpectrumIdentificationProtocol[0].ParentTolerance[0] = new mzIdentML110.Generated.CVParamType
            {
                unitName = "dalton",
                value = "0.1"
            };
            _mzid.AnalysisProtocolCollection.SpectrumIdentificationProtocol[0].FragmentTolerance = new mzIdentML110.Generated.CVParamType[1];
            _mzid.AnalysisProtocolCollection.SpectrumIdentificationProtocol[0].FragmentTolerance[0] = new mzIdentML110.Generated.CVParamType
            {
                unitName = "dalton",
                value = "0.01"
            };
            TextWriter writer = new StreamWriter("myIdentifications.mzid");
            _indexedSerializer.Serialize(writer, _mzid);
            writer.Close();

            var identifications = new MzidIdentifications("myIdentifications.mzid");

            Assert.AreEqual(1134.26091302033, identifications.CalculatedMassToCharge(0, 0));
            Assert.AreEqual(3, identifications.ChargeState(0, 0));
            Assert.AreEqual(1, identifications.Count);
            Assert.AreEqual(1134.26091302033 + 0.000001 * 1134.2609130203 + 0.000001, identifications.ExperimentalMassToCharge(0, 0), 1e-10);
            Assert.IsFalse(identifications.IsDecoy(0, 0));
            Assert.AreEqual("MS:1001460", identifications.ModificationAcession(0, 0, 0));
            Assert.AreEqual("PSI-MS", identifications.ModificationDictionary(0, 0, 0));
            Assert.AreEqual("Carbamidomethyl", identifications.ModificationValue(0, 0, 0));
            Assert.AreEqual(17, identifications.ModificationLocation(0, 0, 0));
            Assert.AreEqual(57.02146373, identifications.ModificationMass(0, 0, 0));
            Assert.AreEqual("spectrum 2", identifications.Ms2SpectrumID(0));
            Assert.AreEqual(1, identifications.NumModifications(0, 0));
            Assert.AreEqual("GPEAPPPALPAGAPPPCTAVTSDHLNSLLGNILR", identifications.PeptideSequenceWithoutModifications(0, 0));
            Assert.AreEqual(0.1, identifications.ParentTolerance.Value);
            Assert.AreEqual(0.01, identifications.FragmentTolerance.Value);
            Assert.AreEqual(.05, identifications.QValue(0, 0));
            Assert.AreEqual("Protein name", identifications.ProteinFullName(0, 0));
            Assert.AreEqual("ACCESSION", identifications.ProteinAccession(0, 0));
            Assert.AreEqual(new float[3] { 200, 300, 400 }, identifications.MatchedIons(0, 0, 0));
            Assert.AreEqual(3, identifications.MatchedIonCounts(0, 0, 0));
            Assert.AreEqual("2", identifications.StartResidueInProtein(0, 0));
            Assert.AreEqual("34", identifications.EndResidueInProtein(0, 0));
            Assert.AreEqual(2, identifications.NumPSMsFromScan(0));
        }

        [Test]
        public void Mzid111Test_()
        {
            XmlSerializer _indexedSerializer = new XmlSerializer(typeof(mzIdentML111.Generated.MzIdentMLType111));
            var _mzid = new mzIdentML111.Generated.MzIdentMLType111
            {
                DataCollection = new mzIdentML111.Generated.DataCollectionType()
            };
            _mzid.DataCollection.AnalysisData = new mzIdentML111.Generated.AnalysisDataType
            {
                SpectrumIdentificationList = new mzIdentML111.Generated.SpectrumIdentificationListType[1]
            };
            _mzid.DataCollection.AnalysisData.SpectrumIdentificationList[0] = new mzIdentML111.Generated.SpectrumIdentificationListType
            {
                SpectrumIdentificationResult = new mzIdentML111.Generated.SpectrumIdentificationResultType[1]
            };
            _mzid.DataCollection.AnalysisData.SpectrumIdentificationList[0].SpectrumIdentificationResult[0] = new mzIdentML111.Generated.SpectrumIdentificationResultType
            {
                spectrumID = "spectrum 2",
                SpectrumIdentificationItem = new mzIdentML111.Generated.SpectrumIdentificationItemType[50]
            };
            _mzid.DataCollection.AnalysisData.SpectrumIdentificationList[0].SpectrumIdentificationResult[0].SpectrumIdentificationItem[0] = new mzIdentML111.Generated.SpectrumIdentificationItemType
            {
                experimentalMassToCharge = 1134.2609130203 + 0.000001 * 1134.2609130203 + 0.000001,
                calculatedMassToCharge = 1134.26091302033,
                calculatedMassToChargeSpecified = true,
                chargeState = 3,
                cvParam = new mzIdentML111.Generated.CVParamType[]
                {
                    new mzIdentML111.Generated.CVParamType
                    {
                    accession = "MS:1002354",
                    value = "0.05"
                    }
                }
            };
            _mzid.DataCollection.AnalysisData.SpectrumIdentificationList[0].SpectrumIdentificationResult[0].SpectrumIdentificationItem[1] =
                new mzIdentML111.Generated.SpectrumIdentificationItemType();
            _mzid.DataCollection.AnalysisData.SpectrumIdentificationList[0].SpectrumIdentificationResult[0].SpectrumIdentificationItem[0].Fragmentation =
                new mzIdentML111.Generated.IonTypeType[1];
            _mzid.DataCollection.AnalysisData.SpectrumIdentificationList[0].SpectrumIdentificationResult[0].SpectrumIdentificationItem[0].Fragmentation[0] =
                new mzIdentML111.Generated.IonTypeType
                {
                    FragmentArray = new mzIdentML111.Generated.FragmentArrayType[1]
                };
            _mzid.DataCollection.AnalysisData.SpectrumIdentificationList[0].SpectrumIdentificationResult[0].SpectrumIdentificationItem[0].Fragmentation[0].FragmentArray[0] =
                new mzIdentML111.Generated.FragmentArrayType
                {
                    values = new float[3] { 200, 300, 400 }
                };
            _mzid.DataCollection.AnalysisData.SpectrumIdentificationList[0].SpectrumIdentificationResult[0].SpectrumIdentificationItem[0].PeptideEvidenceRef =
                new mzIdentML111.Generated.PeptideEvidenceRefType[1];
            _mzid.DataCollection.AnalysisData.SpectrumIdentificationList[0].SpectrumIdentificationResult[0].SpectrumIdentificationItem[0].PeptideEvidenceRef[0] =
                new mzIdentML111.Generated.PeptideEvidenceRefType
                {
                    peptideEvidence_ref = "PE_1"
                };
            _mzid.DataCollection.Inputs = new mzIdentML111.Generated.InputsType
            {
                SpectraData = new mzIdentML111.Generated.SpectraDataType[1]
            };
            _mzid.DataCollection.Inputs.SpectraData[0] = new mzIdentML111.Generated.SpectraDataType
            {
                FileFormat = new mzIdentML111.Generated.FileFormatType()
            };
            _mzid.DataCollection.Inputs.SpectraData[0].FileFormat.cvParam = new mzIdentML111.Generated.CVParamType
            {
                name = "mzML format"
            };
            _mzid.SequenceCollection = new mzIdentML111.Generated.SequenceCollectionType
            {
                PeptideEvidence = new mzIdentML111.Generated.PeptideEvidenceType[1]
            };
            _mzid.SequenceCollection.PeptideEvidence[0] = new mzIdentML111.Generated.PeptideEvidenceType
            {
                endSpecified = true,
                startSpecified = true,
                isDecoy = false,
                start = 2,
                end = 34,
                dBSequence_ref = "DB_1",
                peptide_ref = "P_1",
                id = "PE_1",
            };
            _mzid.SequenceCollection.Peptide = new mzIdentML111.Generated.PeptideType[1];
            _mzid.SequenceCollection.Peptide[0] = new mzIdentML111.Generated.PeptideType
            {
                id = "P_1",
                PeptideSequence = "GPEAPPPALPAGAPPPCTAVTSDHLNSLLGNILR",
                Modification = new mzIdentML111.Generated.ModificationType[1]
            };
            _mzid.SequenceCollection.DBSequence = new mzIdentML111.Generated.DBSequenceType[1];
            _mzid.SequenceCollection.DBSequence[0] = new mzIdentML111.Generated.DBSequenceType
            {
                id = "DB_1",
                name = "Protein name",
                accession = "ACCESSION",
            };
            _mzid.SequenceCollection.Peptide[0].Modification[0] = new mzIdentML111.Generated.ModificationType
            {
                locationSpecified = true,
                location = 17,
                monoisotopicMassDeltaSpecified = true,
                monoisotopicMassDelta = 57.02146373,
                cvParam = new mzIdentML111.Generated.CVParamType[1]
            };
            _mzid.SequenceCollection.Peptide[0].Modification[0].cvParam[0] = new mzIdentML111.Generated.CVParamType
            {
                accession = "MS:1001460",
                name = "unknown modification",
                value = "Carbamidomethyl",
                cvRef = "PSI-MS"
            };
            _mzid.AnalysisProtocolCollection = new mzIdentML111.Generated.AnalysisProtocolCollectionType
            {
                SpectrumIdentificationProtocol = new mzIdentML111.Generated.SpectrumIdentificationProtocolType[1]
            };
            _mzid.AnalysisProtocolCollection.SpectrumIdentificationProtocol[0] = new mzIdentML111.Generated.SpectrumIdentificationProtocolType
            {
                ParentTolerance = new mzIdentML111.Generated.CVParamType[1]
            };
            _mzid.AnalysisProtocolCollection.SpectrumIdentificationProtocol[0].ParentTolerance[0] = new mzIdentML111.Generated.CVParamType
            {
                unitName = "dalton",
                value = "0.1"
            };
            _mzid.AnalysisProtocolCollection.SpectrumIdentificationProtocol[0].FragmentTolerance = new mzIdentML111.Generated.CVParamType[1];
            _mzid.AnalysisProtocolCollection.SpectrumIdentificationProtocol[0].FragmentTolerance[0] = new mzIdentML111.Generated.CVParamType
            {
                unitName = "dalton",
                value = "0.01"
            };
            TextWriter writer = new StreamWriter("myIdentifications.mzid");
            _indexedSerializer.Serialize(writer, _mzid);
            writer.Close();

            var identifications = new MzidIdentifications("myIdentifications.mzid");

            Assert.AreEqual(1134.26091302033, identifications.CalculatedMassToCharge(0, 0));
            Assert.AreEqual(3, identifications.ChargeState(0, 0));
            Assert.AreEqual(1, identifications.Count);
            Assert.AreEqual(1134.26091302033 + 0.000001 * 1134.2609130203 + 0.000001, identifications.ExperimentalMassToCharge(0, 0), 1e-10);
            Assert.IsFalse(identifications.IsDecoy(0, 0));
            Assert.AreEqual("MS:1001460", identifications.ModificationAcession(0, 0, 0));
            Assert.AreEqual("PSI-MS", identifications.ModificationDictionary(0, 0, 0));
            Assert.AreEqual("Carbamidomethyl", identifications.ModificationValue(0, 0, 0));
            Assert.AreEqual(17, identifications.ModificationLocation(0, 0, 0));
            Assert.AreEqual(57.02146373, identifications.ModificationMass(0, 0, 0));
            Assert.AreEqual("spectrum 2", identifications.Ms2SpectrumID(0));
            Assert.AreEqual(1, identifications.NumModifications(0, 0));
            Assert.AreEqual("GPEAPPPALPAGAPPPCTAVTSDHLNSLLGNILR", identifications.PeptideSequenceWithoutModifications(0, 0));
            Assert.AreEqual(0.1, identifications.ParentTolerance.Value);
            Assert.AreEqual(0.01, identifications.FragmentTolerance.Value);
            Assert.AreEqual(.05, identifications.QValue(0, 0));
            Assert.AreEqual("Protein name", identifications.ProteinFullName(0, 0));
            Assert.AreEqual("ACCESSION", identifications.ProteinAccession(0, 0));
            Assert.AreEqual(new float[3] { 200, 300, 400 }, identifications.MatchedIons(0, 0, 0));
            Assert.AreEqual(3, identifications.MatchedIonCounts(0, 0, 0));
            Assert.AreEqual("2", identifications.StartResidueInProtein(0, 0));
            Assert.AreEqual("34", identifications.EndResidueInProtein(0, 0));
            Assert.AreEqual(2, identifications.NumPSMsFromScan(0));
        }

        [Test]
        public void Mzid120Test_()
        {
            XmlSerializer _indexedSerializer = new XmlSerializer(typeof(mzIdentML120.Generated.MzIdentMLType120));
            var _mzid = new mzIdentML120.Generated.MzIdentMLType120
            {
                DataCollection = new mzIdentML120.Generated.DataCollectionType()
            };
            _mzid.DataCollection.AnalysisData = new mzIdentML120.Generated.AnalysisDataType
            {
                SpectrumIdentificationList = new mzIdentML120.Generated.SpectrumIdentificationListType[1]
            };
            _mzid.DataCollection.AnalysisData.SpectrumIdentificationList[0] = new mzIdentML120.Generated.SpectrumIdentificationListType
            {
                SpectrumIdentificationResult = new mzIdentML120.Generated.SpectrumIdentificationResultType[1]
            };
            _mzid.DataCollection.AnalysisData.SpectrumIdentificationList[0].SpectrumIdentificationResult[0] = new mzIdentML120.Generated.SpectrumIdentificationResultType
            {
                spectrumID = "spectrum 2",
                SpectrumIdentificationItem = new mzIdentML120.Generated.SpectrumIdentificationItemType[50]
            };
            _mzid.DataCollection.AnalysisData.SpectrumIdentificationList[0].SpectrumIdentificationResult[0].SpectrumIdentificationItem[0] = new mzIdentML120.Generated.SpectrumIdentificationItemType
            {
                experimentalMassToCharge = 1134.2609130203 + 0.000001 * 1134.2609130203 + 0.000001,
                calculatedMassToCharge = 1134.26091302033,
                calculatedMassToChargeSpecified = true,
                chargeState = 3,
                cvParam = new mzIdentML120.Generated.CVParamType[1]
                {
                    new mzIdentML120.Generated.CVParamType()
                    {
                    accession = "MS:1002354",
                    value = "0.05"
                    }
                }
            };
            _mzid.DataCollection.AnalysisData.SpectrumIdentificationList[0].SpectrumIdentificationResult[0].SpectrumIdentificationItem[1] = new mzIdentML120.Generated.SpectrumIdentificationItemType();
            _mzid.DataCollection.AnalysisData.SpectrumIdentificationList[0].SpectrumIdentificationResult[0].SpectrumIdentificationItem[0].Fragmentation = new mzIdentML120.Generated.IonTypeType[1];
            _mzid.DataCollection.AnalysisData.SpectrumIdentificationList[0].SpectrumIdentificationResult[0].SpectrumIdentificationItem[0].Fragmentation[0] = new mzIdentML120.Generated.IonTypeType
            {
                FragmentArray = new mzIdentML120.Generated.FragmentArrayType[1]
            };
            _mzid.DataCollection.AnalysisData.SpectrumIdentificationList[0].SpectrumIdentificationResult[0].SpectrumIdentificationItem[0].Fragmentation[0].FragmentArray[0] = new mzIdentML120.Generated.FragmentArrayType
            {
                values = new float[3] { 200, 300, 400 }
            };
            _mzid.DataCollection.AnalysisData.SpectrumIdentificationList[0].SpectrumIdentificationResult[0].SpectrumIdentificationItem[0].PeptideEvidenceRef = new mzIdentML120.Generated.PeptideEvidenceRefType[1];
            _mzid.DataCollection.AnalysisData.SpectrumIdentificationList[0].SpectrumIdentificationResult[0].SpectrumIdentificationItem[0].PeptideEvidenceRef[0] = new mzIdentML120.Generated.PeptideEvidenceRefType
            {
                peptideEvidence_ref = "PE_1"
            };
            _mzid.DataCollection.Inputs = new mzIdentML120.Generated.InputsType
            {
                SpectraData = new mzIdentML120.Generated.SpectraDataType[1]
            };
            _mzid.DataCollection.Inputs.SpectraData[0] = new mzIdentML120.Generated.SpectraDataType
            {
                FileFormat = new mzIdentML120.Generated.FileFormatType()
            };
            _mzid.DataCollection.Inputs.SpectraData[0].FileFormat.cvParam = new mzIdentML120.Generated.CVParamType
            {
                name = "mzML format"
            };
            _mzid.SequenceCollection = new mzIdentML120.Generated.SequenceCollectionType
            {
                PeptideEvidence = new mzIdentML120.Generated.PeptideEvidenceType[1]
            };
            _mzid.SequenceCollection.PeptideEvidence[0] = new mzIdentML120.Generated.PeptideEvidenceType
            {
                endSpecified = true,
                startSpecified = true,
                isDecoy = false,
                start = 2,
                end = 34,
                dBSequence_ref = "DB_1",
                peptide_ref = "P_1",
                id = "PE_1",
            };
            _mzid.SequenceCollection.Peptide = new mzIdentML120.Generated.PeptideType[1];
            _mzid.SequenceCollection.Peptide[0] = new mzIdentML120.Generated.PeptideType
            {
                id = "P_1",
                PeptideSequence = "GPEAPPPALPAGAPPPCTAVTSDHLNSLLGNILR",
                Modification = new mzIdentML120.Generated.ModificationType[1]
            };
            _mzid.SequenceCollection.DBSequence = new mzIdentML120.Generated.DBSequenceType[1];
            _mzid.SequenceCollection.DBSequence[0] = new mzIdentML120.Generated.DBSequenceType
            {
                id = "DB_1",
                name = "Protein name",
                accession = "ACCESSION",
            };
            _mzid.SequenceCollection.Peptide[0].Modification[0] = new mzIdentML120.Generated.ModificationType
            {
                locationSpecified = true,
                location = 17,
                monoisotopicMassDeltaSpecified = true,
                monoisotopicMassDelta = 57.02146373,
                cvParam = new mzIdentML120.Generated.CVParamType[1]
            };
            _mzid.SequenceCollection.Peptide[0].Modification[0].cvParam[0] = new mzIdentML120.Generated.CVParamType
            {
                accession = "MS:1001460",
                name = "unknown modification",
                value = "Carbamidomethyl",
                cvRef = "PSI-MS"
            };
            _mzid.AnalysisProtocolCollection = new mzIdentML120.Generated.AnalysisProtocolCollectionType
            {
                SpectrumIdentificationProtocol = new mzIdentML120.Generated.SpectrumIdentificationProtocolType[1]
            };
            _mzid.AnalysisProtocolCollection.SpectrumIdentificationProtocol[0] = new mzIdentML120.Generated.SpectrumIdentificationProtocolType
            {
                ParentTolerance = new mzIdentML120.Generated.CVParamType[1]
            };
            _mzid.AnalysisProtocolCollection.SpectrumIdentificationProtocol[0].ParentTolerance[0] = new mzIdentML120.Generated.CVParamType
            {
                unitName = "dalton",
                value = "0.1"
            };
            _mzid.AnalysisProtocolCollection.SpectrumIdentificationProtocol[0].FragmentTolerance = new mzIdentML120.Generated.CVParamType[1];
            _mzid.AnalysisProtocolCollection.SpectrumIdentificationProtocol[0].FragmentTolerance[0] = new mzIdentML120.Generated.CVParamType
            {
                unitName = "dalton",
                value = "0.01"
            };
            TextWriter writer = new StreamWriter("myIdentifications.mzid");
            _indexedSerializer.Serialize(writer, _mzid);
            writer.Close();

            var identifications = new MzidIdentifications("myIdentifications.mzid");

            Assert.AreEqual(1134.26091302033, identifications.CalculatedMassToCharge(0, 0));
            Assert.AreEqual(3, identifications.ChargeState(0, 0));
            Assert.AreEqual(1, identifications.Count);
            Assert.AreEqual(1134.26091302033 + 0.000001 * 1134.2609130203 + 0.000001, identifications.ExperimentalMassToCharge(0, 0), 1e-10);
            Assert.IsFalse(identifications.IsDecoy(0, 0));
            Assert.AreEqual("MS:1001460", identifications.ModificationAcession(0, 0, 0));
            Assert.AreEqual("PSI-MS", identifications.ModificationDictionary(0, 0, 0));
            Assert.AreEqual("Carbamidomethyl", identifications.ModificationValue(0, 0, 0));
            Assert.AreEqual(17, identifications.ModificationLocation(0, 0, 0));
            Assert.AreEqual(57.02146373, identifications.ModificationMass(0, 0, 0));
            Assert.AreEqual("spectrum 2", identifications.Ms2SpectrumID(0));
            Assert.AreEqual(1, identifications.NumModifications(0, 0));
            Assert.AreEqual("GPEAPPPALPAGAPPPCTAVTSDHLNSLLGNILR", identifications.PeptideSequenceWithoutModifications(0, 0));
            Assert.AreEqual(0.1, identifications.ParentTolerance.Value);
            Assert.AreEqual(0.01, identifications.FragmentTolerance.Value);
            Assert.AreEqual(.05, identifications.QValue(0, 0));
            Assert.AreEqual("Protein name", identifications.ProteinFullName(0, 0));
            Assert.AreEqual("ACCESSION", identifications.ProteinAccession(0, 0));
            Assert.AreEqual(new float[3] { 200, 300, 400 }, identifications.MatchedIons(0, 0, 0));
            Assert.AreEqual(3, identifications.MatchedIonCounts(0, 0, 0));
            Assert.AreEqual("2", identifications.StartResidueInProtein(0, 0));
            Assert.AreEqual("34", identifications.EndResidueInProtein(0, 0));
            Assert.AreEqual(2, identifications.NumPSMsFromScan(0));
        }

        [Test]
        public void MzmlFindPrecursorReferenceScan()
        {
            //some ms2 scans dont have properly assigned precursor scans
            //this unit test is intended to test the fallback option in MzML\Mzml.cs @ lines 459-47
            //constructs three ms1 scans and three ms2 scans
            //if ms2 scan precusor reference is null, assumes most recent ms1 scan is correct reference

            MsDataScan[] scans = new MsDataScan[6];
            MsDataScan[] scans1 = new MsDataScan[4];

            double[] intensities0 = new double[] { 1 };
            double[] mz0 = new double[] { 50 };
            MzSpectrum massSpec0 = new MzSpectrum(mz0, intensities0, false);
            scans[0] = new MsDataScan(massSpec0, 1, 1, true, Polarity.Positive, 1, new MzRange(1, 100), "f", MZAnalyzerType.Orbitrap, massSpec0.SumOfAllY, null, null, "1");
            scans1[0] = scans[0];

            double[] intensities1 = new double[] { 1 };
            double[] mz1 = new double[] { 50 };
            MzSpectrum massSpec1 = new MzSpectrum(mz1, intensities1, false);
            scans[1] = new MsDataScan(massSpec0, 2, 1, true, Polarity.Positive, 1, new MzRange(1, 100), "f", MZAnalyzerType.Orbitrap, massSpec1.SumOfAllY, null, null, "1");

            double[] intensities2 = new double[] { 1 };
            double[] mz2 = new double[] { 50 };
            MzSpectrum massSpec2 = new MzSpectrum(mz2, intensities2, false);
            scans[2] = new MsDataScan(massSpec2, 3, 1, true, Polarity.Positive, 1, new MzRange(1, 100), "f", MZAnalyzerType.Orbitrap, massSpec2.SumOfAllY, null, null, "1");

            //ms2
            double[] intensities3 = new double[] { 1 };
            double[] mz3 = new double[] { 30 };
            MzSpectrum massSpec3 = new MzSpectrum(mz3, intensities3, false);
            scans[3] = new MsDataScan(massSpec3, 4, 2, true, Polarity.Positive, 2, new MzRange(1, 100), "f", MZAnalyzerType.Orbitrap, massSpec3.SumOfAllY, null, null, "2", 50, null, null, 50, 1, DissociationType.CID, 3, null);
            scans1[1] = new MsDataScan(massSpec3, 2, 2, true, Polarity.Positive, 2, new MzRange(1, 100), "f", MZAnalyzerType.Orbitrap, massSpec3.SumOfAllY, null, null, "2", 50, null, null, 50, 1, DissociationType.CID, 1, null);

            //ms2
            double[] intensities4 = new double[] { 1 };
            double[] mz4 = new double[] { 30 };
            MzSpectrum massSpec4 = new MzSpectrum(mz4, intensities4, false);
            scans[4] = new MsDataScan(massSpec4, 5, 2, true, Polarity.Positive, 2, new MzRange(1, 100), "f", MZAnalyzerType.Orbitrap, massSpec4.SumOfAllY, null, null, "2", 50, null, null, 50, 1, DissociationType.CID, 3, null);
            scans1[2] = new MsDataScan(massSpec4, 3, 2, true, Polarity.Positive, 2, new MzRange(1, 100), "f", MZAnalyzerType.Orbitrap, massSpec4.SumOfAllY, null, null, "2", 50, null, null, 50, 1, DissociationType.CID, 1, null);

            //ms2
            double[] intensities5 = new double[] { 1 };
            double[] mz5 = new double[] { 30 };
            MzSpectrum massSpec5 = new MzSpectrum(mz5, intensities5, false);
            scans[5] = new MsDataScan(massSpec5, 6, 2, true, Polarity.Positive, 2, new MzRange(1, 100), "f", MZAnalyzerType.Orbitrap, massSpec5.SumOfAllY, null, null, "4", 50, null, null, 50, 1, DissociationType.CID, null, null);
            scans1[3] = new MsDataScan(massSpec5, 4, 2, true, Polarity.Positive, 2, new MzRange(1, 100), "f", MZAnalyzerType.Orbitrap, massSpec5.SumOfAllY, null, null, "4", 50, null, null, 50, 1, DissociationType.CID, null, null);

            FakeMsDataFile fakeFile = new FakeMsDataFile(scans);
            MzmlMethods.CreateAndWriteMyMzmlWithCalibratedSpectra(fakeFile, Path.Combine(TestContext.CurrentContext.TestDirectory, "what.mzML"), false);
            Mzml fakeMzml = Mzml.LoadAllStaticData(Path.Combine(TestContext.CurrentContext.TestDirectory, "what.mzML"));

            FakeMsDataFile fakeFile1 = new FakeMsDataFile(scans1);
            MzmlMethods.CreateAndWriteMyMzmlWithCalibratedSpectra(fakeFile1, Path.Combine(TestContext.CurrentContext.TestDirectory, "what1.mzML"), false);
            Mzml fakeMzml1 = Mzml.LoadAllStaticData(Path.Combine(TestContext.CurrentContext.TestDirectory, "what1.mzML"));

            Assert.AreEqual(3, fakeMzml.GetAllScansList().ElementAt(5).OneBasedPrecursorScanNumber);
            Assert.AreEqual(1, fakeMzml1.GetAllScansList().ElementAt(3).OneBasedPrecursorScanNumber);
        }
<<<<<<< HEAD
        #endregion Public Methods

            #region Private Methods
=======
>>>>>>> 2742a969

            private MzSpectrum CreateMS2spectrum(IEnumerable<Fragment> fragments, int v1, int v2)
        {
            List<double> allMasses = new List<double>();
            List<double> allIntensities = new List<double>();
            foreach (ChemicalFormulaFragment f in fragments)
            {
                var spec = CreateSpectrum(f.ThisChemicalFormula, v1, v2, 2);
                for (int i = 0; i < spec.Size; i++)
                {
                    allMasses.Add(spec.XArray[i]);
                    allIntensities.Add(spec.YArray[i]);
                }
            }
            var allMassesArray = allMasses.ToArray();
            var allIntensitiessArray = allIntensities.ToArray();

            Array.Sort(allMassesArray, allIntensitiessArray);
            return new MzSpectrum(allMassesArray, allIntensitiessArray, false);
        }

        private MzSpectrum CreateSpectrum(ChemicalFormula f, double lowerBound, double upperBound, int minCharge)
        {
            IsotopicDistribution isodist = IsotopicDistribution.GetDistribution(f, 0.1);

            return new MzSpectrum(isodist.Masses.ToArray(), isodist.Intensities.ToArray(), false);
            //massSpectrum1 = massSpectrum1.FilterByNumberOfMostIntense(5);

            //var chargeToLookAt = minCharge;
            //var correctedSpectrum = massSpectrum1.NewSpectrumApplyFunctionToX(s => s.ToMz(chargeToLookAt));

            //List<double> allMasses = new List<double>();
            //List<double> allIntensitiess = new List<double>();

            //while (correctedSpectrum.FirstX > lowerBound)
            //{
            //    foreach (var thisPeak in correctedSpectrum)
            //    {
            //        if (thisPeak.Mz > lowerBound && thisPeak.Mz < upperBound)
            //        {
            //            allMasses.Add(thisPeak.Mz);
            //            allIntensitiess.Add(thisPeak.Intensity);
            //        }
            //    }
            //    chargeToLookAt += 1;
            //    correctedSpectrum = massSpectrum1.NewSpectrumApplyFunctionToX(s => s.ToMz(chargeToLookAt));
            //}

            //var allMassesArray = allMasses.ToArray();
            //var allIntensitiessArray = allIntensitiess.ToArray();

            //Array.Sort(allMassesArray, allIntensitiessArray);

            //return new MzmlMzSpectrum(allMassesArray, allIntensitiessArray, false);
        }
    }
}<|MERGE_RESOLUTION|>--- conflicted
+++ resolved
@@ -1361,12 +1361,6 @@
             Assert.AreEqual(3, fakeMzml.GetAllScansList().ElementAt(5).OneBasedPrecursorScanNumber);
             Assert.AreEqual(1, fakeMzml1.GetAllScansList().ElementAt(3).OneBasedPrecursorScanNumber);
         }
-<<<<<<< HEAD
-        #endregion Public Methods
-
-            #region Private Methods
-=======
->>>>>>> 2742a969
 
             private MzSpectrum CreateMS2spectrum(IEnumerable<Fragment> fragments, int v1, int v2)
         {
