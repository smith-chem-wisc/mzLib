﻿using Chemistry;
using IO.MzML;
using MassSpectrometry;
using MzIdentML;
using MzLibUtil;
using NUnit.Framework;
using Proteomics;
using System;
using System.Collections.Generic;
using System.IO;
using System.Linq;
using System.Xml.Serialization;

namespace Test
{
    [TestFixture]
    public sealed class TestMzML
    {
        #region Public Methods

        [Test]
        public static void AnotherMzMLtest()
        {
            MsDataScan[] scans = new MsDataScan[4];

            double[] intensities1 = new double[] { 1 };
            double[] mz1 = new double[] { 50 };
            MzSpectrum massSpec1 = new MzSpectrum(mz1, intensities1, false);
            scans[0] = new MsDataScan(massSpec1, 1, 1, true, Polarity.Positive, 1, new MzRange(1, 100), "f", MZAnalyzerType.Orbitrap, massSpec1.SumOfAllY, null, null, "1");

            //ms2
            double[] intensities2 = new double[] { 1 };
            double[] mz2 = new double[] { 30 };
            MzSpectrum massSpec2 = new MzSpectrum(mz2, intensities2, false);
            scans[1] = new MsDataScan(massSpec2, 2, 2, true, Polarity.Positive, 2, new MzRange(1, 100), "f", MZAnalyzerType.Orbitrap, massSpec2.SumOfAllY, null, null, "2", 50, null, null, 50, 1, DissociationType.CID, 1, null);

            double[] intensities3 = new double[] { 1 };
            double[] mz3 = new double[] { 50 };
            MzSpectrum massSpec3 = new MzSpectrum(mz3, intensities3, false);
            scans[2] = new MsDataScan(massSpec3, 3, 1, true, Polarity.Positive, 1, new MzRange(1, 100), "f", MZAnalyzerType.Orbitrap, massSpec1.SumOfAllY, null, null, "3");

            //ms2
            double[] intensities4 = new double[] { 1 };
            double[] mz4 = new double[] { 30 };
            MzSpectrum massSpec4 = new MzSpectrum(mz4, intensities4, false);
            scans[3] = new MsDataScan(massSpec4, 4, 2, true, Polarity.Positive, 2, new MzRange(1, 100), "f", MZAnalyzerType.Orbitrap, massSpec2.SumOfAllY, null, null, "4", 50, null, null, 50, 1, DissociationType.CID, 3, null);

            FakeMsDataFile f = new FakeMsDataFile(scans);

            MzmlMethods.CreateAndWriteMyMzmlWithCalibratedSpectra(f, Path.Combine(TestContext.CurrentContext.TestDirectory, "what.mzML"), false);

            Mzml ok = Mzml.LoadAllStaticData(Path.Combine(TestContext.CurrentContext.TestDirectory, "what.mzML"));

            var scanWithPrecursor = ok.GetAllScansList().Last(b => b.MsnOrder != 1);

            Assert.AreEqual(3, scanWithPrecursor.OneBasedPrecursorScanNumber);
        }

        [Test]
        public static void TestPeakTrimmingWithOneWindow()
        {
            Random rand = new Random();
            int numPeaks = 200;
            double minRatio = 0.01;
            int numWindows = 1;

            var testFilteringParams = new FilteringParams(numPeaks, minRatio, numWindows, true, true);
            List<(double mz, double intensity)> myPeaks = new List<(double mz, double intensity)>();

            for (int mz = 400; mz < 1600; mz++)
            {
                myPeaks.Add((mz, rand.Next(1000, 1000000)));
            }

            double myMaxIntensity = myPeaks.Max(p => p.intensity);
            var myPeaksOrderedByIntensity = myPeaks.OrderByDescending(p => p.intensity).ToList();
            myPeaksOrderedByIntensity = myPeaksOrderedByIntensity.Take(numPeaks).ToList();
            myPeaksOrderedByIntensity = myPeaksOrderedByIntensity.Where(p => (p.intensity / myMaxIntensity) > minRatio).ToList();
            double sumOfAllIntensities = myPeaksOrderedByIntensity.Sum(p => p.intensity);

            double[] intensities1 = myPeaks.Select(p => p.intensity).ToArray();
            double[] mz1 = myPeaks.Select(p => p.mz).ToArray();

            MzSpectrum massSpec1 = new MzSpectrum(mz1, intensities1, false);
            MsDataScan[] scans = new MsDataScan[]{
                new MsDataScan(massSpec1, 1, 1, true, Polarity.Positive, 1, new MzRange(400, 1600), "f", MZAnalyzerType.Orbitrap, massSpec1.SumOfAllY, null, null, "1")
            };
            FakeMsDataFile f = new FakeMsDataFile(scans);
            MzmlMethods.CreateAndWriteMyMzmlWithCalibratedSpectra(f, Path.Combine(TestContext.CurrentContext.TestDirectory, "mzml.mzML"), false);

            Mzml ok = Mzml.LoadAllStaticData(Path.Combine(TestContext.CurrentContext.TestDirectory, "mzml.mzML"), testFilteringParams);

            int expNumPeaks = ok.GetAllScansList().First().MassSpectrum.XArray.Length;
            double expMinRatio = ok.GetAllScansList().First().MassSpectrum.YArray.Min(p => p / ok.GetAllScansList().First().MassSpectrum.YofPeakWithHighestY).Value;
            List<(double mz, double intensity)> myExpPeaks = new List<(double mz, double intensity)>();

            for (int i = 0; i < ok.GetAllScansList().First().MassSpectrum.YArray.Length; i++)
            {
                myExpPeaks.Add((ok.GetAllScansList().First().MassSpectrum.XArray[i], ok.GetAllScansList().First().MassSpectrum.YArray[i]));
            }

            Assert.That(Math.Round(myMaxIntensity, 0) == Math.Round(ok.GetAllScansList().First().MassSpectrum.YofPeakWithHighestY.Value, 0));
            Assert.That(Math.Round(sumOfAllIntensities, 0) == Math.Round(ok.GetAllScansList().First().MassSpectrum.SumOfAllY, 0));
            Assert.That(myPeaksOrderedByIntensity.Count == ok.GetAllScansList().First().MassSpectrum.XArray.Length);
            Assert.That(expMinRatio >= minRatio);
            Assert.That(!myExpPeaks.Except(myPeaksOrderedByIntensity).Any());
            Assert.That(!myPeaksOrderedByIntensity.Except(myExpPeaks).Any());
        }

        [Test]
        public static void TestPeakTrimmingWithThreeWindows()
        {
            Random rand = new Random();
            int numPeaksPerWindow = 200;
            double minRatio = 0.01;
            int numWindows = 3;

            var testFilteringParams = new FilteringParams(numPeaksPerWindow, minRatio, numWindows, true, true);
            List<(double mz, double intensity)> myPeaks = new List<(double mz, double intensity)>();
            List<(double mz, double intensity)> myPeaksWindow1 = new List<(double mz, double intensity)>();
            List<(double mz, double intensity)> myPeaksWindow2 = new List<(double mz, double intensity)>();
            List<(double mz, double intensity)> myPeaksWindow3 = new List<(double mz, double intensity)>();

            int peakCounter = 0;
            for (int mz = 400; mz < 1599; mz++)
            {
                peakCounter++;

                int intensity = rand.Next(1000, 10000);
                myPeaks.Add((mz, intensity));
                if (peakCounter <= 399)
                    myPeaksWindow1.Add((mz, intensity));
                else if (peakCounter <= 799)
                    myPeaksWindow2.Add((mz, intensity));
                else if (peakCounter <= 1200)
                    myPeaksWindow3.Add((mz, intensity));
            }

            double[] intensities1 = myPeaks.Select(p => p.intensity).ToArray();
            double[] mz1 = myPeaks.Select(p => p.mz).ToArray();

            MzSpectrum massSpec1 = new MzSpectrum(mz1, intensities1, false);
            MsDataScan[] scans = new MsDataScan[]{
                new MsDataScan(massSpec1, 1, 1, true, Polarity.Positive, 1, new MzRange(400, 1600), "f", MZAnalyzerType.Orbitrap, massSpec1.SumOfAllY, null, null, "1")
            };
            FakeMsDataFile f = new FakeMsDataFile(scans);
            MzmlMethods.CreateAndWriteMyMzmlWithCalibratedSpectra(f, Path.Combine(TestContext.CurrentContext.TestDirectory, "mzml.mzML"), false);

            Mzml ok = Mzml.LoadAllStaticData(Path.Combine(TestContext.CurrentContext.TestDirectory, "mzml.mzML"), testFilteringParams);

            int expNumPeaks = ok.GetAllScansList().First().MassSpectrum.XArray.Length;
            double expMinRatio = ok.GetAllScansList().First().MassSpectrum.YArray.Min(p => p / ok.GetAllScansList().First().MassSpectrum.YofPeakWithHighestY).Value;
            List<(double mz, double intensity)> myExpPeaks = new List<(double mz, double intensity)>();

            for (int i = 0; i < ok.GetAllScansList().First().MassSpectrum.YArray.Length; i++)
            {
                myExpPeaks.Add((ok.GetAllScansList().First().MassSpectrum.XArray[i], ok.GetAllScansList().First().MassSpectrum.YArray[i]));
            }

            double myMaxIntensity = myPeaks.Max(p => p.intensity);

            myPeaksWindow1 = myPeaksWindow1.OrderByDescending(p => p.intensity).Take(numPeaksPerWindow).Where(p => (p.intensity / myMaxIntensity) > minRatio).ToList();

            myPeaksWindow2 = myPeaksWindow2.OrderByDescending(p => p.intensity).Take(numPeaksPerWindow).Where(p => (p.intensity / myMaxIntensity) > minRatio).ToList();

            myPeaksWindow3 = myPeaksWindow3.OrderByDescending(p => p.intensity).Take(numPeaksPerWindow).Where(p => (p.intensity / myMaxIntensity) > minRatio).ToList();

            var allWindowPeaksCombined = myPeaksWindow1.Concat(myPeaksWindow2).Concat(myPeaksWindow3).ToList();

            double sumOfAllIntensities = allWindowPeaksCombined.Sum(p => p.intensity);

            Assert.That(Math.Round(myMaxIntensity, 0) == Math.Round(ok.GetAllScansList().First().MassSpectrum.YofPeakWithHighestY.Value, 0));
            Assert.That(allWindowPeaksCombined.Count == ok.GetAllScansList().First().MassSpectrum.XArray.Length);
            Assert.That(expMinRatio >= minRatio);
            Assert.That(Math.Round(sumOfAllIntensities, 0) == Math.Round(ok.GetAllScansList().First().MassSpectrum.SumOfAllY, 0));
            Assert.That(!myExpPeaks.Except(allWindowPeaksCombined).Any());
            Assert.That(!allWindowPeaksCombined.Except(myExpPeaks).Any());
        }

        [Test]
        public static void TestPeakTrimmingWithTooManyWindows()
        {
            Random rand = new Random();
            int numPeaks = 200;
            double minRatio = 0.01;
            int numWindows = 10;

            var testFilteringParams = new FilteringParams(numPeaks, minRatio, numWindows, true, true);
            List<(double mz, double intensity)> myPeaks = new List<(double mz, double intensity)>();

            // only 1 peak but 10 windows
            myPeaks.Add((400, rand.Next(1000, 1000000)));

            double[] intensities1 = myPeaks.Select(p => p.intensity).ToArray();
            double[] mz1 = myPeaks.Select(p => p.mz).ToArray();

            MzSpectrum massSpec1 = new MzSpectrum(mz1, intensities1, false);
            MsDataScan[] scans = new MsDataScan[]{
                new MsDataScan(massSpec1, 1, 1, true, Polarity.Positive, 1, new MzRange(400, 1600), "f", MZAnalyzerType.Orbitrap, massSpec1.SumOfAllY, null, null, "1")
            };
            FakeMsDataFile f = new FakeMsDataFile(scans);
            MzmlMethods.CreateAndWriteMyMzmlWithCalibratedSpectra(f, Path.Combine(TestContext.CurrentContext.TestDirectory, "mzml.mzML"), false);

            Mzml ok = Mzml.LoadAllStaticData(Path.Combine(TestContext.CurrentContext.TestDirectory, "mzml.mzML"), testFilteringParams);

            Assert.That(Math.Round(myPeaks[0].intensity, 0) == Math.Round(ok.GetAllScansList().First().MassSpectrum.YofPeakWithHighestY.Value, 0));
            Assert.That(Math.Round(myPeaks[0].intensity, 0) == Math.Round(ok.GetAllScansList().First().MassSpectrum.SumOfAllY, 0));
            Assert.That(1 == ok.GetAllScansList().First().MassSpectrum.XArray.Length);
            Assert.That(Math.Round(myPeaks[0].mz, 0) == Math.Round(ok.GetAllScansList().First().MassSpectrum.XArray[0], 0));
            Assert.That(Math.Round(myPeaks[0].intensity, 0) == Math.Round(ok.GetAllScansList().First().MassSpectrum.YArray[0], 0));
        }

        [Test]
        public static void WriteEmptyScan()
        {
            double[] intensities1 = new double[] { };
            double[] mz1 = new double[] { };
            MzSpectrum massSpec1 = new MzSpectrum(mz1, intensities1, false);
            MsDataScan[] scans = new MsDataScan[]{
                new MsDataScan(massSpec1, 1, 1, true, Polarity.Positive, 1, new MzRange(1, 100), "f", MZAnalyzerType.Orbitrap, massSpec1.SumOfAllY, null, null, "1")
            };
            FakeMsDataFile f = new FakeMsDataFile(scans);
            MzmlMethods.CreateAndWriteMyMzmlWithCalibratedSpectra(f, Path.Combine(TestContext.CurrentContext.TestDirectory, "mzmlWithEmptyScan.mzML"), false);

            Mzml ok = Mzml.LoadAllStaticData(Path.Combine(TestContext.CurrentContext.TestDirectory, "mzmlWithEmptyScan.mzML"));

            MzmlMethods.CreateAndWriteMyMzmlWithCalibratedSpectra(ok, Path.Combine(TestContext.CurrentContext.TestDirectory, "mzmlWithEmptyScan2.mzML"), false);

            var testFilteringParams = new FilteringParams(200, 0.01, 5, true, true);
            ok = Mzml.LoadAllStaticData(Path.Combine(TestContext.CurrentContext.TestDirectory, "mzmlWithEmptyScan2.mzML"), testFilteringParams);
        }

        [Test]
        public static void DifferentAnalyzersTest()
        {
            MsDataScan[] scans = new MsDataScan[2];

            double[] intensities1 = new double[] { 1 };
            double[] mz1 = new double[] { 50 };
            MzSpectrum massSpec1 = new MzSpectrum(mz1, intensities1, false);
            scans[0] = new MsDataScan(massSpec1, 1, 1, true, Polarity.Positive, 1, new MzRange(1, 100), "f", MZAnalyzerType.Orbitrap, massSpec1.SumOfAllY, null, null, "1");

            double[] intensities2 = new double[] { 1 };
            double[] mz2 = new double[] { 30 };
            MzSpectrum massSpec2 = new MzSpectrum(mz2, intensities2, false);
            scans[1] = new MsDataScan(massSpec2, 2, 2, true, Polarity.Positive, 2, new MzRange(1, 100), "f", MZAnalyzerType.IonTrap3D, massSpec2.SumOfAllY, null, null, "2", 50, null, null, 50, 1, DissociationType.CID, 1, null);

            FakeMsDataFile f = new FakeMsDataFile(scans);

            MzmlMethods.CreateAndWriteMyMzmlWithCalibratedSpectra(f, Path.Combine(TestContext.CurrentContext.TestDirectory, "asdfefsf.mzML"), false);

            Mzml ok = Mzml.LoadAllStaticData(Path.Combine(TestContext.CurrentContext.TestDirectory, "asdfefsf.mzML"));

            Assert.AreEqual(MZAnalyzerType.Orbitrap, ok.GetAllScansList().First().MzAnalyzer);
            Assert.AreEqual(MZAnalyzerType.IonTrap3D, ok.GetAllScansList().Last().MzAnalyzer);
        }

        [Test]
        public static void Mzid111Test()
        {
            XmlSerializer _indexedSerializer = new XmlSerializer(typeof(mzIdentML111.Generated.MzIdentMLType111));
            var _mzid = new mzIdentML111.Generated.MzIdentMLType111
            {
                DataCollection = new mzIdentML111.Generated.DataCollectionType()
            };
            _mzid.DataCollection.AnalysisData = new mzIdentML111.Generated.AnalysisDataType
            {
                SpectrumIdentificationList = new mzIdentML111.Generated.SpectrumIdentificationListType[1]
            };
            _mzid.DataCollection.AnalysisData.SpectrumIdentificationList[0] = new mzIdentML111.Generated.SpectrumIdentificationListType
            {
                SpectrumIdentificationResult = new mzIdentML111.Generated.SpectrumIdentificationResultType[1]
            };
            _mzid.DataCollection.AnalysisData.SpectrumIdentificationList[0].SpectrumIdentificationResult[0] = new mzIdentML111.Generated.SpectrumIdentificationResultType
            {
                spectrumID = "spectrum 2",
                SpectrumIdentificationItem = new mzIdentML111.Generated.SpectrumIdentificationItemType[50]
            };
            _mzid.DataCollection.AnalysisData.SpectrumIdentificationList[0].SpectrumIdentificationResult[0].SpectrumIdentificationItem[0] = new mzIdentML111.Generated.SpectrumIdentificationItemType
            {
                experimentalMassToCharge = 1134.2609130203 + 0.000001 * 1134.2609130203 + 0.000001,
                calculatedMassToCharge = 1134.26091302033,
                calculatedMassToChargeSpecified = true,
                chargeState = 3,
                cvParam = new mzIdentML111.Generated.CVParamType[]
                {
                    new mzIdentML111.Generated.CVParamType
                    {
                    accession = "MS:1002354",
                    value = "0.05"
                    }
                }
            };
            _mzid.DataCollection.AnalysisData.SpectrumIdentificationList[0].SpectrumIdentificationResult[0].SpectrumIdentificationItem[1] =
                new mzIdentML111.Generated.SpectrumIdentificationItemType();
            _mzid.DataCollection.AnalysisData.SpectrumIdentificationList[0].SpectrumIdentificationResult[0].SpectrumIdentificationItem[0].Fragmentation =
                new mzIdentML111.Generated.IonTypeType[1];
            _mzid.DataCollection.AnalysisData.SpectrumIdentificationList[0].SpectrumIdentificationResult[0].SpectrumIdentificationItem[0].Fragmentation[0] =
                new mzIdentML111.Generated.IonTypeType
                {
                    FragmentArray = new mzIdentML111.Generated.FragmentArrayType[1]
                };
            _mzid.DataCollection.AnalysisData.SpectrumIdentificationList[0].SpectrumIdentificationResult[0].SpectrumIdentificationItem[0].Fragmentation[0].FragmentArray[0] =
                new mzIdentML111.Generated.FragmentArrayType
                {
                    values = new float[3] { 200, 300, 400 }
                };
            _mzid.DataCollection.AnalysisData.SpectrumIdentificationList[0].SpectrumIdentificationResult[0].SpectrumIdentificationItem[0].PeptideEvidenceRef =
                new mzIdentML111.Generated.PeptideEvidenceRefType[1];
            _mzid.DataCollection.AnalysisData.SpectrumIdentificationList[0].SpectrumIdentificationResult[0].SpectrumIdentificationItem[0].PeptideEvidenceRef[0] =
                new mzIdentML111.Generated.PeptideEvidenceRefType
                {
                    peptideEvidence_ref = "PE_1"
                };
            _mzid.DataCollection.Inputs = new mzIdentML111.Generated.InputsType
            {
                SpectraData = new mzIdentML111.Generated.SpectraDataType[1]
            };
            _mzid.DataCollection.Inputs.SpectraData[0] = new mzIdentML111.Generated.SpectraDataType
            {
                FileFormat = new mzIdentML111.Generated.FileFormatType()
            };
            _mzid.DataCollection.Inputs.SpectraData[0].FileFormat.cvParam = new mzIdentML111.Generated.CVParamType
            {
                name = "mzML format"
            };
            _mzid.SequenceCollection = new mzIdentML111.Generated.SequenceCollectionType
            {
                PeptideEvidence = new mzIdentML111.Generated.PeptideEvidenceType[1]
            };
            _mzid.SequenceCollection.PeptideEvidence[0] = new mzIdentML111.Generated.PeptideEvidenceType
            {
                endSpecified = true,
                startSpecified = true,
                isDecoy = false,
                start = 2,
                end = 34,
                dBSequence_ref = "DB_1",
                peptide_ref = "P_1",
                id = "PE_1",
            };
            _mzid.SequenceCollection.Peptide = new mzIdentML111.Generated.PeptideType[1];
            _mzid.SequenceCollection.Peptide[0] = new mzIdentML111.Generated.PeptideType
            {
                id = "P_1",
                PeptideSequence = "GPEAPPPALPAGAPPPCTAVTSDHLNSLLGNILR",
                Modification = new mzIdentML111.Generated.ModificationType[1]
            };
            _mzid.SequenceCollection.DBSequence = new mzIdentML111.Generated.DBSequenceType[1];
            _mzid.SequenceCollection.DBSequence[0] = new mzIdentML111.Generated.DBSequenceType
            {
                id = "DB_1",
                name = "Protein name",
                accession = "ACCESSION",
            };
            _mzid.SequenceCollection.Peptide[0].Modification[0] = new mzIdentML111.Generated.ModificationType
            {
                locationSpecified = true,
                location = 17,
                monoisotopicMassDeltaSpecified = true,
                monoisotopicMassDelta = 57.02146373,
                cvParam = new mzIdentML111.Generated.CVParamType[1]
            };
            _mzid.SequenceCollection.Peptide[0].Modification[0].cvParam[0] = new mzIdentML111.Generated.CVParamType
            {
                accession = "MS:1001460",
                name = "unknown modification",
                value = "Carbamidomethyl",
                cvRef = "PSI-MS"
            };
            _mzid.AnalysisProtocolCollection = new mzIdentML111.Generated.AnalysisProtocolCollectionType
            {
                SpectrumIdentificationProtocol = new mzIdentML111.Generated.SpectrumIdentificationProtocolType[1]
            };
            _mzid.AnalysisProtocolCollection.SpectrumIdentificationProtocol[0] = new mzIdentML111.Generated.SpectrumIdentificationProtocolType
            {
                ParentTolerance = new mzIdentML111.Generated.CVParamType[1]
            };
            _mzid.AnalysisProtocolCollection.SpectrumIdentificationProtocol[0].ParentTolerance[0] = new mzIdentML111.Generated.CVParamType
            {
                unitName = "dalton",
                value = "0.1"
            };
            _mzid.AnalysisProtocolCollection.SpectrumIdentificationProtocol[0].FragmentTolerance = new mzIdentML111.Generated.CVParamType[1];
            _mzid.AnalysisProtocolCollection.SpectrumIdentificationProtocol[0].FragmentTolerance[0] = new mzIdentML111.Generated.CVParamType
            {
                unitName = "dalton",
                value = "0.01"
            };
            TextWriter writer = new StreamWriter("myIdentifications.mzid");
            _indexedSerializer.Serialize(writer, _mzid);
            writer.Close();

            var identifications = new MzidIdentifications("myIdentifications.mzid");

            Assert.AreEqual(1134.26091302033, identifications.CalculatedMassToCharge(0, 0));
            Assert.AreEqual(3, identifications.ChargeState(0, 0));
            Assert.AreEqual(1, identifications.Count);
            Assert.AreEqual(1134.26091302033 + 0.000001 * 1134.2609130203 + 0.000001, identifications.ExperimentalMassToCharge(0, 0), 1e-10);
            Assert.IsFalse(identifications.IsDecoy(0, 0));
            Assert.AreEqual("MS:1001460", identifications.ModificationAcession(0, 0, 0));
            Assert.AreEqual("PSI-MS", identifications.ModificationDictionary(0, 0, 0));
            Assert.AreEqual("Carbamidomethyl", identifications.ModificationValue(0, 0, 0));
            Assert.AreEqual(17, identifications.ModificationLocation(0, 0, 0));
            Assert.AreEqual(57.02146373, identifications.ModificationMass(0, 0, 0));
            Assert.AreEqual("spectrum 2", identifications.Ms2SpectrumID(0));
            Assert.AreEqual(1, identifications.NumModifications(0, 0));
            Assert.AreEqual("GPEAPPPALPAGAPPPCTAVTSDHLNSLLGNILR", identifications.PeptideSequenceWithoutModifications(0, 0));
            Assert.AreEqual(0.1, identifications.ParentTolerance.Value);
            Assert.AreEqual(0.01, identifications.FragmentTolerance.Value);
            Assert.AreEqual(.05, identifications.QValue(0, 0));
            Assert.AreEqual("Protein name", identifications.ProteinFullName(0, 0));
            Assert.AreEqual("ACCESSION", identifications.ProteinAccession(0, 0));
            Assert.AreEqual(new float[3] { 200, 300, 400 }, identifications.MatchedIons(0, 0, 0));
            Assert.AreEqual(3, identifications.MatchedIonCounts(0, 0, 0));
            Assert.AreEqual("2", identifications.StartResidueInProtein(0, 0));
            Assert.AreEqual("34", identifications.EndResidueInProtein(0, 0));
            Assert.AreEqual(2, identifications.NumPSMsFromScan(0));
        }

        [Test]
        public static void Mzid120Test()
        {
            XmlSerializer _indexedSerializer = new XmlSerializer(typeof(mzIdentML120.Generated.MzIdentMLType120));
            var _mzid = new mzIdentML120.Generated.MzIdentMLType120()
            {
                DataCollection = new mzIdentML120.Generated.DataCollectionType()
            };
            _mzid.DataCollection.AnalysisData = new mzIdentML120.Generated.AnalysisDataType()
            {
                SpectrumIdentificationList = new mzIdentML120.Generated.SpectrumIdentificationListType[1]
            };
            _mzid.DataCollection.AnalysisData.SpectrumIdentificationList[0] = new mzIdentML120.Generated.SpectrumIdentificationListType()
            {
                SpectrumIdentificationResult = new mzIdentML120.Generated.SpectrumIdentificationResultType[1]
            };
            _mzid.DataCollection.AnalysisData.SpectrumIdentificationList[0].SpectrumIdentificationResult[0] = new mzIdentML120.Generated.SpectrumIdentificationResultType()
            {
                spectrumID = "spectrum 2",
                SpectrumIdentificationItem = new mzIdentML120.Generated.SpectrumIdentificationItemType[50]
            };
            _mzid.DataCollection.AnalysisData.SpectrumIdentificationList[0].SpectrumIdentificationResult[0].SpectrumIdentificationItem[0] = new mzIdentML120.Generated.SpectrumIdentificationItemType()
            {
                experimentalMassToCharge = 1134.2609130203 + 0.000001 * 1134.2609130203 + 0.000001,
                calculatedMassToCharge = 1134.26091302033,
                calculatedMassToChargeSpecified = true,
                chargeState = 3,
                cvParam = new mzIdentML120.Generated.CVParamType[1]
                {
                    new mzIdentML120.Generated.CVParamType()
                    {
                    accession = "MS:1002354",
                    value = "0.05"
                    }
                }
            };
            _mzid.DataCollection.AnalysisData.SpectrumIdentificationList[0].SpectrumIdentificationResult[0].SpectrumIdentificationItem[1] = new mzIdentML120.Generated.SpectrumIdentificationItemType();
            _mzid.DataCollection.AnalysisData.SpectrumIdentificationList[0].SpectrumIdentificationResult[0].SpectrumIdentificationItem[0].Fragmentation = new mzIdentML120.Generated.IonTypeType[1];
            _mzid.DataCollection.AnalysisData.SpectrumIdentificationList[0].SpectrumIdentificationResult[0].SpectrumIdentificationItem[0].Fragmentation[0] = new mzIdentML120.Generated.IonTypeType()
            {
                FragmentArray = new mzIdentML120.Generated.FragmentArrayType[1]
            };
            _mzid.DataCollection.AnalysisData.SpectrumIdentificationList[0].SpectrumIdentificationResult[0].SpectrumIdentificationItem[0].Fragmentation[0].FragmentArray[0] = new mzIdentML120.Generated.FragmentArrayType()
            {
                values = new float[3] { 200, 300, 400 }
            };
            _mzid.DataCollection.AnalysisData.SpectrumIdentificationList[0].SpectrumIdentificationResult[0].SpectrumIdentificationItem[0].PeptideEvidenceRef = new mzIdentML120.Generated.PeptideEvidenceRefType[1];
            _mzid.DataCollection.AnalysisData.SpectrumIdentificationList[0].SpectrumIdentificationResult[0].SpectrumIdentificationItem[0].PeptideEvidenceRef[0] = new mzIdentML120.Generated.PeptideEvidenceRefType()
            {
                peptideEvidence_ref = "PE_1"
            };
            _mzid.DataCollection.Inputs = new mzIdentML120.Generated.InputsType()
            {
                SpectraData = new mzIdentML120.Generated.SpectraDataType[1]
            };
            _mzid.DataCollection.Inputs.SpectraData[0] = new mzIdentML120.Generated.SpectraDataType()
            {
                FileFormat = new mzIdentML120.Generated.FileFormatType()
            };
            _mzid.DataCollection.Inputs.SpectraData[0].FileFormat.cvParam = new mzIdentML120.Generated.CVParamType()
            {
                name = "mzML format"
            };
            _mzid.SequenceCollection = new mzIdentML120.Generated.SequenceCollectionType()
            {
                PeptideEvidence = new mzIdentML120.Generated.PeptideEvidenceType[1]
            };
            _mzid.SequenceCollection.PeptideEvidence[0] = new mzIdentML120.Generated.PeptideEvidenceType()
            {
                endSpecified = true,
                startSpecified = true,
                isDecoy = false,
                start = 2,
                end = 34,
                dBSequence_ref = "DB_1",
                peptide_ref = "P_1",
                id = "PE_1",
            };
            _mzid.SequenceCollection.Peptide = new mzIdentML120.Generated.PeptideType[1];
            _mzid.SequenceCollection.Peptide[0] = new mzIdentML120.Generated.PeptideType()
            {
                id = "P_1",
                PeptideSequence = "GPEAPPPALPAGAPPPCTAVTSDHLNSLLGNILR",
                Modification = new mzIdentML120.Generated.ModificationType[1]
            };
            _mzid.SequenceCollection.DBSequence = new mzIdentML120.Generated.DBSequenceType[1];
            _mzid.SequenceCollection.DBSequence[0] = new mzIdentML120.Generated.DBSequenceType()
            {
                id = "DB_1",
                name = "Protein name",
                accession = "ACCESSION",
            };
            _mzid.SequenceCollection.Peptide[0].Modification[0] = new mzIdentML120.Generated.ModificationType()
            {
                locationSpecified = true,
                location = 17,
                monoisotopicMassDeltaSpecified = true,
                monoisotopicMassDelta = 57.02146373,
                cvParam = new mzIdentML120.Generated.CVParamType[1]
            };
            _mzid.SequenceCollection.Peptide[0].Modification[0].cvParam[0] = new mzIdentML120.Generated.CVParamType()
            {
                accession = "MS:1001460",
                name = "unknown modification",
                value = "Carbamidomethyl",
                cvRef = "PSI-MS"
            };
            _mzid.AnalysisProtocolCollection = new mzIdentML120.Generated.AnalysisProtocolCollectionType()
            {
                SpectrumIdentificationProtocol = new mzIdentML120.Generated.SpectrumIdentificationProtocolType[1]
            };
            _mzid.AnalysisProtocolCollection.SpectrumIdentificationProtocol[0] = new mzIdentML120.Generated.SpectrumIdentificationProtocolType()
            {
                ParentTolerance = new mzIdentML120.Generated.CVParamType[1]
            };
            _mzid.AnalysisProtocolCollection.SpectrumIdentificationProtocol[0].ParentTolerance[0] = new mzIdentML120.Generated.CVParamType()
            {
                unitName = "dalton",
                value = "0.1"
            };
            _mzid.AnalysisProtocolCollection.SpectrumIdentificationProtocol[0].FragmentTolerance = new mzIdentML120.Generated.CVParamType[1];
            _mzid.AnalysisProtocolCollection.SpectrumIdentificationProtocol[0].FragmentTolerance[0] = new mzIdentML120.Generated.CVParamType()
            {
                unitName = "dalton",
                value = "0.01"
            };
            TextWriter writer = new StreamWriter("myIdentifications.mzid");
            _indexedSerializer.Serialize(writer, _mzid);
            writer.Close();

            var identifications = new MzidIdentifications("myIdentifications.mzid");

            Assert.AreEqual(1134.26091302033, identifications.CalculatedMassToCharge(0, 0));
            Assert.AreEqual(3, identifications.ChargeState(0, 0));
            Assert.AreEqual(1, identifications.Count);
            Assert.AreEqual(1134.26091302033 + 0.000001 * 1134.2609130203 + 0.000001, identifications.ExperimentalMassToCharge(0, 0), 1e-10);
            Assert.IsFalse(identifications.IsDecoy(0, 0));
            Assert.AreEqual("MS:1001460", identifications.ModificationAcession(0, 0, 0));
            Assert.AreEqual("PSI-MS", identifications.ModificationDictionary(0, 0, 0));
            Assert.AreEqual("Carbamidomethyl", identifications.ModificationValue(0, 0, 0));
            Assert.AreEqual(17, identifications.ModificationLocation(0, 0, 0));
            Assert.AreEqual(57.02146373, identifications.ModificationMass(0, 0, 0));
            Assert.AreEqual("spectrum 2", identifications.Ms2SpectrumID(0));
            Assert.AreEqual(1, identifications.NumModifications(0, 0));
            Assert.AreEqual("GPEAPPPALPAGAPPPCTAVTSDHLNSLLGNILR", identifications.PeptideSequenceWithoutModifications(0, 0));
            Assert.AreEqual(0.1, identifications.ParentTolerance.Value);
            Assert.AreEqual(0.01, identifications.FragmentTolerance.Value);
            Assert.AreEqual(.05, identifications.QValue(0, 0));
            Assert.AreEqual("Protein name", identifications.ProteinFullName(0, 0));
            Assert.AreEqual("ACCESSION", identifications.ProteinAccession(0, 0));
            Assert.AreEqual(new float[3] { 200, 300, 400 }, identifications.MatchedIons(0, 0, 0));
            Assert.AreEqual(3, identifications.MatchedIonCounts(0, 0, 0));
            Assert.AreEqual("2", identifications.StartResidueInProtein(0, 0));
            Assert.AreEqual("34", identifications.EndResidueInProtein(0, 0));
            Assert.AreEqual(2, identifications.NumPSMsFromScan(0));
        }

        [OneTimeSetUp]
        public void Setup()
        {
            Environment.CurrentDirectory = TestContext.CurrentContext.TestDirectory;

            UsefulProteomicsDatabases.Loaders.LoadElements(@"elements.dat");
        }

        [Test]
        public void LoadMzmlTest()
        {
            Assert.Throws<AggregateException>(() =>
            {
                Mzml.LoadAllStaticData(@"tiny.pwiz.1.1.mzML");
            }, "Reading profile mode mzmls not supported");
        }

        [Test]
        public void LoadMzmlFromConvertedMGFTest()
        {
            Mzml a = Mzml.LoadAllStaticData(@"tester.mzML");

            var ya = a.GetOneBasedScan(1).MassSpectrum;
            Assert.AreEqual(192, ya.Size);
            var ya2 = a.GetOneBasedScan(3).MassSpectrum;
            Assert.AreEqual(165, ya2.Size);
            var ya3 = a.GetOneBasedScan(5).MassSpectrum;
            Assert.AreEqual(551, ya3.Size);

            MzmlMethods.CreateAndWriteMyMzmlWithCalibratedSpectra(a, "CreateFileFromConvertedMGF.mzML", false);

            Mzml b = Mzml.LoadAllStaticData(@"CreateFileFromConvertedMGF.mzML");

            MzmlMethods.CreateAndWriteMyMzmlWithCalibratedSpectra(b, "CreateFileFromConvertedMGF2.mzML", false);
        }

        [Test]
        public void WriteMzmlTest()
        {
            var peptide = new Peptide("GPEAPPPALPAGAPPPCTAVTSDHLNSLLGNILR");
            OldSchoolChemicalFormulaModification carbamidomethylationOfCMod = new OldSchoolChemicalFormulaModification(ChemicalFormula.ParseFormula("H3C2NO"), "carbamidomethylation of C", ModificationSites.C);
            peptide.AddModification(carbamidomethylationOfCMod);

            MzSpectrum MS1 = CreateSpectrum(peptide.GetChemicalFormula(), 300, 2000, 1);

            MzSpectrum MS2 = CreateMS2spectrum(peptide.Fragment(FragmentTypes.b | FragmentTypes.y, true), 100, 1500);

            MsDataScan[] Scans = new MsDataScan[2];

            Scans[0] = new MsDataScan(MS1, 1, 1, true, Polarity.Positive, 1.0, new MzRange(300, 2000), " first spectrum", MZAnalyzerType.Unknown, MS1.SumOfAllY, 1, null, "scan=1");
            //            scans[1] = new MsDataScanZR(massSpec2, 2, 2, true, Polarity.Positive, 2, new MzRange(1, 100), "f", MZAnalyzerType.IonTrap3D, massSpec2.SumOfAllY, null, null, "2", 50, null, null, 50, 1, DissociationType.CID, 1, null);

            Scans[1] = new MsDataScan(MS2, 2, 2, true, Polarity.Positive, 2.0, new MzRange(100, 1500), " second spectrum", MZAnalyzerType.Unknown, MS2.SumOfAllY, 1, null, "scan=2", 1134.26091302033, 3, 0.141146966879759, 1134.3, 1, DissociationType.Unknown, 1, 1134.26091302033);

            var myMsDataFile = new FakeMsDataFile(Scans);

            var oldFirstValue = myMsDataFile.GetOneBasedScan(1).MassSpectrum.FirstX;

            var secondScan = myMsDataFile.GetOneBasedScan(2);
            Assert.AreEqual(1, secondScan.IsolationRange.Maximum - secondScan.IsolationRange.Minimum);

            MzmlMethods.CreateAndWriteMyMzmlWithCalibratedSpectra(myMsDataFile, "argh.mzML", false);

            Mzml okay = Mzml.LoadAllStaticData(@"argh.mzML");
            okay.GetOneBasedScan(2);

            Assert.AreEqual(1, okay.GetClosestOneBasedSpectrumNumber(1));
            Assert.AreEqual(2, okay.GetClosestOneBasedSpectrumNumber(2));

            var newFirstValue = okay.GetOneBasedScan(1).MassSpectrum.FirstX;
            Assert.AreEqual(oldFirstValue.Value, newFirstValue.Value, 1e-9);

            var secondScan2 = okay.GetOneBasedScan(2);

            Assert.AreEqual(1, secondScan2.IsolationRange.Maximum - secondScan2.IsolationRange.Minimum);

            secondScan2.MassSpectrum.ReplaceXbyApplyingFunction((a) => 44);
            Assert.AreEqual(44, secondScan2.MassSpectrum.LastX);
        }

        [Test]
        public void MzidTest()
        {
            XmlSerializer _indexedSerializer = new XmlSerializer(typeof(mzIdentML110.Generated.MzIdentMLType110));
            var _mzid = new mzIdentML110.Generated.MzIdentMLType110
            {
                DataCollection = new mzIdentML110.Generated.DataCollectionType()
            };
            _mzid.DataCollection.AnalysisData = new mzIdentML110.Generated.AnalysisDataType
            {
                SpectrumIdentificationList = new mzIdentML110.Generated.SpectrumIdentificationListType[1]
            };
            _mzid.DataCollection.AnalysisData.SpectrumIdentificationList[0] = new mzIdentML110.Generated.SpectrumIdentificationListType
            {
                SpectrumIdentificationResult = new mzIdentML110.Generated.SpectrumIdentificationResultType[1]
            };
            _mzid.DataCollection.AnalysisData.SpectrumIdentificationList[0].SpectrumIdentificationResult[0] = new mzIdentML110.Generated.SpectrumIdentificationResultType
            {
                spectrumID = "spectrum 2",
                SpectrumIdentificationItem = new mzIdentML110.Generated.SpectrumIdentificationItemType[50]
            };
            _mzid.DataCollection.AnalysisData.SpectrumIdentificationList[0].SpectrumIdentificationResult[0].SpectrumIdentificationItem[0] = new mzIdentML110.Generated.SpectrumIdentificationItemType
            {
                experimentalMassToCharge = 1134.2609130203 + 0.000001 * 1134.2609130203 + 0.000001,
                calculatedMassToCharge = 1134.26091302033,
                calculatedMassToChargeSpecified = true,
                chargeState = 3,
                cvParam = new mzIdentML110.Generated.CVParamType[1]
                {
                    new mzIdentML110.Generated.CVParamType()
                    {
                    accession = "MS:1002354",
                    value = "0.05"
                    }
                }
            };
            _mzid.DataCollection.AnalysisData.SpectrumIdentificationList[0].SpectrumIdentificationResult[0].SpectrumIdentificationItem[1] = new mzIdentML110.Generated.SpectrumIdentificationItemType();
            _mzid.DataCollection.AnalysisData.SpectrumIdentificationList[0].SpectrumIdentificationResult[0].SpectrumIdentificationItem[0].Fragmentation = new mzIdentML110.Generated.IonTypeType[1];
            _mzid.DataCollection.AnalysisData.SpectrumIdentificationList[0].SpectrumIdentificationResult[0].SpectrumIdentificationItem[0].Fragmentation[0] = new mzIdentML110.Generated.IonTypeType
            {
                FragmentArray = new mzIdentML110.Generated.FragmentArrayType[1]
            };
            _mzid.DataCollection.AnalysisData.SpectrumIdentificationList[0].SpectrumIdentificationResult[0].SpectrumIdentificationItem[0].Fragmentation[0].FragmentArray[0] = new mzIdentML110.Generated.FragmentArrayType
            {
                values = new float[3] { 200, 300, 400 }
            };
            _mzid.DataCollection.AnalysisData.SpectrumIdentificationList[0].SpectrumIdentificationResult[0].SpectrumIdentificationItem[0].PeptideEvidenceRef = new mzIdentML110.Generated.PeptideEvidenceRefType[1];
            _mzid.DataCollection.AnalysisData.SpectrumIdentificationList[0].SpectrumIdentificationResult[0].SpectrumIdentificationItem[0].PeptideEvidenceRef[0] = new mzIdentML110.Generated.PeptideEvidenceRefType
            {
                peptideEvidence_ref = "PE_1"
            };
            _mzid.DataCollection.AnalysisData.SpectrumIdentificationList[0].SpectrumIdentificationResult[0].SpectrumIdentificationItem[0].passThreshold = true;

            _mzid.DataCollection.Inputs = new mzIdentML110.Generated.InputsType
            {
                SpectraData = new mzIdentML110.Generated.SpectraDataType[1]
            };
            _mzid.DataCollection.Inputs.SpectraData[0] = new mzIdentML110.Generated.SpectraDataType
            {
                FileFormat = new mzIdentML110.Generated.FileFormatType()
            };
            _mzid.DataCollection.Inputs.SpectraData[0].FileFormat.cvParam = new mzIdentML110.Generated.CVParamType
            {
                name = "mzML format"
            };
            _mzid.SequenceCollection = new mzIdentML110.Generated.SequenceCollectionType
            {
                PeptideEvidence = new mzIdentML110.Generated.PeptideEvidenceType[1]
            };
            _mzid.SequenceCollection.PeptideEvidence[0] = new mzIdentML110.Generated.PeptideEvidenceType
            {
                endSpecified = true,
                startSpecified = true,
                start = 2,
                end = 34,
                isDecoy = false,
                peptide_ref = "P_1",
                dBSequence_ref = "DB_1",
                id = "PE_1"
            };
            _mzid.SequenceCollection.Peptide = new mzIdentML110.Generated.PeptideType[1];
            _mzid.SequenceCollection.Peptide[0] = new mzIdentML110.Generated.PeptideType
            {
                id = "P_1",
                PeptideSequence = "GPEAPPPALPAGAPPPCTAVTSDHLNSLLGNILR",
                Modification = new mzIdentML110.Generated.ModificationType[1],
            };
            _mzid.SequenceCollection.DBSequence = new mzIdentML110.Generated.DBSequenceType[1];
            _mzid.SequenceCollection.DBSequence[0] = new mzIdentML110.Generated.DBSequenceType
            {
                id = "DB_1",
                name = "Protein name",
                accession = "ACCESSION",
            };
            _mzid.SequenceCollection.Peptide[0].Modification[0] = new mzIdentML110.Generated.ModificationType
            {
                locationSpecified = true,
                location = 17,
                monoisotopicMassDeltaSpecified = true,
                monoisotopicMassDelta = 57.02146373,
                cvParam = new mzIdentML110.Generated.CVParamType[1]
            };
            _mzid.SequenceCollection.Peptide[0].Modification[0].cvParam[0] = new mzIdentML110.Generated.CVParamType
            {
                accession = "MS:1001460",
                name = "unknown modification",
                value = "Carbamidomethyl",
                cvRef = "PSI-MS"
            };
            _mzid.AnalysisProtocolCollection = new mzIdentML110.Generated.AnalysisProtocolCollectionType
            {
                SpectrumIdentificationProtocol = new mzIdentML110.Generated.SpectrumIdentificationProtocolType[1]
            };
            _mzid.AnalysisProtocolCollection.SpectrumIdentificationProtocol[0] = new mzIdentML110.Generated.SpectrumIdentificationProtocolType
            {
                ParentTolerance = new mzIdentML110.Generated.CVParamType[1]
            };
            _mzid.AnalysisProtocolCollection.SpectrumIdentificationProtocol[0].ParentTolerance[0] = new mzIdentML110.Generated.CVParamType
            {
                unitName = "dalton",
                value = "0.1"
            };
            _mzid.AnalysisProtocolCollection.SpectrumIdentificationProtocol[0].FragmentTolerance = new mzIdentML110.Generated.CVParamType[1];
            _mzid.AnalysisProtocolCollection.SpectrumIdentificationProtocol[0].FragmentTolerance[0] = new mzIdentML110.Generated.CVParamType
            {
                unitName = "dalton",
                value = "0.01"
            };
            TextWriter writer = new StreamWriter("myIdentifications.mzid");
            _indexedSerializer.Serialize(writer, _mzid);
            writer.Close();

            var identifications = new MzidIdentifications("myIdentifications.mzid");

            Assert.AreEqual(1134.26091302033, identifications.CalculatedMassToCharge(0, 0));
            Assert.AreEqual(3, identifications.ChargeState(0, 0));
            Assert.AreEqual(1, identifications.Count);
            Assert.AreEqual(1134.26091302033 + 0.000001 * 1134.2609130203 + 0.000001, identifications.ExperimentalMassToCharge(0, 0), 1e-10);
            Assert.IsFalse(identifications.IsDecoy(0, 0));
            Assert.AreEqual("MS:1001460", identifications.ModificationAcession(0, 0, 0));
            Assert.AreEqual("PSI-MS", identifications.ModificationDictionary(0, 0, 0));
            Assert.AreEqual("Carbamidomethyl", identifications.ModificationValue(0, 0, 0));
            Assert.AreEqual(17, identifications.ModificationLocation(0, 0, 0));
            Assert.AreEqual(57.02146373, identifications.ModificationMass(0, 0, 0));
            Assert.AreEqual("spectrum 2", identifications.Ms2SpectrumID(0));
            Assert.AreEqual(1, identifications.NumModifications(0, 0));
            Assert.AreEqual("GPEAPPPALPAGAPPPCTAVTSDHLNSLLGNILR", identifications.PeptideSequenceWithoutModifications(0, 0));
            Assert.AreEqual(0.1, identifications.ParentTolerance.Value);
            Assert.AreEqual(0.01, identifications.FragmentTolerance.Value);
            Assert.AreEqual(.05, identifications.QValue(0, 0));
            Assert.AreEqual("Protein name", identifications.ProteinFullName(0, 0));
            Assert.AreEqual("ACCESSION", identifications.ProteinAccession(0, 0));
            Assert.AreEqual(new float[3] { 200, 300, 400 }, identifications.MatchedIons(0, 0, 0));
            Assert.AreEqual(3, identifications.MatchedIonCounts(0, 0, 0));
            Assert.AreEqual("2", identifications.StartResidueInProtein(0, 0));
            Assert.AreEqual("34", identifications.EndResidueInProtein(0, 0));
            Assert.AreEqual(2, identifications.NumPSMsFromScan(0));
        }

        [Test]
        public void Mzid110Test()
        {
            XmlSerializer _indexedSerializer = new XmlSerializer(typeof(mzIdentML110.Generated.MzIdentMLType110));
            var _mzid = new mzIdentML110.Generated.MzIdentMLType110
            {
                DataCollection = new mzIdentML110.Generated.DataCollectionType()
            };
            _mzid.DataCollection.AnalysisData = new mzIdentML110.Generated.AnalysisDataType
            {
                SpectrumIdentificationList = new mzIdentML110.Generated.SpectrumIdentificationListType[1]
            };
            _mzid.DataCollection.AnalysisData.SpectrumIdentificationList[0] = new mzIdentML110.Generated.SpectrumIdentificationListType
            {
                SpectrumIdentificationResult = new mzIdentML110.Generated.SpectrumIdentificationResultType[1]
            };
            _mzid.DataCollection.AnalysisData.SpectrumIdentificationList[0].SpectrumIdentificationResult[0] = new mzIdentML110.Generated.SpectrumIdentificationResultType
            {
                spectrumID = "spectrum 2",
                SpectrumIdentificationItem = new mzIdentML110.Generated.SpectrumIdentificationItemType[50]
            };
            _mzid.DataCollection.AnalysisData.SpectrumIdentificationList[0].SpectrumIdentificationResult[0].SpectrumIdentificationItem[0] = new mzIdentML110.Generated.SpectrumIdentificationItemType
            {
                experimentalMassToCharge = 1134.2609130203 + 0.000001 * 1134.2609130203 + 0.000001,
                calculatedMassToCharge = 1134.26091302033,
                calculatedMassToChargeSpecified = true,
                chargeState = 3,
                cvParam = new mzIdentML110.Generated.CVParamType[1]
                {
                    new mzIdentML110.Generated.CVParamType()
                    {
                    accession = "MS:1002354",
                    value = "0.05"
                    }
                }
            };
            _mzid.DataCollection.AnalysisData.SpectrumIdentificationList[0].SpectrumIdentificationResult[0].SpectrumIdentificationItem[1] = new mzIdentML110.Generated.SpectrumIdentificationItemType();
            _mzid.DataCollection.AnalysisData.SpectrumIdentificationList[0].SpectrumIdentificationResult[0].SpectrumIdentificationItem[0].Fragmentation = new mzIdentML110.Generated.IonTypeType[1];
            _mzid.DataCollection.AnalysisData.SpectrumIdentificationList[0].SpectrumIdentificationResult[0].SpectrumIdentificationItem[0].Fragmentation[0] = new mzIdentML110.Generated.IonTypeType
            {
                FragmentArray = new mzIdentML110.Generated.FragmentArrayType[1]
            };
            _mzid.DataCollection.AnalysisData.SpectrumIdentificationList[0].SpectrumIdentificationResult[0].SpectrumIdentificationItem[0].Fragmentation[0].FragmentArray[0] = new mzIdentML110.Generated.FragmentArrayType
            {
                values = new float[3] { 200, 300, 400 }
            };
            _mzid.DataCollection.AnalysisData.SpectrumIdentificationList[0].SpectrumIdentificationResult[0].SpectrumIdentificationItem[0].PeptideEvidenceRef = new mzIdentML110.Generated.PeptideEvidenceRefType[1];
            _mzid.DataCollection.AnalysisData.SpectrumIdentificationList[0].SpectrumIdentificationResult[0].SpectrumIdentificationItem[0].PeptideEvidenceRef[0] = new mzIdentML110.Generated.PeptideEvidenceRefType
            {
                peptideEvidence_ref = "PE_1"
            };
            _mzid.DataCollection.Inputs = new mzIdentML110.Generated.InputsType
            {
                SpectraData = new mzIdentML110.Generated.SpectraDataType[1]
            };
            _mzid.DataCollection.Inputs.SpectraData[0] = new mzIdentML110.Generated.SpectraDataType
            {
                FileFormat = new mzIdentML110.Generated.FileFormatType()
            };
            _mzid.DataCollection.Inputs.SpectraData[0].FileFormat.cvParam = new mzIdentML110.Generated.CVParamType
            {
                name = "mzML format"
            };
            _mzid.SequenceCollection = new mzIdentML110.Generated.SequenceCollectionType
            {
                PeptideEvidence = new mzIdentML110.Generated.PeptideEvidenceType[1]
            };
            _mzid.SequenceCollection.PeptideEvidence[0] = new mzIdentML110.Generated.PeptideEvidenceType
            {
                endSpecified = true,
                startSpecified = true,
                isDecoy = false,
                start = 2,
                end = 34,
                dBSequence_ref = "DB_1",
                peptide_ref = "P_1",
                id = "PE_1",
            };
            _mzid.SequenceCollection.Peptide = new mzIdentML110.Generated.PeptideType[1];
            _mzid.SequenceCollection.Peptide[0] = new mzIdentML110.Generated.PeptideType
            {
                id = "P_1",
                PeptideSequence = "GPEAPPPALPAGAPPPCTAVTSDHLNSLLGNILR",
                Modification = new mzIdentML110.Generated.ModificationType[1]
            };
            _mzid.SequenceCollection.DBSequence = new mzIdentML110.Generated.DBSequenceType[1];
            _mzid.SequenceCollection.DBSequence[0] = new mzIdentML110.Generated.DBSequenceType
            {
                id = "DB_1",
                name = "Protein name",
                accession = "ACCESSION",
            };
            _mzid.SequenceCollection.Peptide[0].Modification[0] = new mzIdentML110.Generated.ModificationType
            {
                locationSpecified = true,
                location = 17,
                monoisotopicMassDeltaSpecified = true,
                monoisotopicMassDelta = 57.02146373,
                cvParam = new mzIdentML110.Generated.CVParamType[1]
            };
            _mzid.SequenceCollection.Peptide[0].Modification[0].cvParam[0] = new mzIdentML110.Generated.CVParamType
            {
                accession = "MS:1001460",
                name = "unknown modification",
                value = "Carbamidomethyl",
                cvRef = "PSI-MS"
            };
            _mzid.AnalysisProtocolCollection = new mzIdentML110.Generated.AnalysisProtocolCollectionType
            {
                SpectrumIdentificationProtocol = new mzIdentML110.Generated.SpectrumIdentificationProtocolType[1]
            };
            _mzid.AnalysisProtocolCollection.SpectrumIdentificationProtocol[0] = new mzIdentML110.Generated.SpectrumIdentificationProtocolType()
            {
                ParentTolerance = new mzIdentML110.Generated.CVParamType[1]
            };
            _mzid.AnalysisProtocolCollection.SpectrumIdentificationProtocol[0].ParentTolerance[0] = new mzIdentML110.Generated.CVParamType
            {
                unitName = "dalton",
                value = "0.1"
            };
            _mzid.AnalysisProtocolCollection.SpectrumIdentificationProtocol[0].FragmentTolerance = new mzIdentML110.Generated.CVParamType[1];
            _mzid.AnalysisProtocolCollection.SpectrumIdentificationProtocol[0].FragmentTolerance[0] = new mzIdentML110.Generated.CVParamType
            {
                unitName = "dalton",
                value = "0.01"
            };
            TextWriter writer = new StreamWriter("myIdentifications.mzid");
            _indexedSerializer.Serialize(writer, _mzid);
            writer.Close();

            var identifications = new MzidIdentifications("myIdentifications.mzid");

            Assert.AreEqual(1134.26091302033, identifications.CalculatedMassToCharge(0, 0));
            Assert.AreEqual(3, identifications.ChargeState(0, 0));
            Assert.AreEqual(1, identifications.Count);
            Assert.AreEqual(1134.26091302033 + 0.000001 * 1134.2609130203 + 0.000001, identifications.ExperimentalMassToCharge(0, 0), 1e-10);
            Assert.IsFalse(identifications.IsDecoy(0, 0));
            Assert.AreEqual("MS:1001460", identifications.ModificationAcession(0, 0, 0));
            Assert.AreEqual("PSI-MS", identifications.ModificationDictionary(0, 0, 0));
            Assert.AreEqual("Carbamidomethyl", identifications.ModificationValue(0, 0, 0));
            Assert.AreEqual(17, identifications.ModificationLocation(0, 0, 0));
            Assert.AreEqual(57.02146373, identifications.ModificationMass(0, 0, 0));
            Assert.AreEqual("spectrum 2", identifications.Ms2SpectrumID(0));
            Assert.AreEqual(1, identifications.NumModifications(0, 0));
            Assert.AreEqual("GPEAPPPALPAGAPPPCTAVTSDHLNSLLGNILR", identifications.PeptideSequenceWithoutModifications(0, 0));
            Assert.AreEqual(0.1, identifications.ParentTolerance.Value);
            Assert.AreEqual(0.01, identifications.FragmentTolerance.Value);
            Assert.AreEqual(.05, identifications.QValue(0, 0));
            Assert.AreEqual("Protein name", identifications.ProteinFullName(0, 0));
            Assert.AreEqual("ACCESSION", identifications.ProteinAccession(0, 0));
            Assert.AreEqual(new float[3] { 200, 300, 400 }, identifications.MatchedIons(0, 0, 0));
            Assert.AreEqual(3, identifications.MatchedIonCounts(0, 0, 0));
            Assert.AreEqual("2", identifications.StartResidueInProtein(0, 0));
            Assert.AreEqual("34", identifications.EndResidueInProtein(0, 0));
            Assert.AreEqual(2, identifications.NumPSMsFromScan(0));
        }


        [Test]
        public void Mzid111Test_()
        {
            XmlSerializer _indexedSerializer = new XmlSerializer(typeof(mzIdentML111.Generated.MzIdentMLType111));
            var _mzid = new mzIdentML111.Generated.MzIdentMLType111
            {
                DataCollection = new mzIdentML111.Generated.DataCollectionType()
            };
            _mzid.DataCollection.AnalysisData = new mzIdentML111.Generated.AnalysisDataType
            {
                SpectrumIdentificationList = new mzIdentML111.Generated.SpectrumIdentificationListType[1]
            };
            _mzid.DataCollection.AnalysisData.SpectrumIdentificationList[0] = new mzIdentML111.Generated.SpectrumIdentificationListType
            {
                SpectrumIdentificationResult = new mzIdentML111.Generated.SpectrumIdentificationResultType[1]
            };
            _mzid.DataCollection.AnalysisData.SpectrumIdentificationList[0].SpectrumIdentificationResult[0] = new mzIdentML111.Generated.SpectrumIdentificationResultType
            {
                spectrumID = "spectrum 2",
                SpectrumIdentificationItem = new mzIdentML111.Generated.SpectrumIdentificationItemType[50]
            };
            _mzid.DataCollection.AnalysisData.SpectrumIdentificationList[0].SpectrumIdentificationResult[0].SpectrumIdentificationItem[0] = new mzIdentML111.Generated.SpectrumIdentificationItemType
            {
                experimentalMassToCharge = 1134.2609130203 + 0.000001 * 1134.2609130203 + 0.000001,
                calculatedMassToCharge = 1134.26091302033,
                calculatedMassToChargeSpecified = true,
                chargeState = 3,
                cvParam = new mzIdentML111.Generated.CVParamType[]
                {
                    new mzIdentML111.Generated.CVParamType
                    {
                    accession = "MS:1002354",
                    value = "0.05"
                    }
                }
            };
            _mzid.DataCollection.AnalysisData.SpectrumIdentificationList[0].SpectrumIdentificationResult[0].SpectrumIdentificationItem[1] =
                new mzIdentML111.Generated.SpectrumIdentificationItemType();
            _mzid.DataCollection.AnalysisData.SpectrumIdentificationList[0].SpectrumIdentificationResult[0].SpectrumIdentificationItem[0].Fragmentation =
                new mzIdentML111.Generated.IonTypeType[1];
            _mzid.DataCollection.AnalysisData.SpectrumIdentificationList[0].SpectrumIdentificationResult[0].SpectrumIdentificationItem[0].Fragmentation[0] =
                new mzIdentML111.Generated.IonTypeType
                {
                    FragmentArray = new mzIdentML111.Generated.FragmentArrayType[1]
                };
            _mzid.DataCollection.AnalysisData.SpectrumIdentificationList[0].SpectrumIdentificationResult[0].SpectrumIdentificationItem[0].Fragmentation[0].FragmentArray[0] =
                new mzIdentML111.Generated.FragmentArrayType
                {
                    values = new float[3] { 200, 300, 400 }
                };
            _mzid.DataCollection.AnalysisData.SpectrumIdentificationList[0].SpectrumIdentificationResult[0].SpectrumIdentificationItem[0].PeptideEvidenceRef =
                new mzIdentML111.Generated.PeptideEvidenceRefType[1];
            _mzid.DataCollection.AnalysisData.SpectrumIdentificationList[0].SpectrumIdentificationResult[0].SpectrumIdentificationItem[0].PeptideEvidenceRef[0] =
                new mzIdentML111.Generated.PeptideEvidenceRefType
                {
                    peptideEvidence_ref = "PE_1"
                };
            _mzid.DataCollection.Inputs = new mzIdentML111.Generated.InputsType
            {
                SpectraData = new mzIdentML111.Generated.SpectraDataType[1]
            };
            _mzid.DataCollection.Inputs.SpectraData[0] = new mzIdentML111.Generated.SpectraDataType
            {
                FileFormat = new mzIdentML111.Generated.FileFormatType()
            };
            _mzid.DataCollection.Inputs.SpectraData[0].FileFormat.cvParam = new mzIdentML111.Generated.CVParamType
            {
                name = "mzML format"
            };
            _mzid.SequenceCollection = new mzIdentML111.Generated.SequenceCollectionType
            {
                PeptideEvidence = new mzIdentML111.Generated.PeptideEvidenceType[1]
            };
            _mzid.SequenceCollection.PeptideEvidence[0] = new mzIdentML111.Generated.PeptideEvidenceType
            {
                endSpecified = true,
                startSpecified = true,
                isDecoy = false,
                start = 2,
                end = 34,
                dBSequence_ref = "DB_1",
                peptide_ref = "P_1",
                id = "PE_1",
            };
            _mzid.SequenceCollection.Peptide = new mzIdentML111.Generated.PeptideType[1];
            _mzid.SequenceCollection.Peptide[0] = new mzIdentML111.Generated.PeptideType
            {
                id = "P_1",
                PeptideSequence = "GPEAPPPALPAGAPPPCTAVTSDHLNSLLGNILR",
                Modification = new mzIdentML111.Generated.ModificationType[1]
            };
            _mzid.SequenceCollection.DBSequence = new mzIdentML111.Generated.DBSequenceType[1];
            _mzid.SequenceCollection.DBSequence[0] = new mzIdentML111.Generated.DBSequenceType
            {
                id = "DB_1",
                name = "Protein name",
                accession = "ACCESSION",
            };
            _mzid.SequenceCollection.Peptide[0].Modification[0] = new mzIdentML111.Generated.ModificationType
            {
                locationSpecified = true,
                location = 17,
                monoisotopicMassDeltaSpecified = true,
                monoisotopicMassDelta = 57.02146373,
                cvParam = new mzIdentML111.Generated.CVParamType[1]
            };
            _mzid.SequenceCollection.Peptide[0].Modification[0].cvParam[0] = new mzIdentML111.Generated.CVParamType
            {
                accession = "MS:1001460",
                name = "unknown modification",
                value = "Carbamidomethyl",
                cvRef = "PSI-MS"
            };
            _mzid.AnalysisProtocolCollection = new mzIdentML111.Generated.AnalysisProtocolCollectionType
            {
                SpectrumIdentificationProtocol = new mzIdentML111.Generated.SpectrumIdentificationProtocolType[1]
            };
            _mzid.AnalysisProtocolCollection.SpectrumIdentificationProtocol[0] = new mzIdentML111.Generated.SpectrumIdentificationProtocolType
            {
                ParentTolerance = new mzIdentML111.Generated.CVParamType[1]
            };
            _mzid.AnalysisProtocolCollection.SpectrumIdentificationProtocol[0].ParentTolerance[0] = new mzIdentML111.Generated.CVParamType
            {
                unitName = "dalton",
                value = "0.1"
            };
            _mzid.AnalysisProtocolCollection.SpectrumIdentificationProtocol[0].FragmentTolerance = new mzIdentML111.Generated.CVParamType[1];
            _mzid.AnalysisProtocolCollection.SpectrumIdentificationProtocol[0].FragmentTolerance[0] = new mzIdentML111.Generated.CVParamType
            {
                unitName = "dalton",
                value = "0.01"
            };
            TextWriter writer = new StreamWriter("myIdentifications.mzid");
            _indexedSerializer.Serialize(writer, _mzid);
            writer.Close();

            var identifications = new MzidIdentifications("myIdentifications.mzid");

            Assert.AreEqual(1134.26091302033, identifications.CalculatedMassToCharge(0, 0));
            Assert.AreEqual(3, identifications.ChargeState(0, 0));
            Assert.AreEqual(1, identifications.Count);
            Assert.AreEqual(1134.26091302033 + 0.000001 * 1134.2609130203 + 0.000001, identifications.ExperimentalMassToCharge(0, 0), 1e-10);
            Assert.IsFalse(identifications.IsDecoy(0, 0));
            Assert.AreEqual("MS:1001460", identifications.ModificationAcession(0, 0, 0));
            Assert.AreEqual("PSI-MS", identifications.ModificationDictionary(0, 0, 0));
            Assert.AreEqual("Carbamidomethyl", identifications.ModificationValue(0, 0, 0));
            Assert.AreEqual(17, identifications.ModificationLocation(0, 0, 0));
            Assert.AreEqual(57.02146373, identifications.ModificationMass(0, 0, 0));
            Assert.AreEqual("spectrum 2", identifications.Ms2SpectrumID(0));
            Assert.AreEqual(1, identifications.NumModifications(0, 0));
            Assert.AreEqual("GPEAPPPALPAGAPPPCTAVTSDHLNSLLGNILR", identifications.PeptideSequenceWithoutModifications(0, 0));
            Assert.AreEqual(0.1, identifications.ParentTolerance.Value);
            Assert.AreEqual(0.01, identifications.FragmentTolerance.Value);
            Assert.AreEqual(.05, identifications.QValue(0, 0));
            Assert.AreEqual("Protein name", identifications.ProteinFullName(0, 0));
            Assert.AreEqual("ACCESSION", identifications.ProteinAccession(0, 0));
            Assert.AreEqual(new float[3] { 200, 300, 400 }, identifications.MatchedIons(0, 0, 0));
            Assert.AreEqual(3, identifications.MatchedIonCounts(0, 0, 0));
            Assert.AreEqual("2", identifications.StartResidueInProtein(0, 0));
            Assert.AreEqual("34", identifications.EndResidueInProtein(0, 0));
            Assert.AreEqual(2, identifications.NumPSMsFromScan(0));
        }

        [Test]
        public void Mzid120Test_()
        {
            XmlSerializer _indexedSerializer = new XmlSerializer(typeof(mzIdentML120.Generated.MzIdentMLType120));
            var _mzid = new mzIdentML120.Generated.MzIdentMLType120
            {
                DataCollection = new mzIdentML120.Generated.DataCollectionType()
            };
            _mzid.DataCollection.AnalysisData = new mzIdentML120.Generated.AnalysisDataType
            {
                SpectrumIdentificationList = new mzIdentML120.Generated.SpectrumIdentificationListType[1]
            };
            _mzid.DataCollection.AnalysisData.SpectrumIdentificationList[0] = new mzIdentML120.Generated.SpectrumIdentificationListType
            {
                SpectrumIdentificationResult = new mzIdentML120.Generated.SpectrumIdentificationResultType[1]
            };
            _mzid.DataCollection.AnalysisData.SpectrumIdentificationList[0].SpectrumIdentificationResult[0] = new mzIdentML120.Generated.SpectrumIdentificationResultType
            {
                spectrumID = "spectrum 2",
                SpectrumIdentificationItem = new mzIdentML120.Generated.SpectrumIdentificationItemType[50]
            };
            _mzid.DataCollection.AnalysisData.SpectrumIdentificationList[0].SpectrumIdentificationResult[0].SpectrumIdentificationItem[0] = new mzIdentML120.Generated.SpectrumIdentificationItemType
            {
                experimentalMassToCharge = 1134.2609130203 + 0.000001 * 1134.2609130203 + 0.000001,
                calculatedMassToCharge = 1134.26091302033,
                calculatedMassToChargeSpecified = true,
                chargeState = 3,
                cvParam = new mzIdentML120.Generated.CVParamType[1]
                {
                    new mzIdentML120.Generated.CVParamType()
                    {
                    accession = "MS:1002354",
                    value = "0.05"
                    }
                }
            };
            _mzid.DataCollection.AnalysisData.SpectrumIdentificationList[0].SpectrumIdentificationResult[0].SpectrumIdentificationItem[1] = new mzIdentML120.Generated.SpectrumIdentificationItemType();
            _mzid.DataCollection.AnalysisData.SpectrumIdentificationList[0].SpectrumIdentificationResult[0].SpectrumIdentificationItem[0].Fragmentation = new mzIdentML120.Generated.IonTypeType[1];
            _mzid.DataCollection.AnalysisData.SpectrumIdentificationList[0].SpectrumIdentificationResult[0].SpectrumIdentificationItem[0].Fragmentation[0] = new mzIdentML120.Generated.IonTypeType
            {
                FragmentArray = new mzIdentML120.Generated.FragmentArrayType[1]
            };
            _mzid.DataCollection.AnalysisData.SpectrumIdentificationList[0].SpectrumIdentificationResult[0].SpectrumIdentificationItem[0].Fragmentation[0].FragmentArray[0] = new mzIdentML120.Generated.FragmentArrayType
            {
                values = new float[3] { 200, 300, 400 }
            };
            _mzid.DataCollection.AnalysisData.SpectrumIdentificationList[0].SpectrumIdentificationResult[0].SpectrumIdentificationItem[0].PeptideEvidenceRef = new mzIdentML120.Generated.PeptideEvidenceRefType[1];
            _mzid.DataCollection.AnalysisData.SpectrumIdentificationList[0].SpectrumIdentificationResult[0].SpectrumIdentificationItem[0].PeptideEvidenceRef[0] = new mzIdentML120.Generated.PeptideEvidenceRefType
            {
                peptideEvidence_ref = "PE_1"
            };
            _mzid.DataCollection.Inputs = new mzIdentML120.Generated.InputsType
            {
                SpectraData = new mzIdentML120.Generated.SpectraDataType[1]
            };
            _mzid.DataCollection.Inputs.SpectraData[0] = new mzIdentML120.Generated.SpectraDataType
            {
                FileFormat = new mzIdentML120.Generated.FileFormatType()
            };
            _mzid.DataCollection.Inputs.SpectraData[0].FileFormat.cvParam = new mzIdentML120.Generated.CVParamType
            {
                name = "mzML format"
            };
            _mzid.SequenceCollection = new mzIdentML120.Generated.SequenceCollectionType
            {
                PeptideEvidence = new mzIdentML120.Generated.PeptideEvidenceType[1]
            };
            _mzid.SequenceCollection.PeptideEvidence[0] = new mzIdentML120.Generated.PeptideEvidenceType
            {
                endSpecified = true,
                startSpecified = true,
                isDecoy = false,
                start = 2,
                end = 34,
                dBSequence_ref = "DB_1",
                peptide_ref = "P_1",
                id = "PE_1",
            };
            _mzid.SequenceCollection.Peptide = new mzIdentML120.Generated.PeptideType[1];
            _mzid.SequenceCollection.Peptide[0] = new mzIdentML120.Generated.PeptideType
            {
                id = "P_1",
                PeptideSequence = "GPEAPPPALPAGAPPPCTAVTSDHLNSLLGNILR",
                Modification = new mzIdentML120.Generated.ModificationType[1]
            };
            _mzid.SequenceCollection.DBSequence = new mzIdentML120.Generated.DBSequenceType[1];
            _mzid.SequenceCollection.DBSequence[0] = new mzIdentML120.Generated.DBSequenceType
            {
                id = "DB_1",
                name = "Protein name",
                accession = "ACCESSION",
            };
            _mzid.SequenceCollection.Peptide[0].Modification[0] = new mzIdentML120.Generated.ModificationType
            {
                locationSpecified = true,
                location = 17,
                monoisotopicMassDeltaSpecified = true,
                monoisotopicMassDelta = 57.02146373,
                cvParam = new mzIdentML120.Generated.CVParamType[1]
            };
            _mzid.SequenceCollection.Peptide[0].Modification[0].cvParam[0] = new mzIdentML120.Generated.CVParamType
            {
                accession = "MS:1001460",
                name = "unknown modification",
                value = "Carbamidomethyl",
                cvRef = "PSI-MS"
            };
            _mzid.AnalysisProtocolCollection = new mzIdentML120.Generated.AnalysisProtocolCollectionType
            {
                SpectrumIdentificationProtocol = new mzIdentML120.Generated.SpectrumIdentificationProtocolType[1]
            };
            _mzid.AnalysisProtocolCollection.SpectrumIdentificationProtocol[0] = new mzIdentML120.Generated.SpectrumIdentificationProtocolType
            {
                ParentTolerance = new mzIdentML120.Generated.CVParamType[1]
            };
            _mzid.AnalysisProtocolCollection.SpectrumIdentificationProtocol[0].ParentTolerance[0] = new mzIdentML120.Generated.CVParamType
            {
                unitName = "dalton",
                value = "0.1"
            };
            _mzid.AnalysisProtocolCollection.SpectrumIdentificationProtocol[0].FragmentTolerance = new mzIdentML120.Generated.CVParamType[1];
            _mzid.AnalysisProtocolCollection.SpectrumIdentificationProtocol[0].FragmentTolerance[0] = new mzIdentML120.Generated.CVParamType
            {
                unitName = "dalton",
                value = "0.01"
            };
            TextWriter writer = new StreamWriter("myIdentifications.mzid");
            _indexedSerializer.Serialize(writer, _mzid);
            writer.Close();

            var identifications = new MzidIdentifications("myIdentifications.mzid");

            Assert.AreEqual(1134.26091302033, identifications.CalculatedMassToCharge(0, 0));
            Assert.AreEqual(3, identifications.ChargeState(0, 0));
            Assert.AreEqual(1, identifications.Count);
            Assert.AreEqual(1134.26091302033 + 0.000001 * 1134.2609130203 + 0.000001, identifications.ExperimentalMassToCharge(0, 0), 1e-10);
            Assert.IsFalse(identifications.IsDecoy(0, 0));
            Assert.AreEqual("MS:1001460", identifications.ModificationAcession(0, 0, 0));
            Assert.AreEqual("PSI-MS", identifications.ModificationDictionary(0, 0, 0));
            Assert.AreEqual("Carbamidomethyl", identifications.ModificationValue(0, 0, 0));
            Assert.AreEqual(17, identifications.ModificationLocation(0, 0, 0));
            Assert.AreEqual(57.02146373, identifications.ModificationMass(0, 0, 0));
            Assert.AreEqual("spectrum 2", identifications.Ms2SpectrumID(0));
            Assert.AreEqual(1, identifications.NumModifications(0, 0));
            Assert.AreEqual("GPEAPPPALPAGAPPPCTAVTSDHLNSLLGNILR", identifications.PeptideSequenceWithoutModifications(0, 0));
            Assert.AreEqual(0.1, identifications.ParentTolerance.Value);
            Assert.AreEqual(0.01, identifications.FragmentTolerance.Value);
            Assert.AreEqual(.05, identifications.QValue(0, 0));
            Assert.AreEqual("Protein name", identifications.ProteinFullName(0, 0));
            Assert.AreEqual("ACCESSION", identifications.ProteinAccession(0, 0));
            Assert.AreEqual(new float[3] { 200, 300, 400 }, identifications.MatchedIons(0, 0, 0));
            Assert.AreEqual(3, identifications.MatchedIonCounts(0, 0, 0));
            Assert.AreEqual("2", identifications.StartResidueInProtein(0, 0));
            Assert.AreEqual("34", identifications.EndResidueInProtein(0, 0));
            Assert.AreEqual(2, identifications.NumPSMsFromScan(0));
        }

        [Test]
        public void MzmlFindPrecursorReferenceScan()
        {
            //some ms2 scans dont have properly assigned precursor scans
            //this unit test is intended to test the fallback option in MzML\Mzml.cs @ lines 459-47
            //constructs three ms1 scans and three ms2 scans
            //if ms2 scan precusor reference is null, assumes most recent ms1 scan is correct reference

            MsDataScan[] scans = new MsDataScan[6];
            MsDataScan[] scans1 = new MsDataScan[4];

            double[] intensities0 = new double[] { 1 };
            double[] mz0 = new double[] { 50 };
            MzSpectrum massSpec0 = new MzSpectrum(mz0, intensities0, false);
            scans[0] = new MsDataScan(massSpec0, 1, 1, true, Polarity.Positive, 1, new MzRange(1, 100), "f", MZAnalyzerType.Orbitrap, massSpec0.SumOfAllY, null, null, "1");
            scans1[0] = scans[0];

            double[] intensities1 = new double[] { 1 };
            double[] mz1 = new double[] { 50 };
            MzSpectrum massSpec1 = new MzSpectrum(mz1, intensities1, false);
            scans[1] = new MsDataScan(massSpec0, 2, 1, true, Polarity.Positive, 1, new MzRange(1, 100), "f", MZAnalyzerType.Orbitrap, massSpec1.SumOfAllY, null, null, "1");

            double[] intensities2 = new double[] { 1 };
            double[] mz2 = new double[] { 50 };
            MzSpectrum massSpec2 = new MzSpectrum(mz2, intensities2, false);
            scans[2] = new MsDataScan(massSpec2, 3, 1, true, Polarity.Positive, 1, new MzRange(1, 100), "f", MZAnalyzerType.Orbitrap, massSpec2.SumOfAllY, null, null, "1");

            //ms2
            double[] intensities3 = new double[] { 1 };
            double[] mz3 = new double[] { 30 };
            MzSpectrum massSpec3 = new MzSpectrum(mz3, intensities3, false);
            scans[3] = new MsDataScan(massSpec3, 4, 2, true, Polarity.Positive, 2, new MzRange(1, 100), "f", MZAnalyzerType.Orbitrap, massSpec3.SumOfAllY, null, null, "2", 50, null, null, 50, 1, DissociationType.CID, 3, null);
            scans1[1] = new MsDataScan(massSpec3, 2, 2, true, Polarity.Positive, 2, new MzRange(1, 100), "f", MZAnalyzerType.Orbitrap, massSpec3.SumOfAllY, null, null, "2", 50, null, null, 50, 1, DissociationType.CID, 1, null);

            //ms2
            double[] intensities4 = new double[] { 1 };
            double[] mz4 = new double[] { 30 };
            MzSpectrum massSpec4 = new MzSpectrum(mz4, intensities4, false);
            scans[4] = new MsDataScan(massSpec4, 5, 2, true, Polarity.Positive, 2, new MzRange(1, 100), "f", MZAnalyzerType.Orbitrap, massSpec4.SumOfAllY, null, null, "2", 50, null, null, 50, 1, DissociationType.CID, 3, null);
            scans1[2] = new MsDataScan(massSpec4, 3, 2, true, Polarity.Positive, 2, new MzRange(1, 100), "f", MZAnalyzerType.Orbitrap, massSpec4.SumOfAllY, null, null, "2", 50, null, null, 50, 1, DissociationType.CID, 1, null);

            //ms2
            double[] intensities5 = new double[] { 1 };
            double[] mz5 = new double[] { 30 };
            MzSpectrum massSpec5 = new MzSpectrum(mz5, intensities5, false);
            scans[5] = new MsDataScan(massSpec5, 6, 2, true, Polarity.Positive, 2, new MzRange(1, 100), "f", MZAnalyzerType.Orbitrap, massSpec5.SumOfAllY, null, null, "4", 50, null, null, 50, 1, DissociationType.CID, null, null);
            scans1[3] = new MsDataScan(massSpec5, 4, 2, true, Polarity.Positive, 2, new MzRange(1, 100), "f", MZAnalyzerType.Orbitrap, massSpec5.SumOfAllY, null, null, "4", 50, null, null, 50, 1, DissociationType.CID, null, null);

            FakeMsDataFile fakeFile = new FakeMsDataFile(scans);
            MzmlMethods.CreateAndWriteMyMzmlWithCalibratedSpectra(fakeFile, Path.Combine(TestContext.CurrentContext.TestDirectory, "what.mzML"), false);
            Mzml fakeMzml = Mzml.LoadAllStaticData(Path.Combine(TestContext.CurrentContext.TestDirectory, "what.mzML"));

            FakeMsDataFile fakeFile1 = new FakeMsDataFile(scans1);
            MzmlMethods.CreateAndWriteMyMzmlWithCalibratedSpectra(fakeFile1, Path.Combine(TestContext.CurrentContext.TestDirectory, "what1.mzML"), false);
            Mzml fakeMzml1 = Mzml.LoadAllStaticData(Path.Combine(TestContext.CurrentContext.TestDirectory, "what1.mzML"));

            Assert.AreEqual(3, fakeMzml.GetAllScansList().ElementAt(5).OneBasedPrecursorScanNumber);
            Assert.AreEqual(1, fakeMzml1.GetAllScansList().ElementAt(3).OneBasedPrecursorScanNumber);
        }
<<<<<<< HEAD
            #endregion Public Methods
=======
        #endregion Public Methods
>>>>>>> a2de9c0c

            #region Private Methods

            private MzSpectrum CreateMS2spectrum(IEnumerable<Fragment> fragments, int v1, int v2)
        {
            List<double> allMasses = new List<double>();
            List<double> allIntensities = new List<double>();
            foreach (ChemicalFormulaFragment f in fragments)
            {
                var spec = CreateSpectrum(f.ThisChemicalFormula, v1, v2, 2);
                for (int i = 0; i < spec.Size; i++)
                {
                    allMasses.Add(spec.XArray[i]);
                    allIntensities.Add(spec.YArray[i]);
                }
            }
            var allMassesArray = allMasses.ToArray();
            var allIntensitiessArray = allIntensities.ToArray();

            Array.Sort(allMassesArray, allIntensitiessArray);
            return new MzSpectrum(allMassesArray, allIntensitiessArray, false);
        }

        private MzSpectrum CreateSpectrum(ChemicalFormula f, double lowerBound, double upperBound, int minCharge)
        {
            IsotopicDistribution isodist = IsotopicDistribution.GetDistribution(f, 0.1);

            return new MzSpectrum(isodist.Masses.ToArray(), isodist.Intensities.ToArray(), false);
            //massSpectrum1 = massSpectrum1.FilterByNumberOfMostIntense(5);

            //var chargeToLookAt = minCharge;
            //var correctedSpectrum = massSpectrum1.NewSpectrumApplyFunctionToX(s => s.ToMz(chargeToLookAt));

            //List<double> allMasses = new List<double>();
            //List<double> allIntensitiess = new List<double>();

            //while (correctedSpectrum.FirstX > lowerBound)
            //{
            //    foreach (var thisPeak in correctedSpectrum)
            //    {
            //        if (thisPeak.Mz > lowerBound && thisPeak.Mz < upperBound)
            //        {
            //            allMasses.Add(thisPeak.Mz);
            //            allIntensitiess.Add(thisPeak.Intensity);
            //        }
            //    }
            //    chargeToLookAt += 1;
            //    correctedSpectrum = massSpectrum1.NewSpectrumApplyFunctionToX(s => s.ToMz(chargeToLookAt));
            //}

            //var allMassesArray = allMasses.ToArray();
            //var allIntensitiessArray = allIntensitiess.ToArray();

            //Array.Sort(allMassesArray, allIntensitiessArray);

            //return new MzmlMzSpectrum(allMassesArray, allIntensitiessArray, false);
        }

        #endregion Private Methods
    }
}<|MERGE_RESOLUTION|>--- conflicted
+++ resolved
@@ -1351,11 +1351,7 @@
             Assert.AreEqual(3, fakeMzml.GetAllScansList().ElementAt(5).OneBasedPrecursorScanNumber);
             Assert.AreEqual(1, fakeMzml1.GetAllScansList().ElementAt(3).OneBasedPrecursorScanNumber);
         }
-<<<<<<< HEAD
-            #endregion Public Methods
-=======
         #endregion Public Methods
->>>>>>> a2de9c0c
 
             #region Private Methods
 
