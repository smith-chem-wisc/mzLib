﻿using Chemistry;
using IO.MzML;
using MassSpectrometry;
using MzIdentML;
using MzLibUtil;
using NUnit.Framework;
using Proteomics.AminoAcidPolymer;
using System;
using System.Collections.Generic;
using System.IO;
using System.Linq;
using System.Xml.Serialization;

namespace Test
{
    [TestFixture]
    public sealed class TestMzML
    {
        [Test]
        public static void AnotherMzMLtest()
        {
            MsDataScan[] scans = new MsDataScan[4];

            double[] intensities1 = new double[] { 1 };
            double[] mz1 = new double[] { 50 };
            MzSpectrum massSpec1 = new MzSpectrum(mz1, intensities1, false);
            scans[0] = new MsDataScan(massSpec1, 1, 1, true, Polarity.Positive, 1, new MzRange(1, 100), "f", MZAnalyzerType.Orbitrap, massSpec1.SumOfAllY, null, null, "1");

            //ms2
            double[] intensities2 = new double[] { 1 };
            double[] mz2 = new double[] { 30 };
            MzSpectrum massSpec2 = new MzSpectrum(mz2, intensities2, false);
            scans[1] = new MsDataScan(massSpec2, 2, 2, true, Polarity.Positive, 2, new MzRange(1, 100), "f", MZAnalyzerType.Orbitrap, massSpec2.SumOfAllY, null, null, "2", 50, null, null, 50, 1, DissociationType.CID, 1, null);

            double[] intensities3 = new double[] { 1 };
            double[] mz3 = new double[] { 50 };
            MzSpectrum massSpec3 = new MzSpectrum(mz3, intensities3, false);
            scans[2] = new MsDataScan(massSpec3, 3, 1, true, Polarity.Positive, 1, new MzRange(1, 100), "f", MZAnalyzerType.Orbitrap, massSpec1.SumOfAllY, null, null, "3");

            //ms2
            double[] intensities4 = new double[] { 1 };
            double[] mz4 = new double[] { 30 };
            MzSpectrum massSpec4 = new MzSpectrum(mz4, intensities4, false);
            scans[3] = new MsDataScan(massSpec4, 4, 2, true, Polarity.Positive, 2, new MzRange(1, 100), "f", MZAnalyzerType.Orbitrap, massSpec2.SumOfAllY, null, null, "4", 50, null, null, 50, 1, DissociationType.CID, 3, null);

            FakeMsDataFile f = new FakeMsDataFile(scans);

            MzmlMethods.CreateAndWriteMyMzmlWithCalibratedSpectra(f, Path.Combine(TestContext.CurrentContext.TestDirectory, "what.mzML"), false);

            Mzml ok = Mzml.LoadAllStaticData(Path.Combine(TestContext.CurrentContext.TestDirectory, "what.mzML"));

            var scanWithPrecursor = ok.GetAllScansList().Last(b => b.MsnOrder != 1);

            Assert.AreEqual(3, scanWithPrecursor.OneBasedPrecursorScanNumber);
        }

        [Test]
        public void LoadBadMzml()
        {
            File.Delete(Path.Combine(TestContext.CurrentContext.TestDirectory, "asdfasdfasdfasdfasdf.mzML")); // just to be sure
            Assert.Throws<FileNotFoundException>(() => Mzml.LoadAllStaticData(Path.Combine(TestContext.CurrentContext.TestDirectory, "asdfasdfasdfasdfasdf.mzML")));
        }

        [Test]
        public static void TestPeakTrimmingWithOneWindow()
        {
            Random rand = new Random();
            int numPeaks = 200;
            double minRatio = 0.01;
            int numWindows = 1;

            var testFilteringParams = new FilteringParams(numPeaks, minRatio, numWindows, true, true);
            List<(double mz, double intensity)> myPeaks = new List<(double mz, double intensity)>();

            for (int mz = 400; mz < 1600; mz++)
            {
                myPeaks.Add((mz, rand.Next(1000, 1000000)));
            }

            double myMaxIntensity = myPeaks.Max(p => p.intensity);
            var myPeaksOrderedByIntensity = myPeaks.OrderByDescending(p => p.intensity).ToList();
            myPeaksOrderedByIntensity = myPeaksOrderedByIntensity.Take(numPeaks).ToList();
            myPeaksOrderedByIntensity = myPeaksOrderedByIntensity.Where(p => (p.intensity / myMaxIntensity) > minRatio).ToList();
            double sumOfAllIntensities = myPeaksOrderedByIntensity.Sum(p => p.intensity);

            double[] intensities1 = myPeaks.Select(p => p.intensity).ToArray();
            double[] mz1 = myPeaks.Select(p => p.mz).ToArray();

            MzSpectrum massSpec1 = new MzSpectrum(mz1, intensities1, false);
            MsDataScan[] scans = new MsDataScan[]{
                new MsDataScan(massSpec1, 1, 1, true, Polarity.Positive, 1, new MzRange(400, 1600), "f", MZAnalyzerType.Orbitrap, massSpec1.SumOfAllY, null, null, "1")
            };
            FakeMsDataFile f = new FakeMsDataFile(scans);
            MzmlMethods.CreateAndWriteMyMzmlWithCalibratedSpectra(f, Path.Combine(TestContext.CurrentContext.TestDirectory, "mzml.mzML"), false);

            Mzml ok = Mzml.LoadAllStaticData(Path.Combine(TestContext.CurrentContext.TestDirectory, "mzml.mzML"), testFilteringParams);

            int expNumPeaks = ok.GetAllScansList().First().MassSpectrum.XArray.Length;
            double expMinRatio = ok.GetAllScansList().First().MassSpectrum.YArray.Min(p => p / ok.GetAllScansList().First().MassSpectrum.YofPeakWithHighestY).Value;
            List<(double mz, double intensity)> myExpPeaks = new List<(double mz, double intensity)>();

            for (int i = 0; i < ok.GetAllScansList().First().MassSpectrum.YArray.Length; i++)
            {
                myExpPeaks.Add((ok.GetAllScansList().First().MassSpectrum.XArray[i], ok.GetAllScansList().First().MassSpectrum.YArray[i]));
            }

            Assert.That(Math.Round(myMaxIntensity, 0) == Math.Round(ok.GetAllScansList().First().MassSpectrum.YofPeakWithHighestY.Value, 0));
            Assert.That(Math.Round(sumOfAllIntensities, 0) == Math.Round(ok.GetAllScansList().First().MassSpectrum.SumOfAllY, 0));
            Assert.That(myPeaksOrderedByIntensity.Count == ok.GetAllScansList().First().MassSpectrum.XArray.Length);
            Assert.That(expMinRatio >= minRatio);
            Assert.That(!myExpPeaks.Except(myPeaksOrderedByIntensity).Any());
            Assert.That(!myPeaksOrderedByIntensity.Except(myExpPeaks).Any());
        }

        [Test]
        public static void TestPeakTrimmingWithThreeWindows()
        {
            Random rand = new Random();
            int numPeaksPerWindow = 200;
            double minRatio = 0.01;
            int numWindows = 3;

            var testFilteringParams = new FilteringParams(numPeaksPerWindow, minRatio, numWindows, true, true);
            List<(double mz, double intensity)> myPeaks = new List<(double mz, double intensity)>();
            List<(double mz, double intensity)> myPeaksWindow1 = new List<(double mz, double intensity)>();
            List<(double mz, double intensity)> myPeaksWindow2 = new List<(double mz, double intensity)>();
            List<(double mz, double intensity)> myPeaksWindow3 = new List<(double mz, double intensity)>();

            int peakCounter = 0;
            for (int mz = 400; mz < 1599; mz++)
            {
                peakCounter++;

                int intensity = rand.Next(1000, 10000);
                myPeaks.Add((mz, intensity));
                if (peakCounter <= 399)
                {
                    myPeaksWindow1.Add((mz, intensity));
                }
                else if (peakCounter <= 799)
                {
                    myPeaksWindow2.Add((mz, intensity));
                }
                else if (peakCounter <= 1200)
                {
                    myPeaksWindow3.Add((mz, intensity));
                }
            }

            double[] intensities1 = myPeaks.Select(p => p.intensity).ToArray();
            double[] mz1 = myPeaks.Select(p => p.mz).ToArray();

            MzSpectrum massSpec1 = new MzSpectrum(mz1, intensities1, false);
            MsDataScan[] scans = new MsDataScan[]{
                new MsDataScan(massSpec1, 1, 1, true, Polarity.Positive, 1, new MzRange(400, 1600), "f", MZAnalyzerType.Orbitrap, massSpec1.SumOfAllY, null, null, "1")
            };
            FakeMsDataFile f = new FakeMsDataFile(scans);
            MzmlMethods.CreateAndWriteMyMzmlWithCalibratedSpectra(f, Path.Combine(TestContext.CurrentContext.TestDirectory, "mzml.mzML"), false);

            Mzml ok = Mzml.LoadAllStaticData(Path.Combine(TestContext.CurrentContext.TestDirectory, "mzml.mzML"), testFilteringParams);

            int expNumPeaks = ok.GetAllScansList().First().MassSpectrum.XArray.Length;
            double expMinRatio = ok.GetAllScansList().First().MassSpectrum.YArray.Min(p => p / ok.GetAllScansList().First().MassSpectrum.YofPeakWithHighestY).Value;
            List<(double mz, double intensity)> myExpPeaks = new List<(double mz, double intensity)>();

            for (int i = 0; i < ok.GetAllScansList().First().MassSpectrum.YArray.Length; i++)
            {
                myExpPeaks.Add((ok.GetAllScansList().First().MassSpectrum.XArray[i], ok.GetAllScansList().First().MassSpectrum.YArray[i]));
            }

            double myMaxIntensity = myPeaks.Max(p => p.intensity);

            myPeaksWindow1 = myPeaksWindow1.OrderByDescending(p => p.intensity).Take(numPeaksPerWindow).Where(p => (p.intensity / myMaxIntensity) > minRatio).ToList();

            myPeaksWindow2 = myPeaksWindow2.OrderByDescending(p => p.intensity).Take(numPeaksPerWindow).Where(p => (p.intensity / myMaxIntensity) > minRatio).ToList();

            myPeaksWindow3 = myPeaksWindow3.OrderByDescending(p => p.intensity).Take(numPeaksPerWindow).Where(p => (p.intensity / myMaxIntensity) > minRatio).ToList();

            var allWindowPeaksCombined = myPeaksWindow1.Concat(myPeaksWindow2).Concat(myPeaksWindow3).ToList();

            double sumOfAllIntensities = allWindowPeaksCombined.Sum(p => p.intensity);

            Assert.That(Math.Round(myMaxIntensity, 0) == Math.Round(ok.GetAllScansList().First().MassSpectrum.YofPeakWithHighestY.Value, 0));
            Assert.That(allWindowPeaksCombined.Count == ok.GetAllScansList().First().MassSpectrum.XArray.Length);
            Assert.That(expMinRatio >= minRatio);
            Assert.That(Math.Round(sumOfAllIntensities, 0) == Math.Round(ok.GetAllScansList().First().MassSpectrum.SumOfAllY, 0));
            Assert.That(!myExpPeaks.Except(allWindowPeaksCombined).Any());
            Assert.That(!allWindowPeaksCombined.Except(myExpPeaks).Any());
        }

        [Test]
        public static void TestPeakTrimmingWithTooManyWindows()
        {
            Random rand = new Random();
            int numPeaks = 200;
            double minRatio = 0.01;
            int numWindows = 10;

            var testFilteringParams = new FilteringParams(numPeaks, minRatio, numWindows, true, true);
            List<(double mz, double intensity)> myPeaks = new List<(double mz, double intensity)>();

            // only 1 peak but 10 windows
            myPeaks.Add((400, rand.Next(1000, 1000000)));

            double[] intensities1 = myPeaks.Select(p => p.intensity).ToArray();
            double[] mz1 = myPeaks.Select(p => p.mz).ToArray();

            MzSpectrum massSpec1 = new MzSpectrum(mz1, intensities1, false);
            MsDataScan[] scans = new MsDataScan[]{
                new MsDataScan(massSpec1, 1, 1, true, Polarity.Positive, 1, new MzRange(400, 1600), "f", MZAnalyzerType.Orbitrap, massSpec1.SumOfAllY, null, null, "1")
            };
            FakeMsDataFile f = new FakeMsDataFile(scans);
            MzmlMethods.CreateAndWriteMyMzmlWithCalibratedSpectra(f, Path.Combine(TestContext.CurrentContext.TestDirectory, "mzml.mzML"), false);

            Mzml ok = Mzml.LoadAllStaticData(Path.Combine(TestContext.CurrentContext.TestDirectory, "mzml.mzML"), testFilteringParams);

            Assert.That(Math.Round(myPeaks[0].intensity, 0) == Math.Round(ok.GetAllScansList().First().MassSpectrum.YofPeakWithHighestY.Value, 0));
            Assert.That(Math.Round(myPeaks[0].intensity, 0) == Math.Round(ok.GetAllScansList().First().MassSpectrum.SumOfAllY, 0));
            Assert.That(1 == ok.GetAllScansList().First().MassSpectrum.XArray.Length);
            Assert.That(Math.Round(myPeaks[0].mz, 0) == Math.Round(ok.GetAllScansList().First().MassSpectrum.XArray[0], 0));
            Assert.That(Math.Round(myPeaks[0].intensity, 0) == Math.Round(ok.GetAllScansList().First().MassSpectrum.YArray[0], 0));
        }

        [Test]
        public static void WriteEmptyScan()
        {
            double[] intensities1 = new double[] { };
            double[] mz1 = new double[] { };
            MzSpectrum massSpec1 = new MzSpectrum(mz1, intensities1, false);
            MsDataScan[] scans = new MsDataScan[]{
                new MsDataScan(massSpec1, 1, 1, true, Polarity.Positive, 1, new MzRange(1, 100), "f", MZAnalyzerType.Orbitrap, massSpec1.SumOfAllY, null, null, "1")
            };
            FakeMsDataFile f = new FakeMsDataFile(scans);
            MzmlMethods.CreateAndWriteMyMzmlWithCalibratedSpectra(f, Path.Combine(TestContext.CurrentContext.TestDirectory, "mzmlWithEmptyScan.mzML"), false);

            Mzml ok = Mzml.LoadAllStaticData(Path.Combine(TestContext.CurrentContext.TestDirectory, "mzmlWithEmptyScan.mzML"));

            MzmlMethods.CreateAndWriteMyMzmlWithCalibratedSpectra(ok, Path.Combine(TestContext.CurrentContext.TestDirectory, "mzmlWithEmptyScan2.mzML"), false);

            var testFilteringParams = new FilteringParams(200, 0.01, 5, true, true);
            ok = Mzml.LoadAllStaticData(Path.Combine(TestContext.CurrentContext.TestDirectory, "mzmlWithEmptyScan2.mzML"), testFilteringParams);
        }

        [Test]
        public static void DifferentAnalyzersTest()
        {
            MsDataScan[] scans = new MsDataScan[2];

            double[] intensities1 = new double[] { 1 };
            double[] mz1 = new double[] { 50 };
            MzSpectrum massSpec1 = new MzSpectrum(mz1, intensities1, false);
            scans[0] = new MsDataScan(massSpec1, 1, 1, true, Polarity.Positive, 1, new MzRange(1, 100), "f", MZAnalyzerType.Orbitrap, massSpec1.SumOfAllY, null, null, "1");

            double[] intensities2 = new double[] { 1 };
            double[] mz2 = new double[] { 30 };
            MzSpectrum massSpec2 = new MzSpectrum(mz2, intensities2, false);
            scans[1] = new MsDataScan(massSpec2, 2, 2, true, Polarity.Positive, 2, new MzRange(1, 100), "f", MZAnalyzerType.IonTrap3D, massSpec2.SumOfAllY, null, null, "2", 50, null, null, 50, 1, DissociationType.CID, 1, null);

            FakeMsDataFile f = new FakeMsDataFile(scans);

            MzmlMethods.CreateAndWriteMyMzmlWithCalibratedSpectra(f, Path.Combine(TestContext.CurrentContext.TestDirectory, "asdfefsf.mzML"), false);

            Mzml ok = Mzml.LoadAllStaticData(Path.Combine(TestContext.CurrentContext.TestDirectory, "asdfefsf.mzML"));

            Assert.AreEqual(MZAnalyzerType.Orbitrap, ok.GetAllScansList().First().MzAnalyzer);
            Assert.AreEqual(MZAnalyzerType.IonTrap3D, ok.GetAllScansList().Last().MzAnalyzer);
        }

        [Test]
        public static void Mzid111Test()
        {
            XmlSerializer _indexedSerializer = new XmlSerializer(typeof(mzIdentML111.Generated.MzIdentMLType111));
            var _mzid = new mzIdentML111.Generated.MzIdentMLType111
            {
                DataCollection = new mzIdentML111.Generated.DataCollectionType()
            };
            _mzid.DataCollection.AnalysisData = new mzIdentML111.Generated.AnalysisDataType
            {
                SpectrumIdentificationList = new mzIdentML111.Generated.SpectrumIdentificationListType[1]
            };
            _mzid.DataCollection.AnalysisData.SpectrumIdentificationList[0] = new mzIdentML111.Generated.SpectrumIdentificationListType
            {
                SpectrumIdentificationResult = new mzIdentML111.Generated.SpectrumIdentificationResultType[1]
            };
            _mzid.DataCollection.AnalysisData.SpectrumIdentificationList[0].SpectrumIdentificationResult[0] = new mzIdentML111.Generated.SpectrumIdentificationResultType
            {
                spectrumID = "spectrum 2",
                SpectrumIdentificationItem = new mzIdentML111.Generated.SpectrumIdentificationItemType[50]
            };
            _mzid.DataCollection.AnalysisData.SpectrumIdentificationList[0].SpectrumIdentificationResult[0].SpectrumIdentificationItem[0] = new mzIdentML111.Generated.SpectrumIdentificationItemType
            {
                experimentalMassToCharge = 1134.2609130203 + 0.000001 * 1134.2609130203 + 0.000001,
                calculatedMassToCharge = 1134.26091302033,
                calculatedMassToChargeSpecified = true,
                chargeState = 3,
                cvParam = new mzIdentML111.Generated.CVParamType[]
                {
                    new mzIdentML111.Generated.CVParamType
                    {
                    accession = "MS:1002354",
                    value = "0.05"
                    }
                }
            };
            _mzid.DataCollection.AnalysisData.SpectrumIdentificationList[0].SpectrumIdentificationResult[0].SpectrumIdentificationItem[1] =
                new mzIdentML111.Generated.SpectrumIdentificationItemType();
            _mzid.DataCollection.AnalysisData.SpectrumIdentificationList[0].SpectrumIdentificationResult[0].SpectrumIdentificationItem[0].Fragmentation =
                new mzIdentML111.Generated.IonTypeType[1];
            _mzid.DataCollection.AnalysisData.SpectrumIdentificationList[0].SpectrumIdentificationResult[0].SpectrumIdentificationItem[0].Fragmentation[0] =
                new mzIdentML111.Generated.IonTypeType
                {
                    FragmentArray = new mzIdentML111.Generated.FragmentArrayType[1]
                };
            _mzid.DataCollection.AnalysisData.SpectrumIdentificationList[0].SpectrumIdentificationResult[0].SpectrumIdentificationItem[0].Fragmentation[0].FragmentArray[0] =
                new mzIdentML111.Generated.FragmentArrayType
                {
                    values = new float[3] { 200, 300, 400 }
                };
            _mzid.DataCollection.AnalysisData.SpectrumIdentificationList[0].SpectrumIdentificationResult[0].SpectrumIdentificationItem[0].PeptideEvidenceRef =
                new mzIdentML111.Generated.PeptideEvidenceRefType[1];
            _mzid.DataCollection.AnalysisData.SpectrumIdentificationList[0].SpectrumIdentificationResult[0].SpectrumIdentificationItem[0].PeptideEvidenceRef[0] =
                new mzIdentML111.Generated.PeptideEvidenceRefType
                {
                    peptideEvidence_ref = "PE_1"
                };
            _mzid.DataCollection.Inputs = new mzIdentML111.Generated.InputsType
            {
                SpectraData = new mzIdentML111.Generated.SpectraDataType[1]
            };
            _mzid.DataCollection.Inputs.SpectraData[0] = new mzIdentML111.Generated.SpectraDataType
            {
                FileFormat = new mzIdentML111.Generated.FileFormatType()
            };
            _mzid.DataCollection.Inputs.SpectraData[0].FileFormat.cvParam = new mzIdentML111.Generated.CVParamType
            {
                name = "mzML format"
            };
            _mzid.SequenceCollection = new mzIdentML111.Generated.SequenceCollectionType
            {
                PeptideEvidence = new mzIdentML111.Generated.PeptideEvidenceType[1]
            };
            _mzid.SequenceCollection.PeptideEvidence[0] = new mzIdentML111.Generated.PeptideEvidenceType
            {
                endSpecified = true,
                startSpecified = true,
                isDecoy = false,
                start = 2,
                end = 34,
                dBSequence_ref = "DB_1",
                peptide_ref = "P_1",
                id = "PE_1",
            };
            _mzid.SequenceCollection.Peptide = new mzIdentML111.Generated.PeptideType[1];
            _mzid.SequenceCollection.Peptide[0] = new mzIdentML111.Generated.PeptideType
            {
                id = "P_1",
                PeptideSequence = "GPEAPPPALPAGAPPPCTAVTSDHLNSLLGNILR",
                Modification = new mzIdentML111.Generated.ModificationType[1]
            };
            _mzid.SequenceCollection.DBSequence = new mzIdentML111.Generated.DBSequenceType[1];
            _mzid.SequenceCollection.DBSequence[0] = new mzIdentML111.Generated.DBSequenceType
            {
                id = "DB_1",
                name = "Protein name",
                accession = "ACCESSION",
            };
            _mzid.SequenceCollection.Peptide[0].Modification[0] = new mzIdentML111.Generated.ModificationType
            {
                locationSpecified = true,
                location = 17,
                monoisotopicMassDeltaSpecified = true,
                monoisotopicMassDelta = 57.02146373,
                cvParam = new mzIdentML111.Generated.CVParamType[1]
            };
            _mzid.SequenceCollection.Peptide[0].Modification[0].cvParam[0] = new mzIdentML111.Generated.CVParamType
            {
                accession = "MS:1001460",
                name = "unknown modification",
                value = "Carbamidomethyl",
                cvRef = "PSI-MS"
            };
            _mzid.AnalysisProtocolCollection = new mzIdentML111.Generated.AnalysisProtocolCollectionType
            {
                SpectrumIdentificationProtocol = new mzIdentML111.Generated.SpectrumIdentificationProtocolType[1]
            };
            _mzid.AnalysisProtocolCollection.SpectrumIdentificationProtocol[0] = new mzIdentML111.Generated.SpectrumIdentificationProtocolType
            {
                ParentTolerance = new mzIdentML111.Generated.CVParamType[1]
            };
            _mzid.AnalysisProtocolCollection.SpectrumIdentificationProtocol[0].ParentTolerance[0] = new mzIdentML111.Generated.CVParamType
            {
                unitName = "dalton",
                value = "0.1"
            };
            _mzid.AnalysisProtocolCollection.SpectrumIdentificationProtocol[0].FragmentTolerance = new mzIdentML111.Generated.CVParamType[1];
            _mzid.AnalysisProtocolCollection.SpectrumIdentificationProtocol[0].FragmentTolerance[0] = new mzIdentML111.Generated.CVParamType
            {
                unitName = "dalton",
                value = "0.01"
            };
            TextWriter writer = new StreamWriter("myIdentifications.mzid");
            _indexedSerializer.Serialize(writer, _mzid);
            writer.Close();

            var identifications = new MzidIdentifications("myIdentifications.mzid");

            Assert.AreEqual(1134.26091302033, identifications.CalculatedMassToCharge(0, 0));
            Assert.AreEqual(3, identifications.ChargeState(0, 0));
            Assert.AreEqual(1, identifications.Count);
            Assert.AreEqual(1134.26091302033 + 0.000001 * 1134.2609130203 + 0.000001, identifications.ExperimentalMassToCharge(0, 0), 1e-10);
            Assert.IsFalse(identifications.IsDecoy(0, 0));
            Assert.AreEqual("MS:1001460", identifications.ModificationAcession(0, 0, 0));
            Assert.AreEqual("PSI-MS", identifications.ModificationDictionary(0, 0, 0));
            Assert.AreEqual("Carbamidomethyl", identifications.ModificationValue(0, 0, 0));
            Assert.AreEqual(17, identifications.ModificationLocation(0, 0, 0));
            Assert.AreEqual(57.02146373, identifications.ModificationMass(0, 0, 0));
            Assert.AreEqual("spectrum 2", identifications.Ms2SpectrumID(0));
            Assert.AreEqual(1, identifications.NumModifications(0, 0));
            Assert.AreEqual("GPEAPPPALPAGAPPPCTAVTSDHLNSLLGNILR", identifications.PeptideSequenceWithoutModifications(0, 0));
            Assert.AreEqual(0.1, identifications.ParentTolerance.Value);
            Assert.AreEqual(0.01, identifications.FragmentTolerance.Value);
            Assert.AreEqual(.05, identifications.QValue(0, 0));
            Assert.AreEqual("Protein name", identifications.ProteinFullName(0, 0));
            Assert.AreEqual("ACCESSION", identifications.ProteinAccession(0, 0));
            Assert.AreEqual(new float[3] { 200, 300, 400 }, identifications.MatchedIons(0, 0, 0));
            Assert.AreEqual(3, identifications.MatchedIonCounts(0, 0, 0));
            Assert.AreEqual("2", identifications.StartResidueInProtein(0, 0));
            Assert.AreEqual("34", identifications.EndResidueInProtein(0, 0));
            Assert.AreEqual(2, identifications.NumPSMsFromScan(0));
        }

        [Test]
        public static void Mzid120Test()
        {
            XmlSerializer _indexedSerializer = new XmlSerializer(typeof(mzIdentML120.Generated.MzIdentMLType120));
            var _mzid = new mzIdentML120.Generated.MzIdentMLType120()
            {
                DataCollection = new mzIdentML120.Generated.DataCollectionType()
            };
            _mzid.DataCollection.AnalysisData = new mzIdentML120.Generated.AnalysisDataType()
            {
                SpectrumIdentificationList = new mzIdentML120.Generated.SpectrumIdentificationListType[1]
            };
            _mzid.DataCollection.AnalysisData.SpectrumIdentificationList[0] = new mzIdentML120.Generated.SpectrumIdentificationListType()
            {
                SpectrumIdentificationResult = new mzIdentML120.Generated.SpectrumIdentificationResultType[1]
            };
            _mzid.DataCollection.AnalysisData.SpectrumIdentificationList[0].SpectrumIdentificationResult[0] = new mzIdentML120.Generated.SpectrumIdentificationResultType()
            {
                spectrumID = "spectrum 2",
                SpectrumIdentificationItem = new mzIdentML120.Generated.SpectrumIdentificationItemType[50]
            };
            _mzid.DataCollection.AnalysisData.SpectrumIdentificationList[0].SpectrumIdentificationResult[0].SpectrumIdentificationItem[0] = new mzIdentML120.Generated.SpectrumIdentificationItemType()
            {
                experimentalMassToCharge = 1134.2609130203 + 0.000001 * 1134.2609130203 + 0.000001,
                calculatedMassToCharge = 1134.26091302033,
                calculatedMassToChargeSpecified = true,
                chargeState = 3,
                cvParam = new mzIdentML120.Generated.CVParamType[1]
                {
                    new mzIdentML120.Generated.CVParamType()
                    {
                    accession = "MS:1002354",
                    value = "0.05"
                    }
                }
            };
            _mzid.DataCollection.AnalysisData.SpectrumIdentificationList[0].SpectrumIdentificationResult[0].SpectrumIdentificationItem[1] = new mzIdentML120.Generated.SpectrumIdentificationItemType();
            _mzid.DataCollection.AnalysisData.SpectrumIdentificationList[0].SpectrumIdentificationResult[0].SpectrumIdentificationItem[0].Fragmentation = new mzIdentML120.Generated.IonTypeType[1];
            _mzid.DataCollection.AnalysisData.SpectrumIdentificationList[0].SpectrumIdentificationResult[0].SpectrumIdentificationItem[0].Fragmentation[0] = new mzIdentML120.Generated.IonTypeType()
            {
                FragmentArray = new mzIdentML120.Generated.FragmentArrayType[1]
            };
            _mzid.DataCollection.AnalysisData.SpectrumIdentificationList[0].SpectrumIdentificationResult[0].SpectrumIdentificationItem[0].Fragmentation[0].FragmentArray[0] = new mzIdentML120.Generated.FragmentArrayType()
            {
                values = new float[3] { 200, 300, 400 }
            };
            _mzid.DataCollection.AnalysisData.SpectrumIdentificationList[0].SpectrumIdentificationResult[0].SpectrumIdentificationItem[0].PeptideEvidenceRef = new mzIdentML120.Generated.PeptideEvidenceRefType[1];
            _mzid.DataCollection.AnalysisData.SpectrumIdentificationList[0].SpectrumIdentificationResult[0].SpectrumIdentificationItem[0].PeptideEvidenceRef[0] = new mzIdentML120.Generated.PeptideEvidenceRefType()
            {
                peptideEvidence_ref = "PE_1"
            };
            _mzid.DataCollection.Inputs = new mzIdentML120.Generated.InputsType()
            {
                SpectraData = new mzIdentML120.Generated.SpectraDataType[1]
            };
            _mzid.DataCollection.Inputs.SpectraData[0] = new mzIdentML120.Generated.SpectraDataType()
            {
                FileFormat = new mzIdentML120.Generated.FileFormatType()
            };
            _mzid.DataCollection.Inputs.SpectraData[0].FileFormat.cvParam = new mzIdentML120.Generated.CVParamType()
            {
                name = "mzML format"
            };
            _mzid.SequenceCollection = new mzIdentML120.Generated.SequenceCollectionType()
            {
                PeptideEvidence = new mzIdentML120.Generated.PeptideEvidenceType[1]
            };
            _mzid.SequenceCollection.PeptideEvidence[0] = new mzIdentML120.Generated.PeptideEvidenceType()
            {
                endSpecified = true,
                startSpecified = true,
                isDecoy = false,
                start = 2,
                end = 34,
                dBSequence_ref = "DB_1",
                peptide_ref = "P_1",
                id = "PE_1",
            };
            _mzid.SequenceCollection.Peptide = new mzIdentML120.Generated.PeptideType[1];
            _mzid.SequenceCollection.Peptide[0] = new mzIdentML120.Generated.PeptideType()
            {
                id = "P_1",
                PeptideSequence = "GPEAPPPALPAGAPPPCTAVTSDHLNSLLGNILR",
                Modification = new mzIdentML120.Generated.ModificationType[1]
            };
            _mzid.SequenceCollection.DBSequence = new mzIdentML120.Generated.DBSequenceType[1];
            _mzid.SequenceCollection.DBSequence[0] = new mzIdentML120.Generated.DBSequenceType()
            {
                id = "DB_1",
                name = "Protein name",
                accession = "ACCESSION",
            };
            _mzid.SequenceCollection.Peptide[0].Modification[0] = new mzIdentML120.Generated.ModificationType()
            {
                locationSpecified = true,
                location = 17,
                monoisotopicMassDeltaSpecified = true,
                monoisotopicMassDelta = 57.02146373,
                cvParam = new mzIdentML120.Generated.CVParamType[1]
            };
            _mzid.SequenceCollection.Peptide[0].Modification[0].cvParam[0] = new mzIdentML120.Generated.CVParamType()
            {
                accession = "MS:1001460",
                name = "unknown modification",
                value = "Carbamidomethyl",
                cvRef = "PSI-MS"
            };
            _mzid.AnalysisProtocolCollection = new mzIdentML120.Generated.AnalysisProtocolCollectionType()
            {
                SpectrumIdentificationProtocol = new mzIdentML120.Generated.SpectrumIdentificationProtocolType[1]
            };
            _mzid.AnalysisProtocolCollection.SpectrumIdentificationProtocol[0] = new mzIdentML120.Generated.SpectrumIdentificationProtocolType()
            {
                ParentTolerance = new mzIdentML120.Generated.CVParamType[1]
            };
            _mzid.AnalysisProtocolCollection.SpectrumIdentificationProtocol[0].ParentTolerance[0] = new mzIdentML120.Generated.CVParamType()
            {
                unitName = "dalton",
                value = "0.1"
            };
            _mzid.AnalysisProtocolCollection.SpectrumIdentificationProtocol[0].FragmentTolerance = new mzIdentML120.Generated.CVParamType[1];
            _mzid.AnalysisProtocolCollection.SpectrumIdentificationProtocol[0].FragmentTolerance[0] = new mzIdentML120.Generated.CVParamType()
            {
                unitName = "dalton",
                value = "0.01"
            };
            TextWriter writer = new StreamWriter("myIdentifications.mzid");
            _indexedSerializer.Serialize(writer, _mzid);
            writer.Close();

            var identifications = new MzidIdentifications("myIdentifications.mzid");

            Assert.AreEqual(1134.26091302033, identifications.CalculatedMassToCharge(0, 0));
            Assert.AreEqual(3, identifications.ChargeState(0, 0));
            Assert.AreEqual(1, identifications.Count);
            Assert.AreEqual(1134.26091302033 + 0.000001 * 1134.2609130203 + 0.000001, identifications.ExperimentalMassToCharge(0, 0), 1e-10);
            Assert.IsFalse(identifications.IsDecoy(0, 0));
            Assert.AreEqual("MS:1001460", identifications.ModificationAcession(0, 0, 0));
            Assert.AreEqual("PSI-MS", identifications.ModificationDictionary(0, 0, 0));
            Assert.AreEqual("Carbamidomethyl", identifications.ModificationValue(0, 0, 0));
            Assert.AreEqual(17, identifications.ModificationLocation(0, 0, 0));
            Assert.AreEqual(57.02146373, identifications.ModificationMass(0, 0, 0));
            Assert.AreEqual("spectrum 2", identifications.Ms2SpectrumID(0));
            Assert.AreEqual(1, identifications.NumModifications(0, 0));
            Assert.AreEqual("GPEAPPPALPAGAPPPCTAVTSDHLNSLLGNILR", identifications.PeptideSequenceWithoutModifications(0, 0));
            Assert.AreEqual(0.1, identifications.ParentTolerance.Value);
            Assert.AreEqual(0.01, identifications.FragmentTolerance.Value);
            Assert.AreEqual(.05, identifications.QValue(0, 0));
            Assert.AreEqual("Protein name", identifications.ProteinFullName(0, 0));
            Assert.AreEqual("ACCESSION", identifications.ProteinAccession(0, 0));
            Assert.AreEqual(new float[3] { 200, 300, 400 }, identifications.MatchedIons(0, 0, 0));
            Assert.AreEqual(3, identifications.MatchedIonCounts(0, 0, 0));
            Assert.AreEqual("2", identifications.StartResidueInProtein(0, 0));
            Assert.AreEqual("34", identifications.EndResidueInProtein(0, 0));
            Assert.AreEqual(2, identifications.NumPSMsFromScan(0));
        }

        [OneTimeSetUp]
        public void Setup()
        {
            Environment.CurrentDirectory = TestContext.CurrentContext.TestDirectory;

            UsefulProteomicsDatabases.Loaders.LoadElements(@"elements.dat");
        }

        [Test]
        public void LoadMzmlTest()
        {
            Assert.Throws<AggregateException>(() =>
            {
                Mzml.LoadAllStaticData(@"tiny.pwiz.1.1.mzML");
            }, "Reading profile mode mzmls not supported");
        }

        [Test]
        public void LoadMzmlFromConvertedMGFTest()
        {
            Mzml a = Mzml.LoadAllStaticData(@"tester.mzML");

            var ya = a.GetOneBasedScan(1).MassSpectrum;
            Assert.AreEqual(192, ya.Size);
            var ya2 = a.GetOneBasedScan(3).MassSpectrum;
            Assert.AreEqual(165, ya2.Size);
            var ya3 = a.GetOneBasedScan(5).MassSpectrum;
            Assert.AreEqual(551, ya3.Size);

            MzmlMethods.CreateAndWriteMyMzmlWithCalibratedSpectra(a, "CreateFileFromConvertedMGF.mzML", false);

            Mzml b = Mzml.LoadAllStaticData(@"CreateFileFromConvertedMGF.mzML");

            MzmlMethods.CreateAndWriteMyMzmlWithCalibratedSpectra(b, "CreateFileFromConvertedMGF2.mzML", false);
        }

        [Test]
        public void WriteMzmlTest()
        {
            var peptide = new Peptide("GPEAPPPALPAGAPPPCTAVTSDHLNSLLGNILR");
            OldSchoolChemicalFormulaModification carbamidomethylationOfCMod = new OldSchoolChemicalFormulaModification(ChemicalFormula.ParseFormula("H3C2NO"), "carbamidomethylation of C", ModificationSites.C);
            peptide.AddModification(carbamidomethylationOfCMod);

            MzSpectrum MS1 = CreateSpectrum(peptide.GetChemicalFormula(), 300, 2000, 1);

            MzSpectrum MS2 = CreateMS2spectrum(peptide.Fragment(FragmentTypes.b | FragmentTypes.y, true), 100, 1500);

            MsDataScan[] Scans = new MsDataScan[2];

            Scans[0] = new MsDataScan(MS1, 1, 1, true, Polarity.Positive, 1.0, new MzRange(300, 2000), " first spectrum", MZAnalyzerType.Unknown, MS1.SumOfAllY, 1, null, "scan=1");
            //            scans[1] = new MsDataScanZR(massSpec2, 2, 2, true, Polarity.Positive, 2, new MzRange(1, 100), "f", MZAnalyzerType.IonTrap3D, massSpec2.SumOfAllY, null, null, "2", 50, null, null, 50, 1, DissociationType.CID, 1, null);

            Scans[1] = new MsDataScan(MS2, 2, 2, true, Polarity.Positive, 2.0, new MzRange(100, 1500), " second spectrum", MZAnalyzerType.Unknown, MS2.SumOfAllY, 1, null, "scan=2", 1134.26091302033, 3, 0.141146966879759, 1134.3, 1, DissociationType.Unknown, 1, 1134.26091302033);

            var myMsDataFile = new FakeMsDataFile(Scans);

            var oldFirstValue = myMsDataFile.GetOneBasedScan(1).MassSpectrum.FirstX;

            var secondScan = myMsDataFile.GetOneBasedScan(2);
            Assert.AreEqual(1, secondScan.IsolationRange.Maximum - secondScan.IsolationRange.Minimum);

            MzmlMethods.CreateAndWriteMyMzmlWithCalibratedSpectra(myMsDataFile, "argh.mzML", false);

            Mzml okay = Mzml.LoadAllStaticData(@"argh.mzML");
            okay.GetOneBasedScan(2);

            Assert.AreEqual(1, okay.GetClosestOneBasedSpectrumNumber(1));
            Assert.AreEqual(2, okay.GetClosestOneBasedSpectrumNumber(2));

            var newFirstValue = okay.GetOneBasedScan(1).MassSpectrum.FirstX;
            Assert.AreEqual(oldFirstValue.Value, newFirstValue.Value, 1e-9);

            var secondScan2 = okay.GetOneBasedScan(2);

            Assert.AreEqual(1, secondScan2.IsolationRange.Maximum - secondScan2.IsolationRange.Minimum);

            secondScan2.MassSpectrum.ReplaceXbyApplyingFunction((a) => 44);
            Assert.AreEqual(44, secondScan2.MassSpectrum.LastX);
        }

        [Test]
        public void MzidTest()
        {
            XmlSerializer _indexedSerializer = new XmlSerializer(typeof(mzIdentML110.Generated.MzIdentMLType110));
            var _mzid = new mzIdentML110.Generated.MzIdentMLType110
            {
                DataCollection = new mzIdentML110.Generated.DataCollectionType()
            };
            _mzid.DataCollection.AnalysisData = new mzIdentML110.Generated.AnalysisDataType
            {
                SpectrumIdentificationList = new mzIdentML110.Generated.SpectrumIdentificationListType[1]
            };
            _mzid.DataCollection.AnalysisData.SpectrumIdentificationList[0] = new mzIdentML110.Generated.SpectrumIdentificationListType
            {
                SpectrumIdentificationResult = new mzIdentML110.Generated.SpectrumIdentificationResultType[1]
            };
            _mzid.DataCollection.AnalysisData.SpectrumIdentificationList[0].SpectrumIdentificationResult[0] = new mzIdentML110.Generated.SpectrumIdentificationResultType
            {
                spectrumID = "spectrum 2",
                SpectrumIdentificationItem = new mzIdentML110.Generated.SpectrumIdentificationItemType[50]
            };
            _mzid.DataCollection.AnalysisData.SpectrumIdentificationList[0].SpectrumIdentificationResult[0].SpectrumIdentificationItem[0] = new mzIdentML110.Generated.SpectrumIdentificationItemType
            {
                experimentalMassToCharge = 1134.2609130203 + 0.000001 * 1134.2609130203 + 0.000001,
                calculatedMassToCharge = 1134.26091302033,
                calculatedMassToChargeSpecified = true,
                chargeState = 3,
                cvParam = new mzIdentML110.Generated.CVParamType[1]
                {
                    new mzIdentML110.Generated.CVParamType()
                    {
                    accession = "MS:1002354",
                    value = "0.05"
                    }
                }
            };
            _mzid.DataCollection.AnalysisData.SpectrumIdentificationList[0].SpectrumIdentificationResult[0].SpectrumIdentificationItem[1] = new mzIdentML110.Generated.SpectrumIdentificationItemType();
            _mzid.DataCollection.AnalysisData.SpectrumIdentificationList[0].SpectrumIdentificationResult[0].SpectrumIdentificationItem[0].Fragmentation = new mzIdentML110.Generated.IonTypeType[1];
            _mzid.DataCollection.AnalysisData.SpectrumIdentificationList[0].SpectrumIdentificationResult[0].SpectrumIdentificationItem[0].Fragmentation[0] = new mzIdentML110.Generated.IonTypeType
            {
                FragmentArray = new mzIdentML110.Generated.FragmentArrayType[1]
            };
            _mzid.DataCollection.AnalysisData.SpectrumIdentificationList[0].SpectrumIdentificationResult[0].SpectrumIdentificationItem[0].Fragmentation[0].FragmentArray[0] = new mzIdentML110.Generated.FragmentArrayType
            {
                values = new float[3] { 200, 300, 400 }
            };
            _mzid.DataCollection.AnalysisData.SpectrumIdentificationList[0].SpectrumIdentificationResult[0].SpectrumIdentificationItem[0].PeptideEvidenceRef = new mzIdentML110.Generated.PeptideEvidenceRefType[1];
            _mzid.DataCollection.AnalysisData.SpectrumIdentificationList[0].SpectrumIdentificationResult[0].SpectrumIdentificationItem[0].PeptideEvidenceRef[0] = new mzIdentML110.Generated.PeptideEvidenceRefType
            {
                peptideEvidence_ref = "PE_1"
            };
            _mzid.DataCollection.AnalysisData.SpectrumIdentificationList[0].SpectrumIdentificationResult[0].SpectrumIdentificationItem[0].passThreshold = true;

            _mzid.DataCollection.Inputs = new mzIdentML110.Generated.InputsType
            {
                SpectraData = new mzIdentML110.Generated.SpectraDataType[1]
            };
            _mzid.DataCollection.Inputs.SpectraData[0] = new mzIdentML110.Generated.SpectraDataType
            {
                FileFormat = new mzIdentML110.Generated.FileFormatType()
            };
            _mzid.DataCollection.Inputs.SpectraData[0].FileFormat.cvParam = new mzIdentML110.Generated.CVParamType
            {
                name = "mzML format"
            };
            _mzid.SequenceCollection = new mzIdentML110.Generated.SequenceCollectionType
            {
                PeptideEvidence = new mzIdentML110.Generated.PeptideEvidenceType[1]
            };
            _mzid.SequenceCollection.PeptideEvidence[0] = new mzIdentML110.Generated.PeptideEvidenceType
            {
                endSpecified = true,
                startSpecified = true,
                start = 2,
                end = 34,
                isDecoy = false,
                peptide_ref = "P_1",
                dBSequence_ref = "DB_1",
                id = "PE_1"
            };
            _mzid.SequenceCollection.Peptide = new mzIdentML110.Generated.PeptideType[1];
            _mzid.SequenceCollection.Peptide[0] = new mzIdentML110.Generated.PeptideType
            {
                id = "P_1",
                PeptideSequence = "GPEAPPPALPAGAPPPCTAVTSDHLNSLLGNILR",
                Modification = new mzIdentML110.Generated.ModificationType[1],
            };
            _mzid.SequenceCollection.DBSequence = new mzIdentML110.Generated.DBSequenceType[1];
            _mzid.SequenceCollection.DBSequence[0] = new mzIdentML110.Generated.DBSequenceType
            {
                id = "DB_1",
                name = "Protein name",
                accession = "ACCESSION",
            };
            _mzid.SequenceCollection.Peptide[0].Modification[0] = new mzIdentML110.Generated.ModificationType
            {
                locationSpecified = true,
                location = 17,
                monoisotopicMassDeltaSpecified = true,
                monoisotopicMassDelta = 57.02146373,
                cvParam = new mzIdentML110.Generated.CVParamType[1]
            };
            _mzid.SequenceCollection.Peptide[0].Modification[0].cvParam[0] = new mzIdentML110.Generated.CVParamType
            {
                accession = "MS:1001460",
                name = "unknown modification",
                value = "Carbamidomethyl",
                cvRef = "PSI-MS"
            };
            _mzid.AnalysisProtocolCollection = new mzIdentML110.Generated.AnalysisProtocolCollectionType
            {
                SpectrumIdentificationProtocol = new mzIdentML110.Generated.SpectrumIdentificationProtocolType[1]
            };
            _mzid.AnalysisProtocolCollection.SpectrumIdentificationProtocol[0] = new mzIdentML110.Generated.SpectrumIdentificationProtocolType
            {
                ParentTolerance = new mzIdentML110.Generated.CVParamType[1]
            };
            _mzid.AnalysisProtocolCollection.SpectrumIdentificationProtocol[0].ParentTolerance[0] = new mzIdentML110.Generated.CVParamType
            {
                unitName = "dalton",
                value = "0.1"
            };
            _mzid.AnalysisProtocolCollection.SpectrumIdentificationProtocol[0].FragmentTolerance = new mzIdentML110.Generated.CVParamType[1];
            _mzid.AnalysisProtocolCollection.SpectrumIdentificationProtocol[0].FragmentTolerance[0] = new mzIdentML110.Generated.CVParamType
            {
                unitName = "dalton",
                value = "0.01"
            };
            TextWriter writer = new StreamWriter("myIdentifications.mzid");
            _indexedSerializer.Serialize(writer, _mzid);
            writer.Close();

            var identifications = new MzidIdentifications("myIdentifications.mzid");

            Assert.AreEqual(1134.26091302033, identifications.CalculatedMassToCharge(0, 0));
            Assert.AreEqual(3, identifications.ChargeState(0, 0));
            Assert.AreEqual(1, identifications.Count);
            Assert.AreEqual(1134.26091302033 + 0.000001 * 1134.2609130203 + 0.000001, identifications.ExperimentalMassToCharge(0, 0), 1e-10);
            Assert.IsFalse(identifications.IsDecoy(0, 0));
            Assert.AreEqual("MS:1001460", identifications.ModificationAcession(0, 0, 0));
            Assert.AreEqual("PSI-MS", identifications.ModificationDictionary(0, 0, 0));
            Assert.AreEqual("Carbamidomethyl", identifications.ModificationValue(0, 0, 0));
            Assert.AreEqual(17, identifications.ModificationLocation(0, 0, 0));
            Assert.AreEqual(57.02146373, identifications.ModificationMass(0, 0, 0));
            Assert.AreEqual("spectrum 2", identifications.Ms2SpectrumID(0));
            Assert.AreEqual(1, identifications.NumModifications(0, 0));
            Assert.AreEqual("GPEAPPPALPAGAPPPCTAVTSDHLNSLLGNILR", identifications.PeptideSequenceWithoutModifications(0, 0));
            Assert.AreEqual(0.1, identifications.ParentTolerance.Value);
            Assert.AreEqual(0.01, identifications.FragmentTolerance.Value);
            Assert.AreEqual(.05, identifications.QValue(0, 0));
            Assert.AreEqual("Protein name", identifications.ProteinFullName(0, 0));
            Assert.AreEqual("ACCESSION", identifications.ProteinAccession(0, 0));
            Assert.AreEqual(new float[3] { 200, 300, 400 }, identifications.MatchedIons(0, 0, 0));
            Assert.AreEqual(3, identifications.MatchedIonCounts(0, 0, 0));
            Assert.AreEqual("2", identifications.StartResidueInProtein(0, 0));
            Assert.AreEqual("34", identifications.EndResidueInProtein(0, 0));
            Assert.AreEqual(2, identifications.NumPSMsFromScan(0));
        }

        [Test]
        public void Mzid110Test()
        {
            XmlSerializer _indexedSerializer = new XmlSerializer(typeof(mzIdentML110.Generated.MzIdentMLType110));
            var _mzid = new mzIdentML110.Generated.MzIdentMLType110
            {
                DataCollection = new mzIdentML110.Generated.DataCollectionType()
            };
            _mzid.DataCollection.AnalysisData = new mzIdentML110.Generated.AnalysisDataType
            {
                SpectrumIdentificationList = new mzIdentML110.Generated.SpectrumIdentificationListType[1]
            };
            _mzid.DataCollection.AnalysisData.SpectrumIdentificationList[0] = new mzIdentML110.Generated.SpectrumIdentificationListType
            {
                SpectrumIdentificationResult = new mzIdentML110.Generated.SpectrumIdentificationResultType[1]
            };
            _mzid.DataCollection.AnalysisData.SpectrumIdentificationList[0].SpectrumIdentificationResult[0] = new mzIdentML110.Generated.SpectrumIdentificationResultType
            {
                spectrumID = "spectrum 2",
                SpectrumIdentificationItem = new mzIdentML110.Generated.SpectrumIdentificationItemType[50]
            };
            _mzid.DataCollection.AnalysisData.SpectrumIdentificationList[0].SpectrumIdentificationResult[0].SpectrumIdentificationItem[0] = new mzIdentML110.Generated.SpectrumIdentificationItemType
            {
                experimentalMassToCharge = 1134.2609130203 + 0.000001 * 1134.2609130203 + 0.000001,
                calculatedMassToCharge = 1134.26091302033,
                calculatedMassToChargeSpecified = true,
                chargeState = 3,
                cvParam = new mzIdentML110.Generated.CVParamType[1]
                {
                    new mzIdentML110.Generated.CVParamType()
                    {
                    accession = "MS:1002354",
                    value = "0.05"
                    }
                }
            };
            _mzid.DataCollection.AnalysisData.SpectrumIdentificationList[0].SpectrumIdentificationResult[0].SpectrumIdentificationItem[1] = new mzIdentML110.Generated.SpectrumIdentificationItemType();
            _mzid.DataCollection.AnalysisData.SpectrumIdentificationList[0].SpectrumIdentificationResult[0].SpectrumIdentificationItem[0].Fragmentation = new mzIdentML110.Generated.IonTypeType[1];
            _mzid.DataCollection.AnalysisData.SpectrumIdentificationList[0].SpectrumIdentificationResult[0].SpectrumIdentificationItem[0].Fragmentation[0] = new mzIdentML110.Generated.IonTypeType
            {
                FragmentArray = new mzIdentML110.Generated.FragmentArrayType[1]
            };
            _mzid.DataCollection.AnalysisData.SpectrumIdentificationList[0].SpectrumIdentificationResult[0].SpectrumIdentificationItem[0].Fragmentation[0].FragmentArray[0] = new mzIdentML110.Generated.FragmentArrayType
            {
                values = new float[3] { 200, 300, 400 }
            };
            _mzid.DataCollection.AnalysisData.SpectrumIdentificationList[0].SpectrumIdentificationResult[0].SpectrumIdentificationItem[0].PeptideEvidenceRef = new mzIdentML110.Generated.PeptideEvidenceRefType[1];
            _mzid.DataCollection.AnalysisData.SpectrumIdentificationList[0].SpectrumIdentificationResult[0].SpectrumIdentificationItem[0].PeptideEvidenceRef[0] = new mzIdentML110.Generated.PeptideEvidenceRefType
            {
                peptideEvidence_ref = "PE_1"
            };
            _mzid.DataCollection.Inputs = new mzIdentML110.Generated.InputsType
            {
                SpectraData = new mzIdentML110.Generated.SpectraDataType[1]
            };
            _mzid.DataCollection.Inputs.SpectraData[0] = new mzIdentML110.Generated.SpectraDataType
            {
                FileFormat = new mzIdentML110.Generated.FileFormatType()
            };
            _mzid.DataCollection.Inputs.SpectraData[0].FileFormat.cvParam = new mzIdentML110.Generated.CVParamType
            {
                name = "mzML format"
            };
            _mzid.SequenceCollection = new mzIdentML110.Generated.SequenceCollectionType
            {
                PeptideEvidence = new mzIdentML110.Generated.PeptideEvidenceType[1]
            };
            _mzid.SequenceCollection.PeptideEvidence[0] = new mzIdentML110.Generated.PeptideEvidenceType
            {
                endSpecified = true,
                startSpecified = true,
                isDecoy = false,
                start = 2,
                end = 34,
                dBSequence_ref = "DB_1",
                peptide_ref = "P_1",
                id = "PE_1",
            };
            _mzid.SequenceCollection.Peptide = new mzIdentML110.Generated.PeptideType[1];
            _mzid.SequenceCollection.Peptide[0] = new mzIdentML110.Generated.PeptideType
            {
                id = "P_1",
                PeptideSequence = "GPEAPPPALPAGAPPPCTAVTSDHLNSLLGNILR",
                Modification = new mzIdentML110.Generated.ModificationType[1]
            };
            _mzid.SequenceCollection.DBSequence = new mzIdentML110.Generated.DBSequenceType[1];
            _mzid.SequenceCollection.DBSequence[0] = new mzIdentML110.Generated.DBSequenceType
            {
                id = "DB_1",
                name = "Protein name",
                accession = "ACCESSION",
            };
            _mzid.SequenceCollection.Peptide[0].Modification[0] = new mzIdentML110.Generated.ModificationType
            {
                locationSpecified = true,
                location = 17,
                monoisotopicMassDeltaSpecified = true,
                monoisotopicMassDelta = 57.02146373,
                cvParam = new mzIdentML110.Generated.CVParamType[1]
            };
            _mzid.SequenceCollection.Peptide[0].Modification[0].cvParam[0] = new mzIdentML110.Generated.CVParamType
            {
                accession = "MS:1001460",
                name = "unknown modification",
                value = "Carbamidomethyl",
                cvRef = "PSI-MS"
            };
            _mzid.AnalysisProtocolCollection = new mzIdentML110.Generated.AnalysisProtocolCollectionType
            {
                SpectrumIdentificationProtocol = new mzIdentML110.Generated.SpectrumIdentificationProtocolType[1]
            };
            _mzid.AnalysisProtocolCollection.SpectrumIdentificationProtocol[0] = new mzIdentML110.Generated.SpectrumIdentificationProtocolType()
            {
                ParentTolerance = new mzIdentML110.Generated.CVParamType[1]
            };
            _mzid.AnalysisProtocolCollection.SpectrumIdentificationProtocol[0].ParentTolerance[0] = new mzIdentML110.Generated.CVParamType
            {
                unitName = "dalton",
                value = "0.1"
            };
            _mzid.AnalysisProtocolCollection.SpectrumIdentificationProtocol[0].FragmentTolerance = new mzIdentML110.Generated.CVParamType[1];
            _mzid.AnalysisProtocolCollection.SpectrumIdentificationProtocol[0].FragmentTolerance[0] = new mzIdentML110.Generated.CVParamType
            {
                unitName = "dalton",
                value = "0.01"
            };
            TextWriter writer = new StreamWriter("myIdentifications.mzid");
            _indexedSerializer.Serialize(writer, _mzid);
            writer.Close();

            var identifications = new MzidIdentifications("myIdentifications.mzid");

            Assert.AreEqual(1134.26091302033, identifications.CalculatedMassToCharge(0, 0));
            Assert.AreEqual(3, identifications.ChargeState(0, 0));
            Assert.AreEqual(1, identifications.Count);
            Assert.AreEqual(1134.26091302033 + 0.000001 * 1134.2609130203 + 0.000001, identifications.ExperimentalMassToCharge(0, 0), 1e-10);
            Assert.IsFalse(identifications.IsDecoy(0, 0));
            Assert.AreEqual("MS:1001460", identifications.ModificationAcession(0, 0, 0));
            Assert.AreEqual("PSI-MS", identifications.ModificationDictionary(0, 0, 0));
            Assert.AreEqual("Carbamidomethyl", identifications.ModificationValue(0, 0, 0));
            Assert.AreEqual(17, identifications.ModificationLocation(0, 0, 0));
            Assert.AreEqual(57.02146373, identifications.ModificationMass(0, 0, 0));
            Assert.AreEqual("spectrum 2", identifications.Ms2SpectrumID(0));
            Assert.AreEqual(1, identifications.NumModifications(0, 0));
            Assert.AreEqual("GPEAPPPALPAGAPPPCTAVTSDHLNSLLGNILR", identifications.PeptideSequenceWithoutModifications(0, 0));
            Assert.AreEqual(0.1, identifications.ParentTolerance.Value);
            Assert.AreEqual(0.01, identifications.FragmentTolerance.Value);
            Assert.AreEqual(.05, identifications.QValue(0, 0));
            Assert.AreEqual("Protein name", identifications.ProteinFullName(0, 0));
            Assert.AreEqual("ACCESSION", identifications.ProteinAccession(0, 0));
            Assert.AreEqual(new float[3] { 200, 300, 400 }, identifications.MatchedIons(0, 0, 0));
            Assert.AreEqual(3, identifications.MatchedIonCounts(0, 0, 0));
            Assert.AreEqual("2", identifications.StartResidueInProtein(0, 0));
            Assert.AreEqual("34", identifications.EndResidueInProtein(0, 0));
            Assert.AreEqual(2, identifications.NumPSMsFromScan(0));
        }

        [Test]
        public void Mzid111Test_()
        {
            XmlSerializer _indexedSerializer = new XmlSerializer(typeof(mzIdentML111.Generated.MzIdentMLType111));
            var _mzid = new mzIdentML111.Generated.MzIdentMLType111
            {
                DataCollection = new mzIdentML111.Generated.DataCollectionType()
            };
            _mzid.DataCollection.AnalysisData = new mzIdentML111.Generated.AnalysisDataType
            {
                SpectrumIdentificationList = new mzIdentML111.Generated.SpectrumIdentificationListType[1]
            };
            _mzid.DataCollection.AnalysisData.SpectrumIdentificationList[0] = new mzIdentML111.Generated.SpectrumIdentificationListType
            {
                SpectrumIdentificationResult = new mzIdentML111.Generated.SpectrumIdentificationResultType[1]
            };
            _mzid.DataCollection.AnalysisData.SpectrumIdentificationList[0].SpectrumIdentificationResult[0] = new mzIdentML111.Generated.SpectrumIdentificationResultType
            {
                spectrumID = "spectrum 2",
                SpectrumIdentificationItem = new mzIdentML111.Generated.SpectrumIdentificationItemType[50]
            };
            _mzid.DataCollection.AnalysisData.SpectrumIdentificationList[0].SpectrumIdentificationResult[0].SpectrumIdentificationItem[0] = new mzIdentML111.Generated.SpectrumIdentificationItemType
            {
                experimentalMassToCharge = 1134.2609130203 + 0.000001 * 1134.2609130203 + 0.000001,
                calculatedMassToCharge = 1134.26091302033,
                calculatedMassToChargeSpecified = true,
                chargeState = 3,
                cvParam = new mzIdentML111.Generated.CVParamType[]
                {
                    new mzIdentML111.Generated.CVParamType
                    {
                    accession = "MS:1002354",
                    value = "0.05"
                    }
                }
            };
            _mzid.DataCollection.AnalysisData.SpectrumIdentificationList[0].SpectrumIdentificationResult[0].SpectrumIdentificationItem[1] =
                new mzIdentML111.Generated.SpectrumIdentificationItemType();
            _mzid.DataCollection.AnalysisData.SpectrumIdentificationList[0].SpectrumIdentificationResult[0].SpectrumIdentificationItem[0].Fragmentation =
                new mzIdentML111.Generated.IonTypeType[1];
            _mzid.DataCollection.AnalysisData.SpectrumIdentificationList[0].SpectrumIdentificationResult[0].SpectrumIdentificationItem[0].Fragmentation[0] =
                new mzIdentML111.Generated.IonTypeType
                {
                    FragmentArray = new mzIdentML111.Generated.FragmentArrayType[1]
                };
            _mzid.DataCollection.AnalysisData.SpectrumIdentificationList[0].SpectrumIdentificationResult[0].SpectrumIdentificationItem[0].Fragmentation[0].FragmentArray[0] =
                new mzIdentML111.Generated.FragmentArrayType
                {
                    values = new float[3] { 200, 300, 400 }
                };
            _mzid.DataCollection.AnalysisData.SpectrumIdentificationList[0].SpectrumIdentificationResult[0].SpectrumIdentificationItem[0].PeptideEvidenceRef =
                new mzIdentML111.Generated.PeptideEvidenceRefType[1];
            _mzid.DataCollection.AnalysisData.SpectrumIdentificationList[0].SpectrumIdentificationResult[0].SpectrumIdentificationItem[0].PeptideEvidenceRef[0] =
                new mzIdentML111.Generated.PeptideEvidenceRefType
                {
                    peptideEvidence_ref = "PE_1"
                };
            _mzid.DataCollection.Inputs = new mzIdentML111.Generated.InputsType
            {
                SpectraData = new mzIdentML111.Generated.SpectraDataType[1]
            };
            _mzid.DataCollection.Inputs.SpectraData[0] = new mzIdentML111.Generated.SpectraDataType
            {
                FileFormat = new mzIdentML111.Generated.FileFormatType()
            };
            _mzid.DataCollection.Inputs.SpectraData[0].FileFormat.cvParam = new mzIdentML111.Generated.CVParamType
            {
                name = "mzML format"
            };
            _mzid.SequenceCollection = new mzIdentML111.Generated.SequenceCollectionType
            {
                PeptideEvidence = new mzIdentML111.Generated.PeptideEvidenceType[1]
            };
            _mzid.SequenceCollection.PeptideEvidence[0] = new mzIdentML111.Generated.PeptideEvidenceType
            {
                endSpecified = true,
                startSpecified = true,
                isDecoy = false,
                start = 2,
                end = 34,
                dBSequence_ref = "DB_1",
                peptide_ref = "P_1",
                id = "PE_1",
            };
            _mzid.SequenceCollection.Peptide = new mzIdentML111.Generated.PeptideType[1];
            _mzid.SequenceCollection.Peptide[0] = new mzIdentML111.Generated.PeptideType
            {
                id = "P_1",
                PeptideSequence = "GPEAPPPALPAGAPPPCTAVTSDHLNSLLGNILR",
                Modification = new mzIdentML111.Generated.ModificationType[1]
            };
            _mzid.SequenceCollection.DBSequence = new mzIdentML111.Generated.DBSequenceType[1];
            _mzid.SequenceCollection.DBSequence[0] = new mzIdentML111.Generated.DBSequenceType
            {
                id = "DB_1",
                name = "Protein name",
                accession = "ACCESSION",
            };
            _mzid.SequenceCollection.Peptide[0].Modification[0] = new mzIdentML111.Generated.ModificationType
            {
                locationSpecified = true,
                location = 17,
                monoisotopicMassDeltaSpecified = true,
                monoisotopicMassDelta = 57.02146373,
                cvParam = new mzIdentML111.Generated.CVParamType[1]
            };
            _mzid.SequenceCollection.Peptide[0].Modification[0].cvParam[0] = new mzIdentML111.Generated.CVParamType
            {
                accession = "MS:1001460",
                name = "unknown modification",
                value = "Carbamidomethyl",
                cvRef = "PSI-MS"
            };
            _mzid.AnalysisProtocolCollection = new mzIdentML111.Generated.AnalysisProtocolCollectionType
            {
                SpectrumIdentificationProtocol = new mzIdentML111.Generated.SpectrumIdentificationProtocolType[1]
            };
            _mzid.AnalysisProtocolCollection.SpectrumIdentificationProtocol[0] = new mzIdentML111.Generated.SpectrumIdentificationProtocolType
            {
                ParentTolerance = new mzIdentML111.Generated.CVParamType[1]
            };
            _mzid.AnalysisProtocolCollection.SpectrumIdentificationProtocol[0].ParentTolerance[0] = new mzIdentML111.Generated.CVParamType
            {
                unitName = "dalton",
                value = "0.1"
            };
            _mzid.AnalysisProtocolCollection.SpectrumIdentificationProtocol[0].FragmentTolerance = new mzIdentML111.Generated.CVParamType[1];
            _mzid.AnalysisProtocolCollection.SpectrumIdentificationProtocol[0].FragmentTolerance[0] = new mzIdentML111.Generated.CVParamType
            {
                unitName = "dalton",
                value = "0.01"
            };
            TextWriter writer = new StreamWriter("myIdentifications.mzid");
            _indexedSerializer.Serialize(writer, _mzid);
            writer.Close();

            var identifications = new MzidIdentifications("myIdentifications.mzid");

            Assert.AreEqual(1134.26091302033, identifications.CalculatedMassToCharge(0, 0));
            Assert.AreEqual(3, identifications.ChargeState(0, 0));
            Assert.AreEqual(1, identifications.Count);
            Assert.AreEqual(1134.26091302033 + 0.000001 * 1134.2609130203 + 0.000001, identifications.ExperimentalMassToCharge(0, 0), 1e-10);
            Assert.IsFalse(identifications.IsDecoy(0, 0));
            Assert.AreEqual("MS:1001460", identifications.ModificationAcession(0, 0, 0));
            Assert.AreEqual("PSI-MS", identifications.ModificationDictionary(0, 0, 0));
            Assert.AreEqual("Carbamidomethyl", identifications.ModificationValue(0, 0, 0));
            Assert.AreEqual(17, identifications.ModificationLocation(0, 0, 0));
            Assert.AreEqual(57.02146373, identifications.ModificationMass(0, 0, 0));
            Assert.AreEqual("spectrum 2", identifications.Ms2SpectrumID(0));
            Assert.AreEqual(1, identifications.NumModifications(0, 0));
            Assert.AreEqual("GPEAPPPALPAGAPPPCTAVTSDHLNSLLGNILR", identifications.PeptideSequenceWithoutModifications(0, 0));
            Assert.AreEqual(0.1, identifications.ParentTolerance.Value);
            Assert.AreEqual(0.01, identifications.FragmentTolerance.Value);
            Assert.AreEqual(.05, identifications.QValue(0, 0));
            Assert.AreEqual("Protein name", identifications.ProteinFullName(0, 0));
            Assert.AreEqual("ACCESSION", identifications.ProteinAccession(0, 0));
            Assert.AreEqual(new float[3] { 200, 300, 400 }, identifications.MatchedIons(0, 0, 0));
            Assert.AreEqual(3, identifications.MatchedIonCounts(0, 0, 0));
            Assert.AreEqual("2", identifications.StartResidueInProtein(0, 0));
            Assert.AreEqual("34", identifications.EndResidueInProtein(0, 0));
            Assert.AreEqual(2, identifications.NumPSMsFromScan(0));
        }

        [Test]
        public void Mzid120Test_()
        {
            XmlSerializer _indexedSerializer = new XmlSerializer(typeof(mzIdentML120.Generated.MzIdentMLType120));
            var _mzid = new mzIdentML120.Generated.MzIdentMLType120
            {
                DataCollection = new mzIdentML120.Generated.DataCollectionType()
            };
            _mzid.DataCollection.AnalysisData = new mzIdentML120.Generated.AnalysisDataType
            {
                SpectrumIdentificationList = new mzIdentML120.Generated.SpectrumIdentificationListType[1]
            };
            _mzid.DataCollection.AnalysisData.SpectrumIdentificationList[0] = new mzIdentML120.Generated.SpectrumIdentificationListType
            {
                SpectrumIdentificationResult = new mzIdentML120.Generated.SpectrumIdentificationResultType[1]
            };
            _mzid.DataCollection.AnalysisData.SpectrumIdentificationList[0].SpectrumIdentificationResult[0] = new mzIdentML120.Generated.SpectrumIdentificationResultType
            {
                spectrumID = "spectrum 2",
                SpectrumIdentificationItem = new mzIdentML120.Generated.SpectrumIdentificationItemType[50]
            };
            _mzid.DataCollection.AnalysisData.SpectrumIdentificationList[0].SpectrumIdentificationResult[0].SpectrumIdentificationItem[0] = new mzIdentML120.Generated.SpectrumIdentificationItemType
            {
                experimentalMassToCharge = 1134.2609130203 + 0.000001 * 1134.2609130203 + 0.000001,
                calculatedMassToCharge = 1134.26091302033,
                calculatedMassToChargeSpecified = true,
                chargeState = 3,
                cvParam = new mzIdentML120.Generated.CVParamType[1]
                {
                    new mzIdentML120.Generated.CVParamType()
                    {
                    accession = "MS:1002354",
                    value = "0.05"
                    }
                }
            };
            _mzid.DataCollection.AnalysisData.SpectrumIdentificationList[0].SpectrumIdentificationResult[0].SpectrumIdentificationItem[1] = new mzIdentML120.Generated.SpectrumIdentificationItemType();
            _mzid.DataCollection.AnalysisData.SpectrumIdentificationList[0].SpectrumIdentificationResult[0].SpectrumIdentificationItem[0].Fragmentation = new mzIdentML120.Generated.IonTypeType[1];
            _mzid.DataCollection.AnalysisData.SpectrumIdentificationList[0].SpectrumIdentificationResult[0].SpectrumIdentificationItem[0].Fragmentation[0] = new mzIdentML120.Generated.IonTypeType
            {
                FragmentArray = new mzIdentML120.Generated.FragmentArrayType[1]
            };
            _mzid.DataCollection.AnalysisData.SpectrumIdentificationList[0].SpectrumIdentificationResult[0].SpectrumIdentificationItem[0].Fragmentation[0].FragmentArray[0] = new mzIdentML120.Generated.FragmentArrayType
            {
                values = new float[3] { 200, 300, 400 }
            };
            _mzid.DataCollection.AnalysisData.SpectrumIdentificationList[0].SpectrumIdentificationResult[0].SpectrumIdentificationItem[0].PeptideEvidenceRef = new mzIdentML120.Generated.PeptideEvidenceRefType[1];
            _mzid.DataCollection.AnalysisData.SpectrumIdentificationList[0].SpectrumIdentificationResult[0].SpectrumIdentificationItem[0].PeptideEvidenceRef[0] = new mzIdentML120.Generated.PeptideEvidenceRefType
            {
                peptideEvidence_ref = "PE_1"
            };
            _mzid.DataCollection.Inputs = new mzIdentML120.Generated.InputsType
            {
                SpectraData = new mzIdentML120.Generated.SpectraDataType[1]
            };
            _mzid.DataCollection.Inputs.SpectraData[0] = new mzIdentML120.Generated.SpectraDataType
            {
                FileFormat = new mzIdentML120.Generated.FileFormatType()
            };
            _mzid.DataCollection.Inputs.SpectraData[0].FileFormat.cvParam = new mzIdentML120.Generated.CVParamType
            {
                name = "mzML format"
            };
            _mzid.SequenceCollection = new mzIdentML120.Generated.SequenceCollectionType
            {
                PeptideEvidence = new mzIdentML120.Generated.PeptideEvidenceType[1]
            };
            _mzid.SequenceCollection.PeptideEvidence[0] = new mzIdentML120.Generated.PeptideEvidenceType
            {
                endSpecified = true,
                startSpecified = true,
                isDecoy = false,
                start = 2,
                end = 34,
                dBSequence_ref = "DB_1",
                peptide_ref = "P_1",
                id = "PE_1",
            };
            _mzid.SequenceCollection.Peptide = new mzIdentML120.Generated.PeptideType[1];
            _mzid.SequenceCollection.Peptide[0] = new mzIdentML120.Generated.PeptideType
            {
                id = "P_1",
                PeptideSequence = "GPEAPPPALPAGAPPPCTAVTSDHLNSLLGNILR",
                Modification = new mzIdentML120.Generated.ModificationType[1]
            };
            _mzid.SequenceCollection.DBSequence = new mzIdentML120.Generated.DBSequenceType[1];
            _mzid.SequenceCollection.DBSequence[0] = new mzIdentML120.Generated.DBSequenceType
            {
                id = "DB_1",
                name = "Protein name",
                accession = "ACCESSION",
            };
            _mzid.SequenceCollection.Peptide[0].Modification[0] = new mzIdentML120.Generated.ModificationType
            {
                locationSpecified = true,
                location = 17,
                monoisotopicMassDeltaSpecified = true,
                monoisotopicMassDelta = 57.02146373,
                cvParam = new mzIdentML120.Generated.CVParamType[1]
            };
            _mzid.SequenceCollection.Peptide[0].Modification[0].cvParam[0] = new mzIdentML120.Generated.CVParamType
            {
                accession = "MS:1001460",
                name = "unknown modification",
                value = "Carbamidomethyl",
                cvRef = "PSI-MS"
            };
            _mzid.AnalysisProtocolCollection = new mzIdentML120.Generated.AnalysisProtocolCollectionType
            {
                SpectrumIdentificationProtocol = new mzIdentML120.Generated.SpectrumIdentificationProtocolType[1]
            };
            _mzid.AnalysisProtocolCollection.SpectrumIdentificationProtocol[0] = new mzIdentML120.Generated.SpectrumIdentificationProtocolType
            {
                ParentTolerance = new mzIdentML120.Generated.CVParamType[1]
            };
            _mzid.AnalysisProtocolCollection.SpectrumIdentificationProtocol[0].ParentTolerance[0] = new mzIdentML120.Generated.CVParamType
            {
                unitName = "dalton",
                value = "0.1"
            };
            _mzid.AnalysisProtocolCollection.SpectrumIdentificationProtocol[0].FragmentTolerance = new mzIdentML120.Generated.CVParamType[1];
            _mzid.AnalysisProtocolCollection.SpectrumIdentificationProtocol[0].FragmentTolerance[0] = new mzIdentML120.Generated.CVParamType
            {
                unitName = "dalton",
                value = "0.01"
            };
            TextWriter writer = new StreamWriter("myIdentifications.mzid");
            _indexedSerializer.Serialize(writer, _mzid);
            writer.Close();

            var identifications = new MzidIdentifications("myIdentifications.mzid");

            Assert.AreEqual(1134.26091302033, identifications.CalculatedMassToCharge(0, 0));
            Assert.AreEqual(3, identifications.ChargeState(0, 0));
            Assert.AreEqual(1, identifications.Count);
            Assert.AreEqual(1134.26091302033 + 0.000001 * 1134.2609130203 + 0.000001, identifications.ExperimentalMassToCharge(0, 0), 1e-10);
            Assert.IsFalse(identifications.IsDecoy(0, 0));
            Assert.AreEqual("MS:1001460", identifications.ModificationAcession(0, 0, 0));
            Assert.AreEqual("PSI-MS", identifications.ModificationDictionary(0, 0, 0));
            Assert.AreEqual("Carbamidomethyl", identifications.ModificationValue(0, 0, 0));
            Assert.AreEqual(17, identifications.ModificationLocation(0, 0, 0));
            Assert.AreEqual(57.02146373, identifications.ModificationMass(0, 0, 0));
            Assert.AreEqual("spectrum 2", identifications.Ms2SpectrumID(0));
            Assert.AreEqual(1, identifications.NumModifications(0, 0));
            Assert.AreEqual("GPEAPPPALPAGAPPPCTAVTSDHLNSLLGNILR", identifications.PeptideSequenceWithoutModifications(0, 0));
            Assert.AreEqual(0.1, identifications.ParentTolerance.Value);
            Assert.AreEqual(0.01, identifications.FragmentTolerance.Value);
            Assert.AreEqual(.05, identifications.QValue(0, 0));
            Assert.AreEqual("Protein name", identifications.ProteinFullName(0, 0));
            Assert.AreEqual("ACCESSION", identifications.ProteinAccession(0, 0));
            Assert.AreEqual(new float[3] { 200, 300, 400 }, identifications.MatchedIons(0, 0, 0));
            Assert.AreEqual(3, identifications.MatchedIonCounts(0, 0, 0));
            Assert.AreEqual("2", identifications.StartResidueInProtein(0, 0));
            Assert.AreEqual("34", identifications.EndResidueInProtein(0, 0));
            Assert.AreEqual(2, identifications.NumPSMsFromScan(0));
        }

        [Test]
        public void MzmlFindPrecursorReferenceScan()
        {
            //some ms2 scans dont have properly assigned precursor scans
            //this unit test is intended to test the fallback option in MzML\Mzml.cs @ lines 459-47
            //constructs three ms1 scans and three ms2 scans
            //if ms2 scan precusor reference is null, assumes most recent ms1 scan is correct reference

            MsDataScan[] scans = new MsDataScan[6];
            MsDataScan[] scans1 = new MsDataScan[4];

            double[] intensities0 = new double[] { 1 };
            double[] mz0 = new double[] { 50 };
            MzSpectrum massSpec0 = new MzSpectrum(mz0, intensities0, false);
            scans[0] = new MsDataScan(massSpec0, 1, 1, true, Polarity.Positive, 1, new MzRange(1, 100), "f", MZAnalyzerType.Orbitrap, massSpec0.SumOfAllY, null, null, "1");
            scans1[0] = scans[0];

            double[] intensities1 = new double[] { 1 };
            double[] mz1 = new double[] { 50 };
            MzSpectrum massSpec1 = new MzSpectrum(mz1, intensities1, false);
            scans[1] = new MsDataScan(massSpec0, 2, 1, true, Polarity.Positive, 1, new MzRange(1, 100), "f", MZAnalyzerType.Orbitrap, massSpec1.SumOfAllY, null, null, "1");

            double[] intensities2 = new double[] { 1 };
            double[] mz2 = new double[] { 50 };
            MzSpectrum massSpec2 = new MzSpectrum(mz2, intensities2, false);
            scans[2] = new MsDataScan(massSpec2, 3, 1, true, Polarity.Positive, 1, new MzRange(1, 100), "f", MZAnalyzerType.Orbitrap, massSpec2.SumOfAllY, null, null, "1");

            //ms2
            double[] intensities3 = new double[] { 1 };
            double[] mz3 = new double[] { 30 };
            MzSpectrum massSpec3 = new MzSpectrum(mz3, intensities3, false);
            scans[3] = new MsDataScan(massSpec3, 4, 2, true, Polarity.Positive, 2, new MzRange(1, 100), "f", MZAnalyzerType.Orbitrap, massSpec3.SumOfAllY, null, null, "2", 50, null, null, 50, 1, DissociationType.CID, 3, null);
            scans1[1] = new MsDataScan(massSpec3, 2, 2, true, Polarity.Positive, 2, new MzRange(1, 100), "f", MZAnalyzerType.Orbitrap, massSpec3.SumOfAllY, null, null, "2", 50, null, null, 50, 1, DissociationType.CID, 1, null);

            //ms2
            double[] intensities4 = new double[] { 1 };
            double[] mz4 = new double[] { 30 };
            MzSpectrum massSpec4 = new MzSpectrum(mz4, intensities4, false);
            scans[4] = new MsDataScan(massSpec4, 5, 2, true, Polarity.Positive, 2, new MzRange(1, 100), "f", MZAnalyzerType.Orbitrap, massSpec4.SumOfAllY, null, null, "2", 50, null, null, 50, 1, DissociationType.CID, 3, null);
            scans1[2] = new MsDataScan(massSpec4, 3, 2, true, Polarity.Positive, 2, new MzRange(1, 100), "f", MZAnalyzerType.Orbitrap, massSpec4.SumOfAllY, null, null, "2", 50, null, null, 50, 1, DissociationType.CID, 1, null);

            //ms2
            double[] intensities5 = new double[] { 1 };
            double[] mz5 = new double[] { 30 };
            MzSpectrum massSpec5 = new MzSpectrum(mz5, intensities5, false);
            scans[5] = new MsDataScan(massSpec5, 6, 2, true, Polarity.Positive, 2, new MzRange(1, 100), "f", MZAnalyzerType.Orbitrap, massSpec5.SumOfAllY, null, null, "4", 50, null, null, 50, 1, DissociationType.CID, null, null);
            scans1[3] = new MsDataScan(massSpec5, 4, 2, true, Polarity.Positive, 2, new MzRange(1, 100), "f", MZAnalyzerType.Orbitrap, massSpec5.SumOfAllY, null, null, "4", 50, null, null, 50, 1, DissociationType.CID, null, null);

            FakeMsDataFile fakeFile = new FakeMsDataFile(scans);
            MzmlMethods.CreateAndWriteMyMzmlWithCalibratedSpectra(fakeFile, Path.Combine(TestContext.CurrentContext.TestDirectory, "what.mzML"), false);
            Mzml fakeMzml = Mzml.LoadAllStaticData(Path.Combine(TestContext.CurrentContext.TestDirectory, "what.mzML"));

            FakeMsDataFile fakeFile1 = new FakeMsDataFile(scans1);
            MzmlMethods.CreateAndWriteMyMzmlWithCalibratedSpectra(fakeFile1, Path.Combine(TestContext.CurrentContext.TestDirectory, "what1.mzML"), false);
            Mzml fakeMzml1 = Mzml.LoadAllStaticData(Path.Combine(TestContext.CurrentContext.TestDirectory, "what1.mzML"));

            Assert.AreEqual(3, fakeMzml.GetAllScansList().ElementAt(5).OneBasedPrecursorScanNumber);
            Assert.AreEqual(1, fakeMzml1.GetAllScansList().ElementAt(3).OneBasedPrecursorScanNumber);
        }
<<<<<<< HEAD
        #endregion Public Methods

        #region Private Methods
=======
>>>>>>> 9a248bb8

        private MzSpectrum CreateMS2spectrum(IEnumerable<Fragment> fragments, int v1, int v2)
        {
            List<double> allMasses = new List<double>();
            List<double> allIntensities = new List<double>();
            foreach (ChemicalFormulaFragment f in fragments)
            {
                var spec = CreateSpectrum(f.ThisChemicalFormula, v1, v2, 2);
                for (int i = 0; i < spec.Size; i++)
                {
                    allMasses.Add(spec.XArray[i]);
                    allIntensities.Add(spec.YArray[i]);
                }
            }
            var allMassesArray = allMasses.ToArray();
            var allIntensitiessArray = allIntensities.ToArray();

            Array.Sort(allMassesArray, allIntensitiessArray);
            return new MzSpectrum(allMassesArray, allIntensitiessArray, false);
        }

        private MzSpectrum CreateSpectrum(ChemicalFormula f, double lowerBound, double upperBound, int minCharge)
        {
            IsotopicDistribution isodist = IsotopicDistribution.GetDistribution(f, 0.1);

            return new MzSpectrum(isodist.Masses.ToArray(), isodist.Intensities.ToArray(), false);
            //massSpectrum1 = massSpectrum1.FilterByNumberOfMostIntense(5);

            //var chargeToLookAt = minCharge;
            //var correctedSpectrum = massSpectrum1.NewSpectrumApplyFunctionToX(s => s.ToMz(chargeToLookAt));

            //List<double> allMasses = new List<double>();
            //List<double> allIntensitiess = new List<double>();

            //while (correctedSpectrum.FirstX > lowerBound)
            //{
            //    foreach (var thisPeak in correctedSpectrum)
            //    {
            //        if (thisPeak.Mz > lowerBound && thisPeak.Mz < upperBound)
            //        {
            //            allMasses.Add(thisPeak.Mz);
            //            allIntensitiess.Add(thisPeak.Intensity);
            //        }
            //    }
            //    chargeToLookAt += 1;
            //    correctedSpectrum = massSpectrum1.NewSpectrumApplyFunctionToX(s => s.ToMz(chargeToLookAt));
            //}

            //var allMassesArray = allMasses.ToArray();
            //var allIntensitiessArray = allIntensitiess.ToArray();

            //Array.Sort(allMassesArray, allIntensitiessArray);

            //return new MzmlMzSpectrum(allMassesArray, allIntensitiessArray, false);
        }
    }
}<|MERGE_RESOLUTION|>--- conflicted
+++ resolved
@@ -1361,14 +1361,8 @@
             Assert.AreEqual(3, fakeMzml.GetAllScansList().ElementAt(5).OneBasedPrecursorScanNumber);
             Assert.AreEqual(1, fakeMzml1.GetAllScansList().ElementAt(3).OneBasedPrecursorScanNumber);
         }
-<<<<<<< HEAD
-        #endregion Public Methods
-
-        #region Private Methods
-=======
->>>>>>> 9a248bb8
-
-        private MzSpectrum CreateMS2spectrum(IEnumerable<Fragment> fragments, int v1, int v2)
+
+            private MzSpectrum CreateMS2spectrum(IEnumerable<Fragment> fragments, int v1, int v2)
         {
             List<double> allMasses = new List<double>();
             List<double> allIntensities = new List<double>();
