﻿using MzLibUtil;
using NUnit.Framework;
using Proteomics;
using Proteomics.ProteolyticDigestion;
using System;
using System.Collections.Generic;
using System.Diagnostics.CodeAnalysis;
using System.IO;
using System.Linq;
using UsefulProteomicsDatabases;
using Stopwatch = System.Diagnostics.Stopwatch;

namespace Test
{
    [TestFixture]
    [ExcludeFromCodeCoverage]
    public class TestDigestionMotif
    {
        private static Stopwatch Stopwatch { get; set; }

        [SetUp]
        public static void Setup()
        {
            Stopwatch = new Stopwatch();
            Stopwatch.Start();
        }

        [TearDown]
        public static void TearDown()
        {
            Console.WriteLine($"Analysis time: {Stopwatch.Elapsed.Hours}h {Stopwatch.Elapsed.Minutes}m {Stopwatch.Elapsed.Seconds}s");
        }

        [Test]
        public static void TestParseProtease()
        {
            var argn = DigestionMotif.ParseDigestionMotifsFromString("|D");
            Assert.AreEqual(argn.Count, 1);

            var c = argn[0];
            Assert.AreEqual(c.InducingCleavage, "D");
            Assert.AreEqual(c.PreventingCleavage, null);
            Assert.AreEqual(c.CutIndex, 0);

            var chymotrypsin = DigestionMotif.ParseDigestionMotifsFromString("F[P]|,W[P]|,Y[P]|");
            Assert.AreEqual(chymotrypsin.Count, 3);
        }

        [Test]
        public static void TestBasicProtease1()
        {
            var empty = new List<Modification>();
            DigestionParams myDigestionParams = new DigestionParams(minPeptideLength: 1, maxMissedCleavages: 0);

            // create a protein
            Protein myProtein = new Protein("PROTEIN", "myAccession");

            // digest it into peptides
            var myPeptides = myProtein.Digest(myDigestionParams, empty, empty).ToList();
            string first = myPeptides.First().ToString();
            string last = myPeptides.Last().ToString();

            Assert.AreEqual(first, "PR");
            Assert.AreEqual(last, "OTEIN");
        }

        [Test]
        public static void TestBasicProtease2()
        {
            var empty = new List<Modification>();
            DigestionParams myDigestionParams = new DigestionParams("Lys-C (don't cleave before proline)", minPeptideLength: 1, maxMissedCleavages: 0);

            // create a protein
            Protein myProtein = new Protein("MKPKPKPMKA", "myAccession");

            // digest it into peptides
            var myPeptides = myProtein.Digest(myDigestionParams, empty, empty).ToList();
            string first = myPeptides.First().ToString();
            string last = myPeptides.Last().ToString();

            Assert.AreEqual("MKPKPKPMK", first);
            Assert.AreEqual("A", last);
        }

        [Test]
        public static void TestWildCardExclusion()
        {
            var empty = new List<Modification>();
            var digestionmotifs = DigestionMotif.ParseDigestionMotifsFromString("RX{P}|");
            Protease multiletter = new Protease("multiletter", CleavageSpecificity.Full, "", "", digestionmotifs);
            ProteaseDictionary.Dictionary.Add(multiletter.Name, multiletter);

            DigestionParams myDigestionParams = new DigestionParams("multiletter", minPeptideLength: 1, maxMissedCleavages: 0);

            // create a protein
            Protein myProtein = new Protein("PROPRPPM", "myAccession");

            // digest it into peptides
            var myPeptides = myProtein.Digest(myDigestionParams, empty, empty).ToList();
            string first = myPeptides.First().ToString();
            string last = myPeptides.Last().ToString();

            Assert.AreEqual(first, "PRO");
            Assert.AreEqual(last, "PRPPM");
        }

        [Test]
        public static void TestMultiLetterNTerm()
        {
            var empty = new List<Modification>();
            var digestionmotifs = DigestionMotif.ParseDigestionMotifsFromString("|AAA");
            Protease multiletter = new Protease("multi-custom", CleavageSpecificity.Full, "", "", digestionmotifs);
            ProteaseDictionary.Dictionary.Add(multiletter.Name, multiletter);

            DigestionParams myDigestionParams = new DigestionParams("multi-custom", minPeptideLength: 1, maxMissedCleavages: 0);

            // create a protein
            Protein myProtein = new Protein("FAAAMAAM", "myAccession");

            // digest it into peptides
            var myPeptides = myProtein.Digest(myDigestionParams, empty, empty).ToList();
            string first = myPeptides.First().ToString();
            string last = myPeptides.Last().ToString();

            Assert.AreEqual(first, "F");
            Assert.AreEqual(last, "AAAMAAM");
        }

        [Test]
        public static void TestMultiLetterProtease()
        {
            var empty = new List<Modification>();
            DigestionParams myDigestionParams = new DigestionParams("collagenase", minPeptideLength: 1, maxMissedCleavages: 0);

            // create a protein
            Protein myProtein = new Protein("ABCGPXGPMFKCGPMKK", "myAccession");

            // digest it into peptides
            var myPeptides = myProtein.Digest(myDigestionParams, empty, empty).ToList();
            string first = myPeptides.First().ToString();
            string last = myPeptides.Last().ToString();

            Assert.AreEqual(first, "ABCGPX");
            Assert.AreEqual(last, "GPMFKCGPMKK");
        }

        [Test]
        public static void TestNTerminusProtease()
        {
            var empty = new List<Modification>();
            DigestionParams myDigestionParams = new DigestionParams("Asp-N", minPeptideLength: 1, maxMissedCleavages: 0);

            // create a protein
            Protein myProtein = new Protein("PADDMSKDPDMMAASMDJSSM", "myAccession");

            // digest it into peptides
            var myPeptides = myProtein.Digest(myDigestionParams, empty, empty).ToList();
            string first = myPeptides.First().ToString();
            string last = myPeptides.Last().ToString();

            Assert.AreEqual(first, "PA");
            Assert.AreEqual(last, "DJSSM");
        }

        [Test]
        public static void TestWrongSyntax()
        {
            Assert.Throws<MzLibException>(() =>
            {
                var protease = DigestionMotif.ParseDigestionMotifsFromString("X[Y,P]");
                Assert.Fail("Exception shold be thrown for incorrect syntax.");
            });
        }

        [Test]
        public static void TestCutIndexDifferentSyntax()
        {
            var empty = new List<Modification>();
            var digestionmotifs = DigestionMotif.ParseDigestionMotifsFromString("K|[P]"); // same as K[P]|
            Protease protease = new Protease("lys-c", CleavageSpecificity.Full, "", "", digestionmotifs);
            ProteaseDictionary.Dictionary.Add(protease.Name, protease);

            DigestionParams myDigestionParams = new DigestionParams("lys-c", minPeptideLength: 1, maxMissedCleavages: 0);

            // create a protein
            Protein myProtein = new Protein("PROKPKMKP", "myAccession");

            // digest it into peptides
            var myPeptides = myProtein.Digest(myDigestionParams, empty, empty).ToList();
            string first = myPeptides.First().ToString();
            string last = myPeptides.Last().ToString();

            Assert.AreEqual(first, "PROKPK");
            Assert.AreEqual(last, "MKP");
        }

        [Test]
        public static void TestEndSequenceCTerm()
        {
            var empty = new List<Modification>();
            DigestionParams myDigestionParams = new DigestionParams("chymotrypsin (don't cleave before proline)", minPeptideLength: 1, maxMissedCleavages: 0);

            // create a protein
            Protein myProtein = new Protein("AASFPWDJSSMF", "myAccession");

            // digest it into peptides
            var myPeptides = myProtein.Digest(myDigestionParams, empty, empty).ToList();
            string first = myPeptides.First().ToString();
            string last = myPeptides.Last().ToString();

            Assert.AreEqual(first, "AASFPW");
            Assert.AreEqual(last, "DJSSMF");
        }

        [Test]
        public static void TestNonSpecificProtease()
        {
            var empty = new List<Modification>();
            DigestionParams myDigestionParams = new DigestionParams("non-specific", minPeptideLength: 1, maxMissedCleavages: 0);

            // create a protein
            Protein myProtein = new Protein("PRO", "myAccession");

            // digest it into peptides
            var myPeptides = myProtein.Digest(myDigestionParams, empty, empty).ToList();
            Assert.AreEqual(myPeptides.Count(), 3);
        }

        [Test]
        public static void TestSpecificProteaseWriting()
        {
            //check that the specific protease is the one written for indexing
            //This is needed for speedy non-specific searches to have the stratified full/semi/none peptide cleavages
            //If the protease is written instead of the specific protease, then the specific protease information is lost upon deserialization.

            //check for nonspecific
            DigestionParams dp = new DigestionParams(protease: "Arg-C", searchModeType: CleavageSpecificity.None);
            string proteaseString = dp.ToString().Split(',')[6];
            Assert.IsTrue(proteaseString.Equals("Arg-C"));

            //Check for semi
            dp = new DigestionParams(protease: "Arg-C", searchModeType: CleavageSpecificity.Semi);
            proteaseString = dp.ToString().Split(',')[6];
            Assert.IsTrue(proteaseString.Equals("Arg-C"));

            //check for normal
            dp = new DigestionParams(protease: "Arg-C"); //default searchModeType is Full
            proteaseString = dp.ToString().Split(',')[6];
            Assert.IsTrue(proteaseString.Equals("Arg-C"));
        }

        [Test]
        public static void TestEndSequenceNTerm()
        {
            var empty = new List<Modification>();
            DigestionParams myDigestionParams = new DigestionParams("Lys-N", minPeptideLength: 1, maxMissedCleavages: 0);

            // create a protein
            Protein myProtein = new Protein("KKPROTEIN", "myAccession");

            // digest it into peptides
            var myPeptides = myProtein.Digest(myDigestionParams, empty, empty).ToList();
            string first = myPeptides.First().ToString();
            string last = myPeptides.Last().ToString();

            Assert.AreEqual(first, "K");
            Assert.AreEqual(myPeptides.Count(), 2);
        }

        [Test]
        public static void TestOneMotifMultiplePreventing()
        {
            var empty = new List<Modification>();
            var digestionmotifs = DigestionMotif.ParseDigestionMotifsFromString("N[M]|,N[C]|,N[A]|");
            Protease customProtease = new Protease("custom", CleavageSpecificity.Full, "", "", digestionmotifs);
            ProteaseDictionary.Dictionary.Add(customProtease.Name, customProtease);

            DigestionParams myDigestionParams = new DigestionParams("custom", minPeptideLength: 1, maxMissedCleavages: 0);

            // create a protein
            Protein myProtein = new Protein("PRONFNMMHFHAA", "myAccession");

            // digest it into peptides
            var myPeptides = myProtein.Digest(myDigestionParams, empty, empty).ToList();
            string first = myPeptides.First().ToString();
            string last = myPeptides.Last().ToString();

            Assert.AreEqual(myPeptides.Count, 2);
            Assert.AreEqual(first, "PRON");
        }

        [Test]
        public static void TestNterminalProteolysis()
        {
            //N-terminal digestion
            Protein p = new Protein("MPEPTIDE", "P12345");
            int fullProteinOneBasedBegin = 1;
            int fullProteinOneBasedEnd = 8;
            bool addNterminalDegestionBiomarkers = true;
            bool addCterminalDigestionBiomarkers = false;
            InitiatorMethionineBehavior initiatorMethionineBehavior = InitiatorMethionineBehavior.Retain;
            int minProductBaseSequenceLength = 2;
            int lengthOfProteolysis = 3;
            string proteolyisisProductName = "biomarker";
            p.AddBiomarkersToProteolysisProducts(fullProteinOneBasedBegin, fullProteinOneBasedEnd, addNterminalDegestionBiomarkers, addCterminalDigestionBiomarkers, initiatorMethionineBehavior, minProductBaseSequenceLength, lengthOfProteolysis, proteolyisisProductName);
            List<ProteolysisProduct> products = p.ProteolysisProducts.ToList();
            Assert.AreEqual(3, products.Count);

            List<string> productSequences = new List<string>();
            foreach (ProteolysisProduct product in products)
            {
                productSequences.Add(p.BaseSequence.Substring((int)product.OneBasedBeginPosition - 1, (int)product.OneBasedEndPosition - (int)product.OneBasedBeginPosition + 1));
            }
            List<string> expectedProductSequences = new List<string> { "PEPTIDE", "EPTIDE", "PTIDE" };
            CollectionAssert.AreEquivalent(expectedProductSequences, productSequences);

            p = new Protein("MPEPTIDE", "P12345");
            fullProteinOneBasedBegin = 1;
            fullProteinOneBasedEnd = 8;
            addNterminalDegestionBiomarkers = true;
            addCterminalDigestionBiomarkers = false;
            initiatorMethionineBehavior = InitiatorMethionineBehavior.Cleave;
            minProductBaseSequenceLength = 2;
            lengthOfProteolysis = 3;
            proteolyisisProductName = "biomarker";
            p.AddBiomarkersToProteolysisProducts(fullProteinOneBasedBegin, fullProteinOneBasedEnd, addNterminalDegestionBiomarkers, addCterminalDigestionBiomarkers, initiatorMethionineBehavior, minProductBaseSequenceLength, lengthOfProteolysis, proteolyisisProductName); products = p.ProteolysisProducts.ToList();
            Assert.AreEqual(3, products.Count);

            productSequences = new List<string>();
            foreach (ProteolysisProduct product in products)
            {
                productSequences.Add(p.BaseSequence.Substring((int)product.OneBasedBeginPosition - 1, (int)product.OneBasedEndPosition - (int)product.OneBasedBeginPosition + 1));
            }
            expectedProductSequences = new List<string> { "EPTIDE", "PTIDE", "TIDE" };
            CollectionAssert.AreEquivalent(expectedProductSequences, productSequences);

            p = new Protein("PEPTIDE", "P12345");
            fullProteinOneBasedBegin = 1;
            fullProteinOneBasedEnd = 7;
            addNterminalDegestionBiomarkers = true;
            addCterminalDigestionBiomarkers = false;
            initiatorMethionineBehavior = InitiatorMethionineBehavior.Retain;
            minProductBaseSequenceLength = 2;
            lengthOfProteolysis = 3;
            proteolyisisProductName = "biomarker";
            p.AddBiomarkersToProteolysisProducts(fullProteinOneBasedBegin, fullProteinOneBasedEnd, addNterminalDegestionBiomarkers, addCterminalDigestionBiomarkers, initiatorMethionineBehavior, minProductBaseSequenceLength, lengthOfProteolysis, proteolyisisProductName);
            products = p.ProteolysisProducts.ToList();
            Assert.AreEqual(3, products.Count);

            productSequences = new List<string>();
            foreach (ProteolysisProduct product in products)
            {
                productSequences.Add(p.BaseSequence.Substring((int)product.OneBasedBeginPosition - 1, (int)product.OneBasedEndPosition - (int)product.OneBasedBeginPosition + 1));
            }
            expectedProductSequences = new List<string> { "EPTIDE", "PTIDE", "TIDE" };
            CollectionAssert.AreEquivalent(expectedProductSequences, productSequences);

            p = new Protein("PEPTIDE", "P12345");
            fullProteinOneBasedBegin = 1;
            fullProteinOneBasedEnd = 7;
            addNterminalDegestionBiomarkers = true;
            addCterminalDigestionBiomarkers = false;
            initiatorMethionineBehavior = InitiatorMethionineBehavior.Cleave;
            minProductBaseSequenceLength = 2;
            lengthOfProteolysis = 3;
            proteolyisisProductName = "biomarker";
            p.AddBiomarkersToProteolysisProducts(fullProteinOneBasedBegin, fullProteinOneBasedEnd, addNterminalDegestionBiomarkers, addCterminalDigestionBiomarkers, initiatorMethionineBehavior, minProductBaseSequenceLength, lengthOfProteolysis, proteolyisisProductName); products = p.ProteolysisProducts.ToList();
            Assert.AreEqual(3, products.Count);

            productSequences = new List<string>();
            foreach (ProteolysisProduct product in products)
            {
                productSequences.Add(p.BaseSequence.Substring((int)product.OneBasedBeginPosition - 1, (int)product.OneBasedEndPosition - (int)product.OneBasedBeginPosition + 1));
            }
            expectedProductSequences = new List<string> { "EPTIDE", "PTIDE", "TIDE" };
            CollectionAssert.AreEquivalent(expectedProductSequences, productSequences);

            p = new Protein("MPEPTIDE", "P12345");
            fullProteinOneBasedBegin = 1;
            fullProteinOneBasedEnd = 8;
            addNterminalDegestionBiomarkers = true;
            addCterminalDigestionBiomarkers = false;
            initiatorMethionineBehavior = InitiatorMethionineBehavior.Retain;
            minProductBaseSequenceLength = 6;
            lengthOfProteolysis = 3;
            proteolyisisProductName = "biomarker";
            p.AddBiomarkersToProteolysisProducts(fullProteinOneBasedBegin, fullProteinOneBasedEnd, addNterminalDegestionBiomarkers, addCterminalDigestionBiomarkers, initiatorMethionineBehavior, minProductBaseSequenceLength, lengthOfProteolysis, proteolyisisProductName);
            products = p.ProteolysisProducts.ToList();
            Assert.AreEqual(2, products.Count);

            productSequences = new List<string>();
            foreach (ProteolysisProduct product in products)
            {
                productSequences.Add(p.BaseSequence.Substring((int)product.OneBasedBeginPosition - 1, (int)product.OneBasedEndPosition - (int)product.OneBasedBeginPosition + 1));
            }
            expectedProductSequences = new List<string> { "PEPTIDE", "EPTIDE" };
            CollectionAssert.AreEquivalent(expectedProductSequences, productSequences);
        }

        [Test]
        public static void TestCterminalProteolysis()
        {
            //N-terminal digestion
            Protein p = new Protein("MPEPTIDE", "P12345");
            int fullProteinOneBasedBegin = 1;
            int fullProteinOneBasedEnd = 8;
            bool addNterminalDegestionBiomarkers = false;
            bool addCterminalDigestionBiomarkers = true;
            InitiatorMethionineBehavior initiatorMethionineBehavior = InitiatorMethionineBehavior.Retain;
            int minProductBaseSequenceLength = 2;
            int lengthOfProteolysis = 3;
            string proteolyisisProductName = "biomarker";
            p.AddBiomarkersToProteolysisProducts(fullProteinOneBasedBegin, fullProteinOneBasedEnd, addNterminalDegestionBiomarkers, addCterminalDigestionBiomarkers, initiatorMethionineBehavior, minProductBaseSequenceLength, lengthOfProteolysis, proteolyisisProductName);
            List<ProteolysisProduct> products = p.ProteolysisProducts.ToList();
            Assert.AreEqual(3, products.Count);

            List<string> productSequences = new List<string>();
            foreach (ProteolysisProduct product in products)
            {
                productSequences.Add(p.BaseSequence.Substring((int)product.OneBasedBeginPosition - 1, (int)product.OneBasedEndPosition - (int)product.OneBasedBeginPosition + 1));
            }
            List<string> expectedProductSequences = new List<string> { "MPEPTID", "MPEPTI", "MPEPT" };
            CollectionAssert.AreEquivalent(expectedProductSequences, productSequences);

            p = new Protein("MPEPTIDE", "P12345");
            fullProteinOneBasedBegin = 1;
            fullProteinOneBasedEnd = 8;
            addNterminalDegestionBiomarkers = false;
            addCterminalDigestionBiomarkers = true;
            initiatorMethionineBehavior = InitiatorMethionineBehavior.Cleave;
            minProductBaseSequenceLength = 2;
            lengthOfProteolysis = 3;
            proteolyisisProductName = "biomarker";
            p.AddBiomarkersToProteolysisProducts(fullProteinOneBasedBegin, fullProteinOneBasedEnd, addNterminalDegestionBiomarkers, addCterminalDigestionBiomarkers, initiatorMethionineBehavior, minProductBaseSequenceLength, lengthOfProteolysis, proteolyisisProductName); products = p.ProteolysisProducts.ToList();
            Assert.AreEqual(3, products.Count);

            productSequences = new List<string>();
            foreach (ProteolysisProduct product in products)
            {
                productSequences.Add(p.BaseSequence.Substring((int)product.OneBasedBeginPosition - 1, (int)product.OneBasedEndPosition - (int)product.OneBasedBeginPosition + 1));
            }
            expectedProductSequences = new List<string> { "PEPTID", "PEPTI", "PEPT" };
            CollectionAssert.AreEquivalent(expectedProductSequences, productSequences);

            p = new Protein("PEPTIDE", "P12345");
            fullProteinOneBasedBegin = 1;
            fullProteinOneBasedEnd = 7;
            addNterminalDegestionBiomarkers = false;
            addCterminalDigestionBiomarkers = true;
            initiatorMethionineBehavior = InitiatorMethionineBehavior.Retain;
            minProductBaseSequenceLength = 2;
            lengthOfProteolysis = 3;
            proteolyisisProductName = "biomarker";
            p.AddBiomarkersToProteolysisProducts(fullProteinOneBasedBegin, fullProteinOneBasedEnd, addNterminalDegestionBiomarkers, addCterminalDigestionBiomarkers, initiatorMethionineBehavior, minProductBaseSequenceLength, lengthOfProteolysis, proteolyisisProductName);
            products = p.ProteolysisProducts.ToList();
            Assert.AreEqual(3, products.Count);

            productSequences = new List<string>();
            foreach (ProteolysisProduct product in products)
            {
                productSequences.Add(p.BaseSequence.Substring((int)product.OneBasedBeginPosition - 1, (int)product.OneBasedEndPosition - (int)product.OneBasedBeginPosition + 1));
            }
            expectedProductSequences = new List<string> { "PEPTID", "PEPTI", "PEPT" };
            CollectionAssert.AreEquivalent(expectedProductSequences, productSequences);

            p = new Protein("PEPTIDE", "P12345");
            fullProteinOneBasedBegin = 1;
            fullProteinOneBasedEnd = 7;
            addNterminalDegestionBiomarkers = false;
            addCterminalDigestionBiomarkers = true;
            initiatorMethionineBehavior = InitiatorMethionineBehavior.Cleave;
            minProductBaseSequenceLength = 2;
            lengthOfProteolysis = 3;
            proteolyisisProductName = "biomarker";
            p.AddBiomarkersToProteolysisProducts(fullProteinOneBasedBegin, fullProteinOneBasedEnd, addNterminalDegestionBiomarkers, addCterminalDigestionBiomarkers, initiatorMethionineBehavior, minProductBaseSequenceLength, lengthOfProteolysis, proteolyisisProductName); 
            products = p.ProteolysisProducts.ToList();
            Assert.AreEqual(3, products.Count);

            productSequences = new List<string>();
            foreach (ProteolysisProduct product in products)
            {
                productSequences.Add(p.BaseSequence.Substring((int)product.OneBasedBeginPosition - 1, (int)product.OneBasedEndPosition - (int)product.OneBasedBeginPosition + 1));
            }
            expectedProductSequences = new List<string> { "PEPTID", "PEPTI", "PEPT" };
            CollectionAssert.AreEquivalent(expectedProductSequences, productSequences);
        }

        [Test]
        public static void TestProteolysisBothTermini()
        {
            Protein p = new Protein("MPEPTIDE", "P12345");
            int fullProteinOneBasedBegin = 1;
            int fullProteinOneBasedEnd = 8;
            bool addNterminalDegestionBiomarkers = true;
            bool addCterminalDigestionBiomarkers = true;
            InitiatorMethionineBehavior initiatorMethionineBehavior = InitiatorMethionineBehavior.Retain;
            int minProductBaseSequenceLength = 2;
            int lengthOfProteolysis = 3;
            string proteolyisisProductName = "biomarker";
            p.AddBiomarkersToProteolysisProducts(fullProteinOneBasedBegin, fullProteinOneBasedEnd, addNterminalDegestionBiomarkers, addCterminalDigestionBiomarkers, initiatorMethionineBehavior, minProductBaseSequenceLength, lengthOfProteolysis, proteolyisisProductName);
            List<ProteolysisProduct> products = p.ProteolysisProducts.ToList();
            Assert.AreEqual(6, products.Count);

            List<string> productSequences = new List<string>();
            foreach (ProteolysisProduct product in products)
            {
                productSequences.Add(p.BaseSequence.Substring((int)product.OneBasedBeginPosition - 1, (int)product.OneBasedEndPosition - (int)product.OneBasedBeginPosition + 1));
            }
            List<string> expectedProductSequences = new List<string> { "MPEPTID", "MPEPTI", "MPEPT", "PEPTIDE", "EPTIDE", "PTIDE" };
            CollectionAssert.AreEquivalent(expectedProductSequences, productSequences);

            p = new Protein("MPEPTIDE", "P12345");
            fullProteinOneBasedBegin = 1;
            fullProteinOneBasedEnd = 8;
            addNterminalDegestionBiomarkers = true;
            addCterminalDigestionBiomarkers = true;
            initiatorMethionineBehavior = InitiatorMethionineBehavior.Cleave;
            minProductBaseSequenceLength = 2;
            lengthOfProteolysis = 3;
            proteolyisisProductName = "biomarker";
            p.AddBiomarkersToProteolysisProducts(fullProteinOneBasedBegin, fullProteinOneBasedEnd, addNterminalDegestionBiomarkers, addCterminalDigestionBiomarkers, initiatorMethionineBehavior, minProductBaseSequenceLength, lengthOfProteolysis, proteolyisisProductName); products = p.ProteolysisProducts.ToList();
            Assert.AreEqual(6, products.Count);

            productSequences = new List<string>();
            foreach (ProteolysisProduct product in products)
            {
                productSequences.Add(p.BaseSequence.Substring((int)product.OneBasedBeginPosition - 1, (int)product.OneBasedEndPosition - (int)product.OneBasedBeginPosition + 1));
            }
            expectedProductSequences = new List<string> { "PEPTID", "PEPTI", "PEPT", "EPTIDE", "PTIDE", "TIDE" };
            CollectionAssert.AreEquivalent(expectedProductSequences, productSequences);

            p = new Protein("PEPTIDE", "P12345");
            fullProteinOneBasedBegin = 1;
            fullProteinOneBasedEnd = 7;
            addNterminalDegestionBiomarkers = true;
            addCterminalDigestionBiomarkers = true;
            initiatorMethionineBehavior = InitiatorMethionineBehavior.Retain;
            minProductBaseSequenceLength = 2;
            lengthOfProteolysis = 3;
            proteolyisisProductName = "biomarker";
            p.AddBiomarkersToProteolysisProducts(fullProteinOneBasedBegin, fullProteinOneBasedEnd, addNterminalDegestionBiomarkers, addCterminalDigestionBiomarkers, initiatorMethionineBehavior, minProductBaseSequenceLength, lengthOfProteolysis, proteolyisisProductName);
            products = p.ProteolysisProducts.ToList();
            Assert.AreEqual(6, products.Count);

            productSequences = new List<string>();
            foreach (ProteolysisProduct product in products)
            {
                productSequences.Add(p.BaseSequence.Substring((int)product.OneBasedBeginPosition - 1, (int)product.OneBasedEndPosition - (int)product.OneBasedBeginPosition + 1));
            }
            expectedProductSequences = new List<string> { "PEPTID", "PEPTI", "PEPT", "EPTIDE", "PTIDE", "TIDE" };
            CollectionAssert.AreEquivalent(expectedProductSequences, productSequences);

            p = new Protein("PEPTIDE", "P12345");
            fullProteinOneBasedBegin = 1;
            fullProteinOneBasedEnd = 7;
            addNterminalDegestionBiomarkers = true;
            addCterminalDigestionBiomarkers = true;
            initiatorMethionineBehavior = InitiatorMethionineBehavior.Cleave;
            minProductBaseSequenceLength = 2;
            lengthOfProteolysis = 3;
            proteolyisisProductName = "biomarker";
            p.AddBiomarkersToProteolysisProducts(fullProteinOneBasedBegin, fullProteinOneBasedEnd, addNterminalDegestionBiomarkers, addCterminalDigestionBiomarkers, initiatorMethionineBehavior, minProductBaseSequenceLength, lengthOfProteolysis, proteolyisisProductName);
            products = p.ProteolysisProducts.ToList();
            Assert.AreEqual(6, products.Count);

            productSequences = new List<string>();
            foreach (ProteolysisProduct product in products)
            {
                productSequences.Add(p.BaseSequence.Substring((int)product.OneBasedBeginPosition - 1, (int)product.OneBasedEndPosition - (int)product.OneBasedBeginPosition + 1));
            }
            expectedProductSequences = new List<string> { "PEPTID", "PEPTI", "PEPT", "EPTIDE", "PTIDE", "TIDE" };
            CollectionAssert.AreEquivalent(expectedProductSequences, productSequences);

            p = new Protein("MPEPTIDE", "P12345");
            fullProteinOneBasedBegin = 1;
            fullProteinOneBasedEnd = 8;
            addNterminalDegestionBiomarkers = true;
            addCterminalDigestionBiomarkers = true;
            initiatorMethionineBehavior = InitiatorMethionineBehavior.Cleave;
            minProductBaseSequenceLength = 6;
            lengthOfProteolysis = 3;
            proteolyisisProductName = "biomarker";
            p.AddBiomarkersToProteolysisProducts(fullProteinOneBasedBegin, fullProteinOneBasedEnd, addNterminalDegestionBiomarkers, addCterminalDigestionBiomarkers, initiatorMethionineBehavior, minProductBaseSequenceLength, lengthOfProteolysis, proteolyisisProductName); products = p.ProteolysisProducts.ToList();
            Assert.AreEqual(2, products.Count);

            productSequences = new List<string>();
            foreach (ProteolysisProduct product in products)
            {
                productSequences.Add(p.BaseSequence.Substring((int)product.OneBasedBeginPosition - 1, (int)product.OneBasedEndPosition - (int)product.OneBasedBeginPosition + 1));
            }
            expectedProductSequences = new List<string> { "PEPTID", "EPTIDE" };
            CollectionAssert.AreEquivalent(expectedProductSequences, productSequences);
        }

        [Test]
        public static void TestAddBiomarkersIntactOnly()
        {
            //Note: existing proteoloysis products remain on the list with no additional proteolysis.
            
            //with fasta
            string fastaDatabase = Path.Combine(TestContext.CurrentContext.TestDirectory, "DataFiles", "humanInsulin.fasta");
            Protein insulinProteinFromFasta = ProteinDbLoader.LoadProteinFasta(fastaDatabase, true, DecoyType.None, false, out var dbErrors, ProteinDbLoader.UniprotAccessionRegex, ProteinDbLoader.UniprotFullNameRegex,
                ProteinDbLoader.UniprotFullNameRegex, ProteinDbLoader.UniprotGeneNameRegex, ProteinDbLoader.UniprotOrganismRegex)[0];
            Assert.AreEqual(0, insulinProteinFromFasta.ProteolysisProducts.Count());
            insulinProteinFromFasta.AddBiomarkers(true, false, true, true, InitiatorMethionineBehavior.Cleave, 7, 7);
            Assert.AreEqual(15, insulinProteinFromFasta.ProteolysisProducts.Count());
            Assert.AreEqual(1, insulinProteinFromFasta.ProteolysisProducts.Where(p=>p.Type.Contains("intact")).Count());
            Assert.AreEqual(14, insulinProteinFromFasta.ProteolysisProducts.Where(p => p.Type.Contains("biomarker")).Count());
            List<int> expectedBegins = new List<int> { 2,2,2,2,2,2,2,2,3,4,5,6,7,8,9 };
            List<int> expectedEnds = new List<int> { 103, 104, 105, 106, 107, 108, 109, 110, 110, 110, 110, 110, 110, 110, 110 };
            CollectionAssert.AreEquivalent(expectedBegins, insulinProteinFromFasta.ProteolysisProducts.Select(p => p.OneBasedBeginPosition).ToList());
            CollectionAssert.AreEquivalent(expectedEnds, insulinProteinFromFasta.ProteolysisProducts.Select(p => p.OneBasedEndPosition).ToList());

            //with xml
            string xmlDatabase = Path.Combine(TestContext.CurrentContext.TestDirectory, "DataFiles", "humanInsulin.xml");
            Protein insulinProteinFromXml
                = ProteinDbLoader.LoadProteinXML(xmlDatabase, true,
                DecoyType.None, null, false, null, out var unknownModifications)[0];
            Assert.AreEqual(4, insulinProteinFromXml.ProteolysisProducts.Count());
            insulinProteinFromXml.AddBiomarkers(true, false, true, true, InitiatorMethionineBehavior.Cleave, 7, 7);
            Assert.AreEqual(19, insulinProteinFromXml.ProteolysisProducts.Count());
            Assert.AreEqual(1, insulinProteinFromXml.ProteolysisProducts.Where(p => p.Type.Contains("intact")).Count());
            Assert.AreEqual(14, insulinProteinFromXml.ProteolysisProducts.Where(p => p.Type.Contains("biomarker")).Count()); //4 are original proteolysis products
            expectedBegins = new List<int> { 2, 2, 2, 2, 2, 2, 2, 2, 3, 4, 5, 6, 7, 8, 9, 1, 25, 57, 90 };
            expectedEnds = new List<int> { 110, 109, 108, 107, 106, 105, 104, 103, 110, 110, 110, 110, 110, 110, 110, 24, 54, 87, 110 };
            CollectionAssert.AreEquivalent(expectedBegins, insulinProteinFromXml.ProteolysisProducts.Select(p => p.OneBasedBeginPosition).ToList());
            CollectionAssert.AreEquivalent(expectedEnds, insulinProteinFromXml.ProteolysisProducts.Select(p => p.OneBasedEndPosition).ToList());
        }

        [Test]
        public static void TestAddBiomarkersIntactAndExistingProteolysisProducts()
        {
            //Note: existing proteoloysis products are now subjected to additional proteolysis.
            
            //with fasta (there are no existing proteolysis products. so we rely on the code to deal with that non-factor)
            string fastaDatabase = Path.Combine(TestContext.CurrentContext.TestDirectory, "DataFiles", "humanInsulin.fasta");
            Protein insulinProteinFromFasta = ProteinDbLoader.LoadProteinFasta(fastaDatabase, true, DecoyType.None, false, out var dbErrors, ProteinDbLoader.UniprotAccessionRegex, ProteinDbLoader.UniprotFullNameRegex,
                ProteinDbLoader.UniprotFullNameRegex, ProteinDbLoader.UniprotGeneNameRegex, ProteinDbLoader.UniprotOrganismRegex)[0];
            Assert.AreEqual(0, insulinProteinFromFasta.ProteolysisProducts.Count());
            insulinProteinFromFasta.AddBiomarkers(true, true, true, true, InitiatorMethionineBehavior.Cleave, 7, 7);
            Assert.AreEqual(15, insulinProteinFromFasta.ProteolysisProducts.Count());
            Assert.AreEqual(1, insulinProteinFromFasta.ProteolysisProducts.Where(p => p.Type.Contains("intact")).Count());
            Assert.AreEqual(14, insulinProteinFromFasta.ProteolysisProducts.Where(p => p.Type.Contains("biomarker")).Count());
            List<int> expectedBegins = new List<int> { 2, 2, 2, 2, 2, 2, 2, 2, 3, 4, 5, 6, 7, 8, 9 };
            List<int> expectedEnds = new List<int> { 103, 104, 105, 106, 107, 108, 109, 110, 110, 110, 110, 110, 110, 110, 110 };
            CollectionAssert.AreEquivalent(expectedBegins, insulinProteinFromFasta.ProteolysisProducts.Select(p => p.OneBasedBeginPosition).ToList());
            CollectionAssert.AreEquivalent(expectedEnds, insulinProteinFromFasta.ProteolysisProducts.Select(p => p.OneBasedEndPosition).ToList());

            //with xml, here for this protein, there are existing proteolysis products
            string xmlDatabase = Path.Combine(TestContext.CurrentContext.TestDirectory, "DataFiles", "humanInsulin.xml");
            Protein insulinProteinFromXml
                = ProteinDbLoader.LoadProteinXML(xmlDatabase, true,
                DecoyType.None, null, false, null, out var unknownModifications)[0];
            Assert.AreEqual(4, insulinProteinFromXml.ProteolysisProducts.Count());
            insulinProteinFromXml.AddBiomarkers(true, true, true, true, InitiatorMethionineBehavior.Cleave, 7, 7);
            Assert.AreEqual(75, insulinProteinFromXml.ProteolysisProducts.Count());
            Assert.AreEqual(1, insulinProteinFromXml.ProteolysisProducts.Where(p => p.Type.Contains("intact")).Count());
            Assert.AreEqual(70, insulinProteinFromXml.ProteolysisProducts.Where(p => p.Type.Contains("biomarker")).Count()); //4 are original proteolysis products

            expectedBegins = new List<int> { 25, 57, 90, 2, 3, 4, 5, 6, 7, 8, 9, 2, 2, 2, 2, 2, 2, 2, 2, 3, 4, 5, 6, 7, 8, 9, 2, 2, 2, 2, 2, 2, 2, 26, 27, 28, 29, 30, 31, 32, 25, 25, 25, 25, 25, 25, 25, 58, 59, 60, 61, 62, 63, 64, 57, 57, 57, 57, 57, 57, 57, 91, 92, 93, 94, 95, 96, 97, 90, 90, 90, 90, 90, 90, 90 };
            expectedEnds = new List<int> { 54, 87, 110, 110, 110, 110, 110, 110, 110, 110, 110, 109, 108, 107, 106, 105, 104, 103, 24, 24, 24, 24, 24, 24, 24, 24, 23, 22, 21, 20, 19, 18, 17, 54, 54, 54, 54, 54, 54, 54, 53, 52, 51, 50, 49, 48, 47, 87, 87, 87, 87, 87, 87, 87, 86, 85, 84, 83, 82, 81, 80, 110, 110, 110, 110, 110, 110, 110, 109, 108, 107, 106, 105, 104, 103 };
            List<int> reportedBegins = insulinProteinFromXml.ProteolysisProducts.Select(p => p.OneBasedBeginPosition.Value).ToList();
            List<int> reportedEnds = insulinProteinFromXml.ProteolysisProducts.Select(p => p.OneBasedEndPosition.Value).ToList();
            CollectionAssert.AreEquivalent(expectedBegins, reportedBegins);
            CollectionAssert.AreEquivalent(expectedEnds, reportedEnds);
        }

        [Test]
        public static void TestBiomarkersOnProteinXmlWithExistingProteolysisProducts()
        {
            string xmlDatabase = Path.Combine(TestContext.CurrentContext.TestDirectory, "DataFiles", "humanInsulin.xml");

            Protein insulin = ProteinDbLoader.LoadProteinXML(xmlDatabase, true,
                DecoyType.None, null, false, null, out var unknownModifications)[0];
            Assert.AreEqual(5, insulin.ProteolysisProducts.Count());

            insulin.AddBiomarkers(true, false, true, true, InitiatorMethionineBehavior.Cleave, 7, 7);

            int newFullProteinBiomarkers = insulin.ProteolysisProducts.Count();
            Assert.AreEqual(19, newFullProteinBiomarkers);

            insulin.AddBiomarkers(false, true, true, true, InitiatorMethionineBehavior.Cleave, 7, 7);
            newFullProteinBiomarkers = insulin.ProteolysisProducts.Count();

<<<<<<< HEAD
            insulin.AddBiomarkers(false, true, true, true, false, 7, 7, "biomarker");
            newFullProteinBiomarkers = insulin.ProteolysisProducts.Where(p => p.Type == "biomarker").Count();
            Assert.AreEqual(84, newFullProteinBiomarkers);
        }

        [Test]
        public static void TestProteoformsCleavedOnce()
        {
            string xmlDatabase = Path.Combine(TestContext.CurrentContext.TestDirectory, "DataFiles", "P08709.xml");
            Protein insulin = ProteinDbLoader.LoadProteinXML(xmlDatabase, true, DecoyType.None, null, false, null, out var unknownModifications)[0];

            insulin.CleaveOnceBetweenProteolysisProducts();
            List<string> productNames = insulin.ProteolysisProducts.Select(t => t.Type).ToList();
            Assert.AreEqual(8, productNames.Count);
            Assert.IsTrue(productNames.Contains("C-terminal Portion of Singly Cleaved Protein(21-466)"));
            Assert.IsTrue(productNames.Contains("N-terminal Portion of Singly Cleaved Protein(1-60)"));
            Assert.IsTrue(productNames.Contains("C-terminal Portion of Singly Cleaved Protein(61-466)"));
            Assert.IsTrue(productNames.Contains("N-terminal Portion of Singly Cleaved Protein(1-212)"));
=======
            Assert.AreEqual(75, newFullProteinBiomarkers);
>>>>>>> 4f123806
        }

        [Test]
        public static void TestProteolyticDigestion()
        {
            Protein humanInsulin = new Protein("MALWMRLLPLLALLALWGPDPAAAFVNQHLCGSHLVEALYLVCGERGFFYTPKTRREAEDLQVGQVELGGGPGAGSLQPLALEGSLQKRGIVEQCCTSICSLYQLENYCN", "P01308",
                proteolysisProducts: new List<ProteolysisProduct>
                {
                    new ProteolysisProduct(1, 24, ""),
                    new ProteolysisProduct(25, 54, ""),
                    new ProteolysisProduct(57, 87, ""),
                    new ProteolysisProduct(90, 110, "")
                });
            DigestionParams dp = new DigestionParams(maxMissedCleavages: 10, minPeptideLength: 1, maxPeptideLength: 120); //this should allow for all peptides to be generated
            List<PeptideWithSetModifications> pwsms = humanInsulin.Digest(dp, null, null).ToList();
            HashSet<PeptideWithSetModifications> hashset = new HashSet<PeptideWithSetModifications>(pwsms);

            //check that all the full length proteolysis products were made
            Assert.IsTrue(pwsms.Any(x => x.OneBasedStartResidueInProtein == 1 && x.OneBasedEndResidueInProtein == 24));
            Assert.IsTrue(pwsms.Any(x => x.OneBasedStartResidueInProtein == 25 && x.OneBasedEndResidueInProtein == 54));
            Assert.IsTrue(pwsms.Any(x => x.OneBasedStartResidueInProtein == 57 && x.OneBasedEndResidueInProtein == 87));
            Assert.IsTrue(pwsms.Any(x => x.OneBasedStartResidueInProtein == 90 && x.OneBasedEndResidueInProtein == 110));

            //check that all the correct peptides were made
            Assert.IsTrue(hashset.Count == 52);

            //check that there are no duplicates
            Assert.IsTrue(pwsms.Count == hashset.Count);

            //Speedy semi specific test
            DigestionParams speedySemiN = new DigestionParams("trypsin", 10, 29, 30, 1024, InitiatorMethionineBehavior.Retain, 2, CleavageSpecificity.Semi, Proteomics.Fragmentation.FragmentationTerminus.N);
            DigestionParams speedySemiC = new DigestionParams("trypsin", 10, 29, 30, 1024, InitiatorMethionineBehavior.Retain, 2, CleavageSpecificity.Semi, Proteomics.Fragmentation.FragmentationTerminus.C);
            List<PeptideWithSetModifications> pwsmsN = humanInsulin.Digest(speedySemiN, null, null).ToList();
            List<PeptideWithSetModifications> pwsmsC = humanInsulin.Digest(speedySemiC, null, null).ToList();
            Assert.IsTrue(pwsmsN.Count == 7);
            Assert.IsTrue(pwsmsC.Count == 9);
            Assert.IsFalse(pwsmsN.Any(x => x.Length > speedySemiN.MaxPeptideLength));
            Assert.IsFalse(pwsmsC.Any(x => x.Length > speedySemiC.MaxPeptideLength));
            Assert.IsFalse(pwsmsN.Any(x => x.Length < speedySemiN.MinPeptideLength));
            Assert.IsFalse(pwsmsC.Any(x => x.Length < speedySemiC.MinPeptideLength));
        }
    }
}<|MERGE_RESOLUTION|>--- conflicted
+++ resolved
@@ -682,8 +682,7 @@
             insulin.AddBiomarkers(false, true, true, true, InitiatorMethionineBehavior.Cleave, 7, 7);
             newFullProteinBiomarkers = insulin.ProteolysisProducts.Count();
 
-<<<<<<< HEAD
-            insulin.AddBiomarkers(false, true, true, true, false, 7, 7, "biomarker");
+            insulin.AddBiomarkers(false, true, true, true, InitiatorMethionineBehavior.Cleave, 7, 7);
             newFullProteinBiomarkers = insulin.ProteolysisProducts.Where(p => p.Type == "biomarker").Count();
             Assert.AreEqual(84, newFullProteinBiomarkers);
         }
@@ -701,9 +700,6 @@
             Assert.IsTrue(productNames.Contains("N-terminal Portion of Singly Cleaved Protein(1-60)"));
             Assert.IsTrue(productNames.Contains("C-terminal Portion of Singly Cleaved Protein(61-466)"));
             Assert.IsTrue(productNames.Contains("N-terminal Portion of Singly Cleaved Protein(1-212)"));
-=======
-            Assert.AreEqual(75, newFullProteinBiomarkers);
->>>>>>> 4f123806
         }
 
         [Test]
