--- conflicted
+++ resolved
@@ -118,13 +118,6 @@
             Assert.IsTrue(cPwsms.Any(x => x.Length == nonCParams.MaxPeptideLength));
             Assert.IsTrue(nPwsms.Any(x => x.Length == nonNParams.MinPeptideLength));
             Assert.IsTrue(cPwsms.Any(x => x.Length == nonCParams.MinPeptideLength));
-<<<<<<< HEAD
-
-            Protein Q86V81 = new Protein("MADKMDMSLDDIIKLNRSQRGGRGGGRGRGRAGSQGGRGGGAQAAARVNRGGGPIRNRPAIARGAAGGGGRNRPAPYSRPKQLPDKWQHDLFDSGFGGGAGVETGGKLLVSNLDFGVSDADIQELFAEFGTLKKAAVHYDRSGRSLGTADVHFERKADALKAMKQYNGVPLDGRPMNIQLVTSQIDAQRRPAQSVNRGGMTRNRGAGGFGGGGGTRRGTRGGARGRGRGAGRNSKQQLSAEELDAQLDAYNARMDTS", "Q86V81");
-            cPwsms = Q86V81.Digest(nonCParams, null, null).ToList();
-            var asdf = cPwsms.Where(x => x.BaseSequence.Contains("DSGFGGGAGVETGGKLLVSNLDFGVSDA")).ToList();
-=======
->>>>>>> 3ee21829
         }
 
         [Test]
