using Chemistry;
using IO.MzML;
using IO.Thermo;
using IO.Thermo.Deconvolution;
using MzLibUtil;
using NUnit.Framework;
using System;
using System.Linq;

namespace TestThermo
{
    [TestFixture]
    public sealed class TestThermo
    {

        #region Public Methods

        [OneTimeSetUp]
        public void Setup()
        {
            Environment.CurrentDirectory = TestContext.CurrentContext.TestDirectory;
        }

        [Test]
        public void ThermoLoadError()
        {
            Assert.Throws<ThermoReadException>(() => ThermoStaticData.LoadAllStaticData(@"aaa.RAW"));
        }

        [Test]
        public void LoadThermoTest2()
        {
            ThermoStaticData a = ThermoStaticData.LoadAllStaticData(@"05-13-16_cali_MS_60K-res_MS.raw");
            Assert.AreEqual(360, a.NumSpectra);
            var ok = a.GetOneBasedScan(1).MassSpectrum.GetNoises();
            Assert.AreEqual(2401.57, ok[0], 0.01);
            Assert.GreaterOrEqual(1000, a.GetOneBasedScan(1).MassSpectrum.Extract(0, 500).Last().X);
            Assert.AreEqual(2, a.GetOneBasedScan(1).MassSpectrum.FilterByY(5e6, double.MaxValue).Count());
            var ye = a.GetOneBasedScan(1).MassSpectrum.CopyTo2DArray();
            Assert.AreEqual(1, ye[4, 1119]);
            Assert.AreEqual("(195.0874,1.021401E+07) z = +1 SN = 4170.38", a.GetOneBasedScan(1).MassSpectrum.PeakWithHighestY.ToString());
            Assert.AreEqual(77561752, a.GetOneBasedScan(1).TotalIonCurrent);
            Assert.AreEqual(144, a.GetClosestOneBasedSpectrumNumber(2));

            var newSpectrum = new ThermoSpectrum(a.GetOneBasedScan(51).MassSpectrum);
            Assert.AreEqual(22246 / 5574.8, newSpectrum.GetSignalToNoise(1), 0.01);

            Assert.AreEqual(1, newSpectrum.GetCharges()[1]);
            Assert.AreEqual(102604, newSpectrum.GetResolutions()[1]);

            Assert.AreEqual(1120, a.GetOneBasedScan(1).MassSpectrum.Size);

            var newDeconvolution = a.GetOneBasedScan(1).MassSpectrum.Deconvolute(new MzRange(double.MinValue, double.MaxValue), 10, 1, 4, b => true).ToList();

            Assert.IsTrue(newDeconvolution.Any(b => Math.Abs(b.peaks.First().Mz.ToMass(b.charge) - 523.257) < 0.001));

<<<<<<< HEAD
            MzmlMethods.CreateAndWriteMyMzmlWithCalibratedSpectra(a, "convertedThermo.mzML", false);
=======
            var newDeconvolution = a.GetOneBasedScan(1).MassSpectrum.Deconvolute(new MzRange(double.MinValue, double.MaxValue), 10, Tolerance.ParseToleranceString("1 PPM"), 4).ToList();
>>>>>>> 0ae38a5e

            var sdafaf = a.Deconvolute(null, null, 30, 10, 3, b => true, 10).OrderByDescending(b => b.NumPeaks).First();

            Assert.IsTrue(Math.Abs(262.64 - sdafaf.Mass.ToMz(2)) <= 0.01);

            using (ThermoDynamicData dynamicThermo = ThermoDynamicData.InitiateDynamicConnection(@"05-13-16_cali_MS_60K-res_MS.raw"))
            {
                Assert.AreEqual(136, dynamicThermo.GetClosestOneBasedSpectrumNumber(1.89));
                dynamicThermo.ClearCachedScans();
            }
        }

        [Test]
        public void LoadThermoTest3()
        {
            ThermoStaticData a = ThermoStaticData.LoadAllStaticData(@"small.RAW");

            Assert.IsTrue(a.Where(eb => eb.MsnOrder > 1).Count() > 0);

            Assert.IsTrue(a.Where(eb => eb.MsnOrder == 1).Count() > 0);

            Assert.IsFalse(a.ThermoGlobalParams.MonoisotopicselectionEnabled);

            var hehe = a.First(b => b.MsnOrder > 1) as ThermoScanWithPrecursor;

            var prec = a.GetOneBasedScan(hehe.OneBasedPrecursorScanNumber);

            Assert.IsNull(hehe.SelectedIonChargeStateGuess);

            Assert.IsNull(hehe.SelectedIonIntensity);

            hehe.ComputeSelectedPeakIntensity(prec.MassSpectrum);

            Assert.AreEqual(1017759, hehe.SelectedIonIntensity, 1);

            Assert.IsNull(hehe.SelectedIonMonoisotopicGuessIntensity);

            hehe.ComputeMonoisotopicPeakIntensity(prec.MassSpectrum);

            Assert.AreEqual(1017759, hehe.SelectedIonMonoisotopicGuessIntensity, 1);
        }

        [Test]
        public void ThermoSpectrumTest()
        {
            double[] resolutions = new double[] { 1 };
            int[] charge = new int[] { 1 };
            double[] mz = new double[] { 1 };
            double[] intensity = new double[] { 1 };
            double[] noise = new double[] { 1 };
            ThermoSpectrum s1 = new ThermoSpectrum(mz, intensity, noise, charge, resolutions, false);
            ThermoSpectrum s2 = new ThermoSpectrum(mz, intensity, noise, charge, resolutions, false);
            s1.ReplaceXbyApplyingFunction((a) => 4);
            Assert.AreEqual(4, s2.First().Mz);
        }

        [Test]
        public void ThermoDynamicTest()
        {
            ThermoDynamicData dynamicThermo = ThermoDynamicData.InitiateDynamicConnection(@"testFileWMS2.raw");
            var ms1scan = dynamicThermo.GetOneBasedScan(1);
            ThermoScanWithPrecursor ms2scan = dynamicThermo.GetOneBasedScan(651) as ThermoScanWithPrecursor;
            Assert.That(ms1scan.OneBasedScanNumber == 1);
            Assert.That(ms2scan.OneBasedScanNumber == 651);
            Assert.That(Math.Round(ms2scan.RetentionTime, 2) == 12.16);
            Assert.That(ms2scan.OneBasedPrecursorScanNumber == 650);
            Assert.That(ms2scan.SelectedIonMZ == 442.67);
            var t = dynamicThermo.ThermoGlobalParams.msOrderByScan;
            Assert.That(t[0] == 1);
            Assert.That(t[5] == 1);
            Assert.That(t[649] == 1);
            Assert.That(t[650] == 2);
            Assert.That(!t.Where(v => v == 0).Any());
        }

        [Test]
        public void TestIsotopicToString()
        {
            ThermoMzPeak peak = new ThermoMzPeak(10, 15, 6, 7, 8);
            IsotopicPeakGroup iso = new IsotopicPeakGroup(peak);
            Assert.AreEqual(iso.ToString(), "C: 6");
            Console.WriteLine(iso.ToString());
        }

        #endregion Public Methods

    }
}<|MERGE_RESOLUTION|>--- conflicted
+++ resolved
@@ -53,12 +53,10 @@
             var newDeconvolution = a.GetOneBasedScan(1).MassSpectrum.Deconvolute(new MzRange(double.MinValue, double.MaxValue), 10, 1, 4, b => true).ToList();
 
             Assert.IsTrue(newDeconvolution.Any(b => Math.Abs(b.peaks.First().Mz.ToMass(b.charge) - 523.257) < 0.001));
-
-<<<<<<< HEAD
+          
             MzmlMethods.CreateAndWriteMyMzmlWithCalibratedSpectra(a, "convertedThermo.mzML", false);
-=======
+          
             var newDeconvolution = a.GetOneBasedScan(1).MassSpectrum.Deconvolute(new MzRange(double.MinValue, double.MaxValue), 10, Tolerance.ParseToleranceString("1 PPM"), 4).ToList();
->>>>>>> 0ae38a5e
 
             var sdafaf = a.Deconvolute(null, null, 30, 10, 3, b => true, 10).OrderByDescending(b => b.NumPeaks).First();
 
