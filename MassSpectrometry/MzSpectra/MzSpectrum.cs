﻿// Copyright 2012, 2013, 2014 Derek J. Bailey
// Modified work copyright 2016 Stefan Solntsev
//
// This file (MzSpectrum.cs) is part of MassSpectrometry.
//
// MassSpectrometry is free software: you can redistribute it and/or modify it
// under the terms of the GNU Lesser General Public License as published
// by the Free Software Foundation, either version 3 of the License, or
// (at your option) any later version.
//
// MassSpectrometry is distributed in the hope that it will be useful, but WITHOUT
// ANY WARRANTY; without even the implied warranty of MERCHANTABILITY or
// FITNESS FOR A PARTICULAR PURPOSE. See the GNU Lesser General Public
// License for more details.
//
// You should have received a copy of the GNU Lesser General Public
// License along with MassSpectrometry. If not, see <http://www.gnu.org/licenses/>.

using Chemistry;
using MzLibUtil;
using Spectra;
using System;
using System.Collections.Generic;
using System.IO;
using System.Linq;

namespace MassSpectrometry
{
    public abstract class MzSpectrum<TPeak> : Spectrum<TPeak>, IMzSpectrum<TPeak>
        where TPeak : IMzPeak
    {
        #region Private Fields

        private const int numAveragineTypes = 1;
        private const int numAveragines = 550;
        private static readonly double[][][] allMasses = new double[numAveragineTypes][][];
        private static readonly double[][][] allIntensities = new double[numAveragineTypes][][];
        private static readonly double[][] mostIntenseMasses = new double[numAveragineTypes][];
        private static readonly double[][] diffToMonoisotopic = new double[numAveragineTypes][];

        private static readonly double[] mms = new double[] { 1.0029, 2.0052, 3.0077, 4.01, 5.012, 6.0139, 7.0154, 8.0164 };

        private static readonly List<Tuple<double, List<double>>> intensityFractions = new List<Tuple<double, List<double>>>();

        #endregion Private Fields

        #region Public Constructors

        static MzSpectrum()
        {
            // AVERAGINE
            const double averageC = 4.9384;
            const double averageH = 7.7583;
            const double averageO = 1.4773;
            const double averageN = 1.3577;
            const double averageS = 0.0417;

            const double fineRes = 0.125;
            const double minRes = 1e-8;

            for (int j = 0; j < numAveragineTypes; j++)
            {
                allMasses[j] = new double[numAveragines][];
                allIntensities[j] = new double[numAveragines][];
                mostIntenseMasses[j] = new double[numAveragines];
                diffToMonoisotopic[j] = new double[numAveragines];
            }

            for (int i = 0; i < numAveragines; i++)
            {
                double numAveragines = (i + 1) / 2.0;
                //Console.Write("numAveragines = " + numAveragines);
                ChemicalFormula chemicalFormula = new ChemicalFormula();
                chemicalFormula.Add("C", Convert.ToInt32(averageC * numAveragines));
                chemicalFormula.Add("H", Convert.ToInt32(averageH * numAveragines));
                chemicalFormula.Add("O", Convert.ToInt32(averageO * numAveragines));
                chemicalFormula.Add("N", Convert.ToInt32(averageN * numAveragines));
                chemicalFormula.Add("S", Convert.ToInt32(averageS * numAveragines));

                {
                    var chemicalFormulaReg = chemicalFormula;
                    IsotopicDistribution ye = IsotopicDistribution.GetDistribution(chemicalFormulaReg, fineRes, minRes);
                    var masses = ye.Masses.ToArray();
                    var intensities = ye.Intensities.ToArray();
                    Array.Sort(intensities, masses);
                    Array.Reverse(intensities);
                    Array.Reverse(masses);

                    mostIntenseMasses[0][i] = masses[0];
                    diffToMonoisotopic[0][i] = masses[0] - chemicalFormulaReg.MonoisotopicMass;
                    allMasses[0][i] = masses;
                    allIntensities[0][i] = intensities;
                }

                //// Light
                //{
                //    int numberOfLysines = (int)(0.0582 * numAveragines);
                //    ChemicalFormula chemicalFormulaLight = new ChemicalFormula(chemicalFormula);
                //    chemicalFormulaLight.Add(PeriodicTable.GetElement(6)[13], 6 * numberOfLysines);
                //    chemicalFormulaLight.Add(PeriodicTable.GetElement(6), -6 * numberOfLysines);
                //    chemicalFormulaLight.Add(PeriodicTable.GetElement(7)[15], 2 * numberOfLysines);
                //    chemicalFormulaLight.Add(PeriodicTable.GetElement(7), -2 * numberOfLysines);
                //    IsotopicDistribution ye = IsotopicDistribution.GetDistribution(chemicalFormulaLight, fineRes, minRes);
                //    var masses = ye.Masses.ToArray();
                //    var intensities = ye.Intensities.ToArray();
                //    Array.Sort(intensities, masses);
                //    Array.Reverse(intensities);
                //    Array.Reverse(masses);

                //    mostIntenseMasses[1][i] = masses[0];
                //    diffToMonoisotopic[1][i] = masses[0] - chemicalFormulaLight.MonoisotopicMass;
                //    allMasses[1][i] = masses;
                //    allIntensities[1][i] = intensities;
                //}

                //// Heavy
                //{
                //    int numberOfLysines = (int)(0.0582 * numAveragines);
                //    ChemicalFormula chemicalFormulaHeavy = new ChemicalFormula(chemicalFormula);
                //    chemicalFormulaHeavy.Add(PeriodicTable.GetElement(1)[2], 8 * numberOfLysines);
                //    chemicalFormulaHeavy.Add(PeriodicTable.GetElement(1), -8 * numberOfLysines);
                //    IsotopicDistribution ye = IsotopicDistribution.GetDistribution(chemicalFormulaHeavy, fineRes, minRes);
                //    var masses = ye.Masses.ToArray();
                //    var intensities = ye.Intensities.ToArray();
                //    Array.Sort(intensities, masses);
                //    Array.Reverse(intensities);
                //    Array.Reverse(masses);

                //    mostIntenseMasses[2][i] = masses[0];
                //    diffToMonoisotopic[2][i] = masses[0] - chemicalFormulaHeavy.MonoisotopicMass;
                //    allMasses[2][i] = masses;
                //    allIntensities[2][i] = intensities;
                //}

                //{
                //    ChemicalFormula chemicalFormulaMg = new ChemicalFormula(chemicalFormula);
                //    chemicalFormulaMg.Add(PeriodicTable.GetElement(12), 1);
                //    IsotopicDistribution ye = IsotopicDistribution.GetDistribution(chemicalFormulaMg, fineRes, minRes);
                //    var masses = ye.Masses.ToArray();
                //    var intensities = ye.Intensities.ToArray();
                //    Array.Sort(intensities, masses);
                //    Array.Reverse(intensities);
                //    Array.Reverse(masses);

                //    mostIntenseMasses[3][i] = masses[0];
                //    diffToMonoisotopic[3][i] = masses[0] - chemicalFormulaMg.MonoisotopicMass;
                //    allMasses[3][i] = masses;
                //    allIntensities[3][i] = intensities;
                //}

                //{
                //    ChemicalFormula chemicalFormulaS = new ChemicalFormula(chemicalFormula);
                //    chemicalFormulaS.Add(PeriodicTable.GetElement(16), 1);
                //    IsotopicDistribution ye = IsotopicDistribution.GetDistribution(chemicalFormulaS, fineRes, minRes);
                //    var masses = ye.Masses.ToArray();
                //    var intensities = ye.Intensities.ToArray();
                //    Array.Sort(intensities, masses);
                //    Array.Reverse(intensities);
                //    Array.Reverse(masses);

                //    mostIntenseMasses[4][i] = masses[0];
                //    diffToMonoisotopic[4][i] = masses[0] - chemicalFormulaS.MonoisotopicMass;
                //    allMasses[4][i] = masses;
                //    allIntensities[4][i] = intensities;
                //}

                //{
                //    ChemicalFormula chemicalFormulaCa = new ChemicalFormula(chemicalFormula);
                //    chemicalFormulaCa.Add(PeriodicTable.GetElement(20), 1);
                //    IsotopicDistribution ye = IsotopicDistribution.GetDistribution(chemicalFormulaCa, fineRes, minRes);
                //    var masses = ye.Masses.ToArray();
                //    var intensities = ye.Intensities.ToArray();
                //    Array.Sort(intensities, masses);
                //    Array.Reverse(intensities);
                //    Array.Reverse(masses);

                //    mostIntenseMasses[5][i] = masses[0];
                //    diffToMonoisotopic[5][i] = masses[0] - chemicalFormulaCa.MonoisotopicMass;
                //    allMasses[5][i] = masses;
                //    allIntensities[5][i] = intensities;
                //}

                //// Fe

                //// Console.WriteLine();
                ////  Console.WriteLine("Fe");
                //ChemicalFormula chemicalFormulaFe = new ChemicalFormula(chemicalFormula);
                //chemicalFormulaFe.Add(PeriodicTable.GetElement(26), 1);
                //ye = IsotopicDistribution.GetDistribution(chemicalFormulaFe, fineRes, 0);
                //masses = ye.Masses.ToList();
                //intensities = ye.Intensities.ToList();
                ////  Console.WriteLine("masses = " + string.Join(" ", masses.Select(b => b.ToString("G9")).Take(30)));
                ////  Console.WriteLine("intensities = " + string.Join(" ", intensities.Select(b => b.ToString("G9")).Take(30)));

                //// Zn

                //// Console.WriteLine();
                ////  Console.WriteLine("Zn");
                //ChemicalFormula chemicalFormulaZn = new ChemicalFormula(chemicalFormula);
                //chemicalFormulaZn.Add(PeriodicTable.GetElement(30), 1);
                //ye = IsotopicDistribution.GetDistribution(chemicalFormulaZn, fineRes, 0);
                //masses = ye.Masses.ToList();
                //intensities = ye.Intensities.ToList();
                ////Console.WriteLine("masses = " + string.Join(" ", masses.Select(b => b.ToString("G9")).Take(30)));
                ////Console.WriteLine("intensities = " + string.Join(" ", intensities.Select(b => b.ToString("G9")).Take(30)));

                //indicesOfMostIntense[i - 1] = intensities.IndexOf(intensities.Max());
                //mostIntenseMasses[i - 1] = masses[indicesOfMostIntense[i - 1]];
                //allMasses.Add(masses);
                //allIntensities.Add(intensities);
            }

            intensityFractions.Add(new Tuple<double, List<double>>(155, new List<double> { 0.915094568, 0.07782302, 0.006528797, 0.000289506 }));
            intensityFractions.Add(new Tuple<double, List<double>>(226, new List<double> { 0.88015657, 0.107467263, 0.011417303, 0.000730494 }));
            intensityFractions.Add(new Tuple<double, List<double>>(310, new List<double> { 0.837398069, 0.142430845, 0.01821746, 0.001683771 }));
            intensityFractions.Add(new Tuple<double, List<double>>(437, new List<double> { 0.777595132, 0.186958768, 0.031114269, 0.003704342, 0.000220493 }));
            intensityFractions.Add(new Tuple<double, List<double>>(620, new List<double> { 0.701235526, 0.238542629, 0.050903269, 0.008082801, 0.000985192 }));
            intensityFractions.Add(new Tuple<double, List<double>>(888, new List<double> { 0.602453248, 0.291899044, 0.084076553, 0.01790019, 0.002916629, 0.000410371 }));
            intensityFractions.Add(new Tuple<double, List<double>>(1243, new List<double> { 0.492328432, 0.333344333, 0.128351944, 0.035959923, 0.008063481, 0.001433271, 0.000195251 }));
            intensityFractions.Add(new Tuple<double, List<double>>(1797, new List<double> { 0.348495022, 0.336686099, 0.193731423, 0.082270917, 0.028068866, 0.008052644, 0.001907311, 0.000372359, 4.52281E-05 }));
            intensityFractions.Add(new Tuple<double, List<double>>(2515, new List<double> { 0.229964408, 0.313975523, 0.238643189, 0.130654102, 0.056881604, 0.020732138, 0.006490044, 0.001706308, 0.000373761, 4.55951E-05 }));
            intensityFractions.Add(new Tuple<double, List<double>>(3532, new List<double> { 0.12863395, 0.247015676, 0.254100853, 0.184302695, 0.104989402, 0.049731171, 0.020279668, 0.007267861, 0.002300006, 0.000619357, 9.64322E-05 }));
            intensityFractions.Add(new Tuple<double, List<double>>(5019, new List<double> { 0.053526677, 0.145402081, 0.208920636, 0.209809764, 0.164605485, 0.107024765, 0.059770563, 0.029447041, 0.012957473, 0.005127018, 0.001845335, 0.000572486, 0.000115904 }));
        }

        #endregion Public Constructors

        #region Protected Constructors

        protected MzSpectrum(double[,] mzintensities) : base(mzintensities)
        {
        }

        protected MzSpectrum(double[] mz, double[] intensities, bool shouldCopy) : base(mz, intensities, shouldCopy)
        {
        }

        #endregion Protected Constructors

        #region Public Properties

        new public MzRange Range
        {
            get
            {
                return new MzRange(FirstX, LastX);
            }
        }

        #endregion Public Properties

        #region Public Methods

        public static byte[] Get64Bitarray(IEnumerable<double> array)
        {
            var mem = new MemoryStream();
            foreach (var okk in array)
            {
                byte[] ok = BitConverter.GetBytes(okk);
                mem.Write(ok, 0, ok.Length);
            }
            mem.Position = 0;
            return mem.ToArray();
        }

        public byte[] Get64BitYarray()
        {
            return Get64Bitarray(YArray);
        }

        public byte[] Get64BitXarray()
        {
            return Get64Bitarray(XArray);
        }

        public override string ToString()
        {
            return string.Format("{0} (Peaks {1})", Range, Size);
        }

        // Mass tolerance must account for different isotope spacing!
        public IEnumerable<IsotopicEnvelope> Deconvolute(MzRange theRange, int maxAssumedChargeState, double deconvolutionTolerancePpm, double intensityRatioLimit)
        {
            var isolatedMassesAndCharges = new List<IsotopicEnvelope>();

            foreach (var candidateForMostIntensePeak in ExtractIndices(theRange.Minimum, theRange.Maximum))
            {
                IsotopicEnvelope bestIsotopeEnvelopeForThisPeak = null;

                var candidateForMostIntensePeakMz = XArray[candidateForMostIntensePeak];
<<<<<<< HEAD
                Console.WriteLine("candidateForMostIntensePeakMz: " + candidateForMostIntensePeakMz);
=======
>>>>>>> 1ac95f5d
                //Console.WriteLine("candidateForMostIntensePeakMz: " + candidateForMostIntensePeakMz);
                var candidateForMostIntensePeakIntensity = YArray[candidateForMostIntensePeak];

                for (int chargeState = 1; chargeState <= maxAssumedChargeState; chargeState++)
                {
                    //Console.WriteLine(" chargeState: " + chargeState);
                    var testMostIntenseMass = candidateForMostIntensePeakMz.ToMass(chargeState);

                    for (int averagineTypeIndex = 0; averagineTypeIndex < numAveragineTypes; averagineTypeIndex++)
                    {
                        var massIndex = Array.BinarySearch(mostIntenseMasses[averagineTypeIndex], testMostIntenseMass);
                        if (massIndex < 0)
                            massIndex = ~massIndex;
                        if (massIndex == mostIntenseMasses[averagineTypeIndex].Length)
                            massIndex--;
                        //Console.WriteLine("  massIndex: " + massIndex);

                        var listOfPeaks = new List<(double, double)> { (candidateForMostIntensePeakMz, candidateForMostIntensePeakIntensity) };
                        var listOfRatios = new List<double> { allIntensities[averagineTypeIndex][massIndex][0] / candidateForMostIntensePeakIntensity };
                        // Assuming the test peak is most intense...
                        // Try to find the rest of the isotopes!

                        double differenceBetweenTheorAndActual = testMostIntenseMass - mostIntenseMasses[averagineTypeIndex][massIndex];
                        double totalIntensity = candidateForMostIntensePeakIntensity;
                        for (int indexToLookAt = 1; indexToLookAt < allIntensities[averagineTypeIndex][massIndex].Length; indexToLookAt++)
                        {
                            //Console.WriteLine("   indexToLookAt: " + indexToLookAt);
                            double theorMassThatTryingToFind = allMasses[averagineTypeIndex][massIndex][indexToLookAt] + differenceBetweenTheorAndActual;
                            //Console.WriteLine("   theorMassThatTryingToFind: " + theorMassThatTryingToFind);
                            //Console.WriteLine("   theorMassThatTryingToFind.ToMz(chargeState): " + theorMassThatTryingToFind.ToMz(chargeState));
                            var closestPeakToTheorMass = GetClosestPeakIndex(theorMassThatTryingToFind.ToMz(chargeState));
                            var closestPeakmz = XArray[closestPeakToTheorMass];
                            //Console.WriteLine("   closestPeakmz: " + closestPeakmz);
                            var closestPeakIntensity = YArray[closestPeakToTheorMass];
                            if (Math.Abs(closestPeakmz.ToMass(chargeState) - theorMassThatTryingToFind) / theorMassThatTryingToFind * 1e6 <= deconvolutionTolerancePpm
                                && Peak2satisfiesRatio(allIntensities[averagineTypeIndex][massIndex][0], allIntensities[averagineTypeIndex][massIndex][indexToLookAt], candidateForMostIntensePeakIntensity, closestPeakIntensity, intensityRatioLimit))
                            {
                                // Found a match to an isotope peak for this charge state!
                                //Console.WriteLine(" *   Found a match to an isotope peak for this charge state!");
                                //Console.WriteLine(" *   chargeState: " + chargeState);
                                //Console.WriteLine(" *   closestPeakmz: " + closestPeakmz);
                                listOfPeaks.Add((closestPeakmz, closestPeakIntensity));
                                totalIntensity += closestPeakIntensity;
                                listOfRatios.Add(allIntensities[averagineTypeIndex][massIndex][indexToLookAt] / closestPeakIntensity);
                            }
                            else
                                break;
                        }

                        var extrapolatedMonoisotopicMass = testMostIntenseMass - diffToMonoisotopic[averagineTypeIndex][massIndex]; // Optimized for proteoforms!!
                        var lowestMass = listOfPeaks.Min(b => b.Item1).ToMass(chargeState); // But may actually observe this small peak
                        var monoisotopicMass = Math.Abs(extrapolatedMonoisotopicMass - lowestMass) < 0.5 ? lowestMass : extrapolatedMonoisotopicMass;

                        IsotopicEnvelope test = new IsotopicEnvelope(listOfPeaks, monoisotopicMass, chargeState, totalIntensity, MathNet.Numerics.Statistics.Statistics.StandardDeviation(listOfRatios), massIndex, averagineTypeIndex);

<<<<<<< HEAD
                        //if (ScoreIsotopeEnvelope(test) > 0 && listOfPeaks.Count > 2 && candidateForMostIntensePeakMz > 661.8 && candidateForMostIntensePeakMz < 661.9)
                        //{// NNED TO SOLVE SCAN 446 PROBLEM
                        //    Console.WriteLine("peaks: " + string.Join(", ", test.peaks.Select(b => b.Item1)));
                        //    Console.WriteLine("int: " + test.totalIntensity);
                        //    Console.WriteLine("stDev: " + test.stDev);
                        //    Console.WriteLine("charge: " + test.charge);
                        //    Console.WriteLine("score: " + ScoreIsotopeEnvelope(test));
                        //}
                        if (listOfPeaks.Count >= 2 && ScoreIsotopeEnvelope(test) > ScoreIsotopeEnvelope(bestIsotopeEnvelopeForThisPeak))
=======
                        if (ScoreIsotopeEnvelope(test) > ScoreIsotopeEnvelope(bestIsotopeEnvelopeForThisPeak))
>>>>>>> 1ac95f5d
                            bestIsotopeEnvelopeForThisPeak = test;
                    }
                }

                if (bestIsotopeEnvelopeForThisPeak != null && bestIsotopeEnvelopeForThisPeak.peaks.Count >= 2)
                    isolatedMassesAndCharges.Add(bestIsotopeEnvelopeForThisPeak);
            }

            HashSet<double> seen = new HashSet<double>();
            foreach (var ok in isolatedMassesAndCharges.OrderByDescending(b => ScoreIsotopeEnvelope(b)))
            {
<<<<<<< HEAD
                Console.WriteLine("peaks: " + string.Join(", ", ok.peaks.Select(b => b.Item1)));
                Console.WriteLine("int: " + ok.totalIntensity);
                Console.WriteLine("stDev: " + ok.stDev);
                Console.WriteLine("charge: " + ok.charge);
                Console.WriteLine("score: " + ScoreIsotopeEnvelope(ok));
=======
                //Console.WriteLine("peaks: " + string.Join(", ", ok.peaks.Select(b => b.Item1)));
                //Console.WriteLine("int: " + ok.totalIntensity);
                //Console.WriteLine("stDev: " + ok.stDev);
                //Console.WriteLine("charge: " + ok.charge);
                //Console.WriteLine("score: " + ScoreIsotopeEnvelope(ok));
>>>>>>> 1ac95f5d
                if (seen.Overlaps(ok.peaks.Select(b => b.Item1)))
                    continue;
                foreach (var ah in ok.peaks.Select(b => b.Item1))
                    seen.Add(ah);
                yield return ok;
            }
        }

        public IEnumerable<Tuple<List<IMzPeak>, int>> DeconvoluteOld(MzRange theRange, int maxAssumedChargeState, Tolerance massTolerance, double intensityRatio)
        {
            var isolatedMassesAndCharges = new List<Tuple<List<IMzPeak>, int>>();

            foreach (var peak in Extract(theRange))
            {
                // Always assume the current peak is a monoisotopic peak!

                List<IMzPeak> bestListOfPeaks = new List<IMzPeak>();
                int bestChargeState = 1;
                for (int chargeState = 1; chargeState <= maxAssumedChargeState; chargeState++)
                {
                    var listOfPeaksForThisChargeState = new List<IMzPeak> { peak };
                    var mMass = peak.Mz.ToMass(chargeState);
                    for (int mm = 1; mm <= mms.Length; mm++)
                    {
                        double diffToNextMmPeak = mms[mm - 1];
                        double theorMass = mMass + diffToNextMmPeak;
                        var closestpeak = GetPeak(GetClosestPeakIndex(theorMass.ToMz(chargeState)));
                        if (massTolerance.Within(closestpeak.Mz.ToMass(chargeState), theorMass) && SatisfiesRatios(mMass, mm, peak, closestpeak, intensityRatio))
                        {
                            // Found a match to an isotope peak for this charge state!
                            listOfPeaksForThisChargeState.Add(closestpeak);
                        }
                        else
                            break;
                    }
                    if (listOfPeaksForThisChargeState.Count >= bestListOfPeaks.Count)
                    {
                        bestListOfPeaks = listOfPeaksForThisChargeState;
                        bestChargeState = chargeState;
                    }
                }
                if (bestListOfPeaks.Count >= 2)
                    isolatedMassesAndCharges.Add(new Tuple<List<IMzPeak>, int>(bestListOfPeaks, bestChargeState));
            }

            List<double> seen = new List<double>();
            while (isolatedMassesAndCharges.Any())
            {
                // Pick longest
                var longest = isolatedMassesAndCharges.OrderByDescending(b => b.Item1.Count).First();
                yield return longest;
                isolatedMassesAndCharges.Remove(longest);
                isolatedMassesAndCharges.RemoveAll(b => b.Item1.Intersect(longest.Item1).Any());
            }
        }

        #endregion Public Methods

        #region Private Methods

        private double ScoreIsotopeEnvelope(IsotopicEnvelope b)
        {
            if (b == null)
                return 0;
<<<<<<< HEAD
            return b.totalIntensity / Math.Pow(b.stDev, 0.13) * Math.Pow(b.peaks.Count, 0.4) / Math.Pow(b.charge, 0.06);
=======
            return b.totalIntensity / Math.Pow(b.stDev, 0.02) * Math.Pow(b.peaks.Count, 0.4) / Math.Pow(b.charge, 0.13);
>>>>>>> 1ac95f5d
        }

        private bool Peak2satisfiesRatio(double peak1theorIntensity, double peak2theorIntensity, double peak1intensity, double peak2intensity, double intensityRatio)
        {
            var comparedShouldBe = peak1intensity / peak1theorIntensity * peak2theorIntensity;

            if (peak2intensity < comparedShouldBe / intensityRatio || peak2intensity > comparedShouldBe * intensityRatio)
                return false;

            return true;
        }

        private bool SatisfiesRatios(double mMass, int mm, IMzPeak ye, IMzPeak closestpeak, double intensityRatio)
        {
            double bestDiff = double.MaxValue;
            List<double> bestFracList = null;
            for (int i = 0; i < intensityFractions.Count; i++)
            {
                var diff = Math.Abs(mMass - intensityFractions[i].Item1);
                if (diff < bestDiff)
                {
                    bestDiff = diff;
                    bestFracList = intensityFractions[i].Item2;
                }
            }
            if (bestFracList == null || bestFracList.Count <= mm)
                return false;

            var theMM = bestFracList[0];
            var theCompared = bestFracList[mm];

            var comparedShouldBe = ye.Intensity / theMM * theCompared;

            if (closestpeak.Intensity < comparedShouldBe / intensityRatio || closestpeak.Intensity > comparedShouldBe * intensityRatio)
                return false;

            return true;
        }

        #endregion Private Methods
    }
}<|MERGE_RESOLUTION|>--- conflicted
+++ resolved
@@ -288,10 +288,6 @@
                 IsotopicEnvelope bestIsotopeEnvelopeForThisPeak = null;
 
                 var candidateForMostIntensePeakMz = XArray[candidateForMostIntensePeak];
-<<<<<<< HEAD
-                Console.WriteLine("candidateForMostIntensePeakMz: " + candidateForMostIntensePeakMz);
-=======
->>>>>>> 1ac95f5d
                 //Console.WriteLine("candidateForMostIntensePeakMz: " + candidateForMostIntensePeakMz);
                 var candidateForMostIntensePeakIntensity = YArray[candidateForMostIntensePeak];
 
@@ -347,19 +343,7 @@
 
                         IsotopicEnvelope test = new IsotopicEnvelope(listOfPeaks, monoisotopicMass, chargeState, totalIntensity, MathNet.Numerics.Statistics.Statistics.StandardDeviation(listOfRatios), massIndex, averagineTypeIndex);
 
-<<<<<<< HEAD
-                        //if (ScoreIsotopeEnvelope(test) > 0 && listOfPeaks.Count > 2 && candidateForMostIntensePeakMz > 661.8 && candidateForMostIntensePeakMz < 661.9)
-                        //{// NNED TO SOLVE SCAN 446 PROBLEM
-                        //    Console.WriteLine("peaks: " + string.Join(", ", test.peaks.Select(b => b.Item1)));
-                        //    Console.WriteLine("int: " + test.totalIntensity);
-                        //    Console.WriteLine("stDev: " + test.stDev);
-                        //    Console.WriteLine("charge: " + test.charge);
-                        //    Console.WriteLine("score: " + ScoreIsotopeEnvelope(test));
-                        //}
                         if (listOfPeaks.Count >= 2 && ScoreIsotopeEnvelope(test) > ScoreIsotopeEnvelope(bestIsotopeEnvelopeForThisPeak))
-=======
-                        if (ScoreIsotopeEnvelope(test) > ScoreIsotopeEnvelope(bestIsotopeEnvelopeForThisPeak))
->>>>>>> 1ac95f5d
                             bestIsotopeEnvelopeForThisPeak = test;
                     }
                 }
@@ -371,19 +355,6 @@
             HashSet<double> seen = new HashSet<double>();
             foreach (var ok in isolatedMassesAndCharges.OrderByDescending(b => ScoreIsotopeEnvelope(b)))
             {
-<<<<<<< HEAD
-                Console.WriteLine("peaks: " + string.Join(", ", ok.peaks.Select(b => b.Item1)));
-                Console.WriteLine("int: " + ok.totalIntensity);
-                Console.WriteLine("stDev: " + ok.stDev);
-                Console.WriteLine("charge: " + ok.charge);
-                Console.WriteLine("score: " + ScoreIsotopeEnvelope(ok));
-=======
-                //Console.WriteLine("peaks: " + string.Join(", ", ok.peaks.Select(b => b.Item1)));
-                //Console.WriteLine("int: " + ok.totalIntensity);
-                //Console.WriteLine("stDev: " + ok.stDev);
-                //Console.WriteLine("charge: " + ok.charge);
-                //Console.WriteLine("score: " + ScoreIsotopeEnvelope(ok));
->>>>>>> 1ac95f5d
                 if (seen.Overlaps(ok.peaks.Select(b => b.Item1)))
                     continue;
                 foreach (var ah in ok.peaks.Select(b => b.Item1))
@@ -448,11 +419,7 @@
         {
             if (b == null)
                 return 0;
-<<<<<<< HEAD
             return b.totalIntensity / Math.Pow(b.stDev, 0.13) * Math.Pow(b.peaks.Count, 0.4) / Math.Pow(b.charge, 0.06);
-=======
-            return b.totalIntensity / Math.Pow(b.stDev, 0.02) * Math.Pow(b.peaks.Count, 0.4) / Math.Pow(b.charge, 0.13);
->>>>>>> 1ac95f5d
         }
 
         private bool Peak2satisfiesRatio(double peak1theorIntensity, double peak2theorIntensity, double peak1intensity, double peak2intensity, double intensityRatio)
