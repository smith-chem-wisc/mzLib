--- conflicted
+++ resolved
@@ -10,25 +10,16 @@
     {
         public SpectralSimilarity(MzSpectrum experimentalSpectrum, MzSpectrum theoreticalSpectrum, SpectrumNormalizationScheme scheme, double toleranceInPpm, bool allPeaks)
         {
-<<<<<<< HEAD
-            primaryYArray = Normalize(primary.YArray, scheme);
-            primaryXArray = primary.XArray;
-            secondaryYarray = Normalize(secondary.YArray, scheme);
-            secondaryXArray = secondary.XArray;
-            ppmTolerance = toleranceInPpm;
-=======
             experimentalYArray = Normalize(experimentalSpectrum.YArray, scheme);
             experimentalXArray = experimentalSpectrum.XArray;
             theoreticalYArray = Normalize(theoreticalSpectrum.YArray, scheme);
             theoreticalXArray = theoreticalSpectrum.XArray;
             localPpmTolerance = toleranceInPpm;
->>>>>>> a78d663b
             _intensityPairs = IntensityPairs(allPeaks);
         }
 
         public SpectralSimilarity(MzSpectrum experimentalSpectrum, double[] theoreticalX, double[] theoreticalY, SpectrumNormalizationScheme scheme, double toleranceInPpm, bool allPeaks)
         {
-<<<<<<< HEAD
             primaryYArray = Normalize(primary.YArray, scheme);
             primaryXArray = primary.XArray;
             secondaryYarray = Normalize(secondaryY, scheme);
@@ -37,26 +28,11 @@
             _intensityPairs = IntensityPairs(allPeaks);
         }
 
-        public double[] primaryYArray { get; private set; }
-        public double[] primaryXArray { get; private set; }
-        public double[] secondaryYarray { get; private set; }
-        public double[] secondaryXArray { get; private set; }
-        private double ppmTolerance;
-=======
-            experimentalYArray = Normalize(experimentalSpectrum.YArray, scheme);
-            experimentalXArray = experimentalSpectrum.XArray;
-            theoreticalYArray = Normalize(theoreticalY, scheme);
-            theoreticalXArray = theoreticalX;
-            localPpmTolerance = toleranceInPpm;
-            _intensityPairs = IntensityPairs(allPeaks);
-        }
-
         public double[] experimentalYArray { get; private set; }
         public double[] experimentalXArray { get; private set; }
         public double[] theoreticalYArray { get; private set; }
         public double[] theoreticalXArray { get; private set; }
         private double localPpmTolerance;
->>>>>>> a78d663b
         private List<(double, double)> _intensityPairs = new List<(double, double)>();
         
         public List<(double, double)> intensityPairs
@@ -272,11 +248,7 @@
         //use Math.Max() in the denominator for consistancy
         private bool Within(double mz1, double mz2)
         {
-<<<<<<< HEAD
-            return (Math.Abs(mz1 - mz2)/mz1*1000000.0 < ppmTolerance);
-=======
             return ((Math.Abs(mz1 - mz2) / Math.Max(mz1,mz2) * 1000000.0) < localPpmTolerance);
->>>>>>> a78d663b
         }
 
         public enum SpectrumNormalizationScheme
