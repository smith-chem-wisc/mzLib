﻿using MzLibUtil;
using System;
using System.Collections.Generic;
using System.Globalization;
using System.Linq;

namespace MassSpectrometry.MzSpectra
{
    public class SpectralSimilarity
    {
        public SpectralSimilarity(MzSpectrum experimentalSpectrum, MzSpectrum theoreticalSpectrum, SpectrumNormalizationScheme scheme, double toleranceInPpm, bool allPeaks, double filterOutBelowThisMz = 300)
        {
<<<<<<< HEAD
            primaryYArray = Normalize(primary.YArray, scheme);
            primaryXArray = primary.XArray;
            secondaryYarray = Normalize(secondary.YArray, scheme);
            secondaryXArray = secondary.XArray;
            ppmTolerance = toleranceInPpm;
=======
            experimentalYArray = Normalize(FilterOutIonsBelowThisMz(experimentalSpectrum.XArray,experimentalSpectrum.YArray, filterOutBelowThisMz).Select(p=>p.Item2).ToArray(),scheme);
            experimentalXArray = FilterOutIonsBelowThisMz(experimentalSpectrum.XArray, experimentalSpectrum.YArray, filterOutBelowThisMz).Select(p => p.Item1).ToArray();
            theoreticalYArray = Normalize(FilterOutIonsBelowThisMz(theoreticalSpectrum.XArray, theoreticalSpectrum.YArray, filterOutBelowThisMz).Select(p => p.Item2).ToArray(), scheme);
            theoreticalXArray = FilterOutIonsBelowThisMz(theoreticalSpectrum.XArray, theoreticalSpectrum.YArray, filterOutBelowThisMz).Select(p => p.Item1).ToArray();
            localPpmTolerance = toleranceInPpm;
>>>>>>> f04fdf1c
            _intensityPairs = IntensityPairs(allPeaks);
        }

        public SpectralSimilarity(MzSpectrum experimentalSpectrum, double[] theoreticalX, double[] theoreticalY, SpectrumNormalizationScheme scheme, double toleranceInPpm, bool allPeaks, double filterOutBelowThisMz = 300)
        {
<<<<<<< HEAD
            primaryYArray = Normalize(primary.YArray, scheme);
            primaryXArray = primary.XArray;
            secondaryYarray = Normalize(secondaryY, scheme);
            secondaryXArray = secondaryX;
            ppmTolerance = toleranceInPpm;
            _intensityPairs = IntensityPairs(allPeaks);
        }

        public double[] primaryYArray { get; private set; }
        public double[] primaryXArray { get; private set; }
        public double[] secondaryYarray { get; private set; }
        public double[] secondaryXArray { get; private set; }
        private double ppmTolerance;
=======
            experimentalYArray = Normalize(FilterOutIonsBelowThisMz(experimentalSpectrum.XArray, experimentalSpectrum.YArray, filterOutBelowThisMz).Select(p => p.Item2).ToArray(), scheme);
            experimentalXArray = FilterOutIonsBelowThisMz(experimentalSpectrum.XArray, experimentalSpectrum.YArray, filterOutBelowThisMz).Select(p => p.Item1).ToArray();
            theoreticalYArray = Normalize(FilterOutIonsBelowThisMz(theoreticalX, theoreticalY, filterOutBelowThisMz).Select(p => p.Item2).ToArray(), scheme);
            theoreticalXArray = FilterOutIonsBelowThisMz(theoreticalX, theoreticalY, filterOutBelowThisMz).Select(p => p.Item1).ToArray();
            localPpmTolerance = toleranceInPpm;
            _intensityPairs = IntensityPairs(allPeaks);
        }

        public double[] experimentalYArray { get; private set; }
        public double[] experimentalXArray { get; private set; }
        public double[] theoreticalYArray { get; private set; }
        public double[] theoreticalXArray { get; private set; }

        private double localPpmTolerance;

>>>>>>> f04fdf1c
        private List<(double, double)> _intensityPairs = new List<(double, double)>();
        
        public List<(double, double)> intensityPairs
        { get { return _intensityPairs; } }


        /// <summary>
        /// All peaks with mz less than the cutOff will be filtered out. 
        private List<(double, double)> FilterOutIonsBelowThisMz(double[] spectrumX, double[] spectrumY,double filterOutBelowThisMz)
        {
            if (spectrumY.Length == 0)
            {
                throw new MzLibException(string.Format(CultureInfo.InvariantCulture, "Empty YArray in spectrum."));
            }
            if (spectrumY.Sum() == 0)
            {
                throw new MzLibException(string.Format(CultureInfo.InvariantCulture, "Spectrum has no intensity."));
            }

            List<(double, double)> spectrumWithMzCutoff = new List<(double, double)>();
            for (int i = 0; i < spectrumX.Length; i++)
            {
                if (spectrumX[i] >= filterOutBelowThisMz)
                {
                    spectrumWithMzCutoff.Add((spectrumX[i], spectrumY[i]));
                }
            }
            return spectrumWithMzCutoff;
        }

        /// <summary>
        /// Every spectrum gets normalized when the SpectralSimilarity object gets created. This methods sends the spectra to the appropriate normalization.
        /// </summary>
        /// <param name="spectrum"></param>
        /// <param name="scheme"></param>
        /// <returns></returns>
        private double[] Normalize(double[] spectrum, SpectrumNormalizationScheme scheme)
        {
            if (spectrum.Length == 0)
            {
                return null; 
            }
           
            return scheme switch
            {
                SpectrumNormalizationScheme.mostAbundantPeak => NormalizeMostAbundantPeak(spectrum),
                SpectrumNormalizationScheme.spectrumSum => NormalizeSpectrumSum(spectrum),
                SpectrumNormalizationScheme.squareRootSpectrumSum => NormalizeSquareRootSpectrumSum(spectrum),
                _ => spectrum,
            };
        }

        /// <summary>
        /// Intensity Pairs a computed immediately upon creation of the SpectralSimilarity object. That way they can be used in all the methods without being recomputed.
        /// We loop throught the secondaryXArray under the assumption that it is the shorter of the two arrays (i.e. typically the theoretical spectrum).
        /// Experimental spectrum defaults to 200 peaks and is therefore usually longer.
        /// We sort intensities in descending order so that when we make peak pairs, we're choosing pairs with the highest intensity so long as they are with mz range. 
        /// Sometimes you could have two peaks in mz range and I don't think you want to pair the lesser intensity peak first just because it is closer in mass.
        /// </summary>
        /// <returns></returns>

        private List<(double, double)> IntensityPairs(bool allPeaks)
        {
            if (experimentalYArray==null || theoreticalYArray == null)
            {
                //when all mz of theoretical peaks or experimental peaks are less than mz cut off , it is treated as no corresponding library spectrum is found and later the similarity score will be assigned as null.
                return new List<(double, double)> { (-1, -1) };
            }

            List<(double, double)> intensityPairs = new List<(double, double)>();
            List<(double, double)> experimental = new List<(double, double)>();
            List<(double, double)> theoretical = new List<(double, double)>();

            for (int i = 0; i < experimentalXArray.Length; i++)
            {
                experimental.Add((experimentalXArray[i], experimentalYArray[i]));
            }
            for (int i = 0; i < theoreticalXArray.Length; i++)
            {
                theoretical.Add((theoreticalXArray[i], theoreticalYArray[i]));
            }
            
            experimental = experimental.OrderByDescending(i => i.Item2).ToList();
            theoretical = theoretical.OrderByDescending(i => i.Item2).ToList();

            foreach ((double,double) xyPair in theoretical)
            {
                int index = 0;
                while(experimental.Count >0 && index < experimental.Count)
                {
                    if (Within(experimental[index].Item1, xyPair.Item1))
                    {
                        intensityPairs.Add((experimental[index].Item2, xyPair.Item2));
                        experimental.RemoveAt(index);
                        index = -1;
                        break;
                    }
                    index++;
                }
                if (experimental.Count == 0)
                {
                    index++;
                }
                if (index > 0)
                {
                    //didn't find a experimental mz in range
                    intensityPairs.Add((0, xyPair.Item2));
                }
            }

            //If we're keeping all experimental and theoretical peaks, then we add intensity pairs for all unpaired experimental peaks here.
            if(experimental.Count > 0 && allPeaks)
            {
                foreach ((double, double) xyPair in experimental)
                {
                    intensityPairs.Add((xyPair.Item2, 0));
                }
            }
            return intensityPairs;
        }

        #region normalization

        private double[] NormalizeSquareRootSpectrumSum(double[] spectrum)
        {
            double sqrtSum = spectrum.Select(y => Math.Sqrt(y)).Sum();

            for (int i = 0; i < spectrum.Length; i++)
            {
                spectrum[i] = Math.Sqrt(spectrum[i]) / sqrtSum;
            }
            return spectrum;
        }

        private double[] NormalizeMostAbundantPeak(double[] spectrum)
        {
            double max = spectrum.Max();

            for (int i = 0; i < spectrum.Length; i++)
            {
                spectrum[i] = spectrum[i] / max;
            }
            return spectrum;
        }

        private double[] NormalizeSpectrumSum(double[] spectrum)
        {
            double sum = spectrum.Sum();

            for (int i = 0; i < spectrum.Length; i++)
            {
                spectrum[i] = spectrum[i] / sum;
            }
            return spectrum;
        }

        #endregion normalization

        #region similarityMethods

        //The cosine similarity returns values between 1 and -1 with 1 being closes and -1 being opposite and 0 being orthoganal
        public double? CosineSimilarity()
        {
            if (_intensityPairs.First().Item1==-1)
            {
                return null;
            }
            double numerator = 0;
            double denominatorValue1 = 0;
            double denominatorValue2 = 0;
            foreach ((double, double) pair in _intensityPairs)
            {
                numerator += pair.Item1 * pair.Item2;
                denominatorValue1 += Math.Pow(pair.Item1, 2);
                denominatorValue2 += Math.Pow(pair.Item2, 2);
            }
            double denominatorProduct = denominatorValue1 * denominatorValue2;
            
            //because we keep all secondary spectrum peaks, denominatorValue1 can equal zero
            if(denominatorProduct == 0)
            {
                return 0;
            }
            return numerator / Math.Sqrt(denominatorProduct);
        }

        //Spectral contrast angle should expect values between 1 and -1;
        public double? SpectralContrastAngle()
        {
            if (_intensityPairs.First().Item1 == -1)
            {
                return null;
            }
            return (1 - 2 * Math.Acos((double)CosineSimilarity()) / Math.PI);

        }

        public double? EuclideanDistance()
        {
            if (_intensityPairs.First().Item1 == -1)
            {
                return null;
            }
            double sum = 0;
            foreach ((double, double) pair in _intensityPairs)
            {
                sum += Math.Pow(pair.Item1 - pair.Item2, 2);
            }
            return 1 - Math.Sqrt(sum);
        }

        public double? BrayCurtis()
        {
            if (_intensityPairs.First().Item1 == -1)
            {
                return null;
            }
            double numerator = 0;
            double denominator = 0;
            foreach ((double, double) pair in _intensityPairs)
            {
                numerator += Math.Abs(pair.Item1 - pair.Item2);
                denominator += pair.Item1 + pair.Item2;
            }
            return (1 - numerator / denominator);
        }

        public double? PearsonsCorrelation()
        {
            if (_intensityPairs.First().Item1 == -1)
            {
                return null;
            }
            double numerator = 0;
            double denominator = 0;
            double denominator1 = 0;
            double denominator2 = 0;
            double averagePrimaryIntensity = intensityPairs.Select(a => a.Item1).Sum() / intensityPairs.Count;
            double averageSecondaryIntensity = intensityPairs.Select(a => a.Item2).Sum() / intensityPairs.Count;
            foreach ((double, double) pair in _intensityPairs)
            {
                numerator += (pair.Item1 - averagePrimaryIntensity) * (pair.Item2 - averageSecondaryIntensity);
                denominator1 += Math.Pow((pair.Item1 - averagePrimaryIntensity), 2);
                denominator2 += Math.Pow((pair.Item2 - averageSecondaryIntensity), 2);
            }
            denominator = denominator1 * denominator2;
            if(denominator > 0)
            {
                return numerator / Math.Sqrt(denominator);
            }
            return -1;
        }

        public double? DotProduct()
        {
            if (_intensityPairs.First().Item1 == -1)
            {
                return null;
            }
            double sum = 0;
            foreach ((double, double) pair in _intensityPairs)
            {
                sum += pair.Item1 * pair.Item2;
            }
            return sum;
        }

        #endregion similarityMethods

        //use Math.Max() in the denominator for consistancy
        private bool Within(double mz1, double mz2)
        {
<<<<<<< HEAD
            return (Math.Abs(mz1 - mz2)/mz1*1000000.0 < ppmTolerance);
=======
            return ((Math.Abs(mz1 - mz2) / Math.Max(mz1,mz2) * 1000000.0) < localPpmTolerance);
>>>>>>> f04fdf1c
        }

        public enum SpectrumNormalizationScheme
        {
            squareRootSpectrumSum,
            spectrumSum,
            mostAbundantPeak,
            unnormalized
        }
    }
}<|MERGE_RESOLUTION|>--- conflicted
+++ resolved
@@ -10,39 +10,16 @@
     {
         public SpectralSimilarity(MzSpectrum experimentalSpectrum, MzSpectrum theoreticalSpectrum, SpectrumNormalizationScheme scheme, double toleranceInPpm, bool allPeaks, double filterOutBelowThisMz = 300)
         {
-<<<<<<< HEAD
-            primaryYArray = Normalize(primary.YArray, scheme);
-            primaryXArray = primary.XArray;
-            secondaryYarray = Normalize(secondary.YArray, scheme);
-            secondaryXArray = secondary.XArray;
-            ppmTolerance = toleranceInPpm;
-=======
             experimentalYArray = Normalize(FilterOutIonsBelowThisMz(experimentalSpectrum.XArray,experimentalSpectrum.YArray, filterOutBelowThisMz).Select(p=>p.Item2).ToArray(),scheme);
             experimentalXArray = FilterOutIonsBelowThisMz(experimentalSpectrum.XArray, experimentalSpectrum.YArray, filterOutBelowThisMz).Select(p => p.Item1).ToArray();
             theoreticalYArray = Normalize(FilterOutIonsBelowThisMz(theoreticalSpectrum.XArray, theoreticalSpectrum.YArray, filterOutBelowThisMz).Select(p => p.Item2).ToArray(), scheme);
             theoreticalXArray = FilterOutIonsBelowThisMz(theoreticalSpectrum.XArray, theoreticalSpectrum.YArray, filterOutBelowThisMz).Select(p => p.Item1).ToArray();
             localPpmTolerance = toleranceInPpm;
->>>>>>> f04fdf1c
             _intensityPairs = IntensityPairs(allPeaks);
         }
 
         public SpectralSimilarity(MzSpectrum experimentalSpectrum, double[] theoreticalX, double[] theoreticalY, SpectrumNormalizationScheme scheme, double toleranceInPpm, bool allPeaks, double filterOutBelowThisMz = 300)
         {
-<<<<<<< HEAD
-            primaryYArray = Normalize(primary.YArray, scheme);
-            primaryXArray = primary.XArray;
-            secondaryYarray = Normalize(secondaryY, scheme);
-            secondaryXArray = secondaryX;
-            ppmTolerance = toleranceInPpm;
-            _intensityPairs = IntensityPairs(allPeaks);
-        }
-
-        public double[] primaryYArray { get; private set; }
-        public double[] primaryXArray { get; private set; }
-        public double[] secondaryYarray { get; private set; }
-        public double[] secondaryXArray { get; private set; }
-        private double ppmTolerance;
-=======
             experimentalYArray = Normalize(FilterOutIonsBelowThisMz(experimentalSpectrum.XArray, experimentalSpectrum.YArray, filterOutBelowThisMz).Select(p => p.Item2).ToArray(), scheme);
             experimentalXArray = FilterOutIonsBelowThisMz(experimentalSpectrum.XArray, experimentalSpectrum.YArray, filterOutBelowThisMz).Select(p => p.Item1).ToArray();
             theoreticalYArray = Normalize(FilterOutIonsBelowThisMz(theoreticalX, theoreticalY, filterOutBelowThisMz).Select(p => p.Item2).ToArray(), scheme);
@@ -58,7 +35,6 @@
 
         private double localPpmTolerance;
 
->>>>>>> f04fdf1c
         private List<(double, double)> _intensityPairs = new List<(double, double)>();
         
         public List<(double, double)> intensityPairs
@@ -331,11 +307,7 @@
         //use Math.Max() in the denominator for consistancy
         private bool Within(double mz1, double mz2)
         {
-<<<<<<< HEAD
-            return (Math.Abs(mz1 - mz2)/mz1*1000000.0 < ppmTolerance);
-=======
             return ((Math.Abs(mz1 - mz2) / Math.Max(mz1,mz2) * 1000000.0) < localPpmTolerance);
->>>>>>> f04fdf1c
         }
 
         public enum SpectrumNormalizationScheme
