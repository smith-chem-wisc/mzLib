--- conflicted
+++ resolved
@@ -1,6 +1,3 @@
-<<<<<<< HEAD
-﻿using MassSpectrometry;
-=======
 using System;
 using System.Collections.Generic;
 using System.Linq;
@@ -8,7 +5,6 @@
 using System.Threading.Tasks;
 using Readers;
 using MassSpectrometry;
->>>>>>> 11052b46
 using MzLibUtil;
 
 namespace Readers
@@ -20,19 +16,11 @@
         {
             return filePath.ParseFileType() switch
             {
-<<<<<<< HEAD
-                ".raw" => new ThermoRawFileReader(filePath),
-                ".mzml" => new Mzml(filePath),
-                ".mgf" => new Mgf(filePath),
-                ".d" => new BrukerFileReader(filePath),
-                _ => throw new MzLibException("File extension not supported."),
-=======
                 SupportedFileType.ThermoRaw => new ThermoRawFileReader(filePath),
                 SupportedFileType.MzML => new Mzml(filePath),
                 SupportedFileType.Mgf => new Mgf(filePath),
                 SupportedFileType.BrukerD => new BrukerFileReader(filePath), 
                 _ => throw new MzLibException("File type not supported"),
->>>>>>> 11052b46
             };
         }
     }
