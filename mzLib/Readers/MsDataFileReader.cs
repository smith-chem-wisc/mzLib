--- conflicted
+++ resolved
@@ -20,12 +20,9 @@
                 SupportedFileType.MzML => new Mzml(filePath),
                 SupportedFileType.Mgf => new Mgf(filePath),
                 SupportedFileType.BrukerD => new BrukerFileReader(filePath), 
-<<<<<<< HEAD
+                SupportedFileType.BrukerTimsTof => new TimsTofFileReader(filePath),
                 SupportedFileType.Ms1Align => new Ms1Align(filePath),
                 SupportedFileType.Ms2Align => new Ms2Align(filePath),
-=======
-                SupportedFileType.BrukerTimsTof => new TimsTofFileReader(filePath),
->>>>>>> 109eaef3
                 _ => throw new MzLibException("File type not supported"),
             };
         }
