﻿using MzLibUtil;

namespace Readers
{
    public enum SupportedFileType
    {
        Ms1Feature,
        Ms2Feature,
        Mzrt_TopFd,
        Ms1Tsv_FlashDeconv,
        Tsv_FlashDeconv,
        ThermoRaw,
        MzML,
        Mgf,
        psmtsv,
        //osmtsv
        ToppicPrsm,
        ToppicPrsmSingle,
        ToppicProteoform,
        ToppicProteoformSingle,
        MsFraggerPsm,
        MsFraggerPeptide,
        MsFraggerProtein,
        FlashLFQQuantifiedPeak,
        MsPathFinderTTargets,
        MsPathFinderTDecoys,
        MsPathFinderTAllResults,
        CruxResult,
<<<<<<< HEAD
        BrukerD,
        BrukerTimsTof
=======
        ExperimentAnnotation
>>>>>>> 64113600
    }

    public static class SupportedFileTypeExtensions
    {
        /// <summary>
        /// Returns the extension for the file type
        /// </summary>
        /// <param name="type"></param>
        /// <returns></returns>
        /// <exception cref="ArgumentOutOfRangeException"></exception>
        public static string GetFileExtension(this SupportedFileType type)
        {
            return type switch
            {
                SupportedFileType.Ms1Feature => "_ms1.feature",
                SupportedFileType.Ms2Feature => "_ms2.feature",
                SupportedFileType.Mzrt_TopFd => ".mzrt.csv",
                SupportedFileType.Ms1Tsv_FlashDeconv => "_ms1.tsv",
                SupportedFileType.Tsv_FlashDeconv => ".tsv",
                SupportedFileType.ThermoRaw => ".raw",
                SupportedFileType.MzML => ".mzML",
                SupportedFileType.Mgf => ".mgf",
                SupportedFileType.BrukerD => ".d",
                SupportedFileType.BrukerTimsTof => ".d",
                SupportedFileType.psmtsv => ".psmtsv",
                //SupportedFileType.osmtsv => ".osmtsv",
                SupportedFileType.ToppicPrsm => "_prsm.tsv",
                SupportedFileType.ToppicPrsmSingle => "_prsm_single.tsv",
                SupportedFileType.ToppicProteoform => "_proteoform.tsv",
                SupportedFileType.ToppicProteoformSingle => "_proteoform_single.tsv",
                SupportedFileType.MsFraggerPsm => "psm.tsv",
                SupportedFileType.MsFraggerPeptide => "peptide.tsv",
                SupportedFileType.MsFraggerProtein => "protein.tsv",
                SupportedFileType.FlashLFQQuantifiedPeak => "Peaks.tsv",
                SupportedFileType.MsPathFinderTTargets => "_IcTarget.tsv",
                SupportedFileType.MsPathFinderTDecoys => "_IcDecoy.tsv",
                SupportedFileType.MsPathFinderTAllResults => "_IcTDA.tsv",
                SupportedFileType.CruxResult => ".txt",
                SupportedFileType.ExperimentAnnotation => "experiment_annotation.tsv",
                _ => throw new MzLibException("File type not supported")
            };
        }
        public static SupportedFileType ParseFileType(this string filePath)
        {
            switch (Path.GetExtension(filePath).ToLower())
            {
                case ".raw": return SupportedFileType.ThermoRaw;
                case ".mzml": return SupportedFileType.MzML;
                case ".mgf": return SupportedFileType.Mgf;
                case ".d":
                    if(!Directory.Exists(filePath)) throw new FileNotFoundException();
                    var fileList = Directory.GetFiles(filePath).Select(p => Path.GetFileName(p));
                    if (fileList.Any(file => file == "analysis.baf"))
                        return SupportedFileType.BrukerD;
                    if (fileList.Any(file => file == "analysis.tdf"))
                        return SupportedFileType.BrukerTimsTof;
                    throw new MzLibException("Bruker file type not recognized");
                case ".psmtsv": return SupportedFileType.psmtsv;
                //case ".osmtsv": return SupportedFileType.osmtsv;
                case ".feature":
                    if (filePath.EndsWith(SupportedFileType.Ms1Feature.GetFileExtension(), StringComparison.InvariantCultureIgnoreCase))
                        return SupportedFileType.Ms1Feature;
                    if (filePath.EndsWith(SupportedFileType.Ms2Feature.GetFileExtension(), StringComparison.InvariantCultureIgnoreCase))
                        return SupportedFileType.Ms2Feature;
                    throw new MzLibException("Feature file type not supported");

                case ".csv":
                    if (filePath.EndsWith(SupportedFileType.Mzrt_TopFd.GetFileExtension(), StringComparison.InvariantCultureIgnoreCase))
                        return SupportedFileType.Mzrt_TopFd;
                    throw new MzLibException("Csv file type not supported");

                case ".tsv":
                {
                    // these tsv cases have a specialized ending before the .tsv
                    if (filePath.EndsWith(SupportedFileType.Ms1Tsv_FlashDeconv.GetFileExtension(), StringComparison.InvariantCultureIgnoreCase))
                        return SupportedFileType.Ms1Tsv_FlashDeconv;
                    if (filePath.EndsWith(SupportedFileType.ToppicPrsm.GetFileExtension(), StringComparison.InvariantCultureIgnoreCase))
                        return SupportedFileType.ToppicPrsm;
                    if (filePath.EndsWith(SupportedFileType.ToppicProteoform.GetFileExtension(), StringComparison.InvariantCultureIgnoreCase))
                        return SupportedFileType.ToppicProteoform;
                    if (filePath.EndsWith(SupportedFileType.ToppicPrsmSingle.GetFileExtension(), StringComparison.InvariantCultureIgnoreCase))
                        return SupportedFileType.ToppicPrsmSingle;
                    if (filePath.EndsWith(SupportedFileType.ToppicProteoformSingle.GetFileExtension(), StringComparison.InvariantCultureIgnoreCase))
                        return SupportedFileType.ToppicProteoformSingle;
                    if (filePath.EndsWith(SupportedFileType.MsFraggerPsm.GetFileExtension(), StringComparison.InvariantCultureIgnoreCase))
                        return SupportedFileType.MsFraggerPsm;
                    if (filePath.EndsWith(SupportedFileType.MsFraggerPeptide.GetFileExtension(), StringComparison.InvariantCultureIgnoreCase))
                        return SupportedFileType.MsFraggerPeptide;
                    if (filePath.EndsWith(SupportedFileType.MsFraggerProtein.GetFileExtension(), StringComparison.InvariantCultureIgnoreCase))
                        return SupportedFileType.MsFraggerProtein;
                    if (filePath.EndsWith(SupportedFileType.FlashLFQQuantifiedPeak.GetFileExtension(), StringComparison.InvariantCultureIgnoreCase))
                        return SupportedFileType.FlashLFQQuantifiedPeak;
                    if (filePath.EndsWith(SupportedFileType.MsPathFinderTTargets.GetFileExtension(), StringComparison.InvariantCultureIgnoreCase))
                        return SupportedFileType.MsPathFinderTTargets;
                    if (filePath.EndsWith(SupportedFileType.MsPathFinderTDecoys.GetFileExtension(), StringComparison.InvariantCultureIgnoreCase))
                        return SupportedFileType.MsPathFinderTDecoys;
                    if (filePath.EndsWith(SupportedFileType.MsPathFinderTAllResults.GetFileExtension(), StringComparison.InvariantCultureIgnoreCase))
                        return SupportedFileType.MsPathFinderTAllResults;
                    if(filePath.EndsWith(SupportedFileType.ExperimentAnnotation.GetFileExtension(), StringComparison.InvariantCultureIgnoreCase))
                        return SupportedFileType.ExperimentAnnotation;

                    // these tsv cases are just .tsv and need an extra step to determine the type
                    // currently need to distinguish between FlashDeconvTsv and MsFraggerPsm
                    using var sw = new StreamReader(filePath);
                    var firstLine = sw.ReadLine() ?? "";
                    if (firstLine == "") throw new MzLibException("Tsv file is empty");

                    if (firstLine.Contains("FeatureIndex"))
                        return SupportedFileType.Tsv_FlashDeconv;
                    throw new MzLibException("Tsv file type not supported");
                }

                case ".txt":
                    if (filePath.EndsWith(SupportedFileType.CruxResult.GetFileExtension(), StringComparison.InvariantCultureIgnoreCase))
                        return SupportedFileType.CruxResult;
                    throw new MzLibException("Txt file type not supported");

                default:
                    throw new MzLibException("File type not supported");
            }
        }
    }
}<|MERGE_RESOLUTION|>--- conflicted
+++ resolved
@@ -26,12 +26,10 @@
         MsPathFinderTDecoys,
         MsPathFinderTAllResults,
         CruxResult,
-<<<<<<< HEAD
+        ExperimentAnnotation
+        CruxResult,
         BrukerD,
         BrukerTimsTof
-=======
-        ExperimentAnnotation
->>>>>>> 64113600
     }
 
     public static class SupportedFileTypeExtensions
