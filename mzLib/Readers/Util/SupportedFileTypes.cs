﻿using MzLibUtil;

namespace Readers
{
    public enum SupportedFileType
    {
        Ms1Feature,
        Ms2Feature,
        Mzrt_TopFd,
        Ms1Tsv_FlashDeconv,
        Tsv_FlashDeconv,
        ThermoRaw,
        MzML,
        Mgf,
        BrukerD,
<<<<<<< HEAD
        psmtsv,
        //osmtsv
=======
        ToppicPrsm,
        ToppicPrsmSingle,
        ToppicProteoform,
        ToppicProteoformSingle,
>>>>>>> 353ae254
    }

    public static class SupportedFileTypeExtensions
    {
        /// <summary>
        /// Returns the extension for the file type
        /// </summary>
        /// <param name="type"></param>
        /// <returns></returns>
        /// <exception cref="ArgumentOutOfRangeException"></exception>
        public static string GetFileExtension(this SupportedFileType type)
        {
            return type switch
            {
                SupportedFileType.Ms1Feature => "_ms1.feature",
                SupportedFileType.Ms2Feature => "_ms2.feature",
                SupportedFileType.Mzrt_TopFd => ".mzrt.csv",
                SupportedFileType.Ms1Tsv_FlashDeconv => "_ms1.tsv",
                SupportedFileType.Tsv_FlashDeconv => ".tsv",
                SupportedFileType.ThermoRaw => ".raw",
                SupportedFileType.MzML => ".mzML",
                SupportedFileType.Mgf => ".mgf",
                SupportedFileType.BrukerD => ".d",
<<<<<<< HEAD
                SupportedFileType.psmtsv => ".psmtsv",
                //SupportedFileType.osmtsv => ".osmtsv",
=======
                SupportedFileType.ToppicPrsm => "_prsm.tsv",
                SupportedFileType.ToppicPrsmSingle => "_prsm_single.tsv",
                SupportedFileType.ToppicProteoform => "_proteoform.tsv",
                SupportedFileType.ToppicProteoformSingle => "_proteoform_single.tsv",
>>>>>>> 353ae254
                _ => throw new MzLibException("File type not supported")
            };
        }

        public static SupportedFileType ParseFileType(this string filePath)
        {
            switch (Path.GetExtension(filePath).ToLower())
            {
                case ".raw": return SupportedFileType.ThermoRaw;
                case ".mzml": return SupportedFileType.MzML;
                case ".mgf": return SupportedFileType.Mgf;
                case ".d": return SupportedFileType.BrukerD;
                case ".psmtsv": return SupportedFileType.psmtsv;
                //case ".osmtsv": return SupportedFileType.osmtsv;
                case ".feature":
                    if (filePath.EndsWith(SupportedFileType.Ms1Feature.GetFileExtension(), StringComparison.InvariantCultureIgnoreCase))
                        return SupportedFileType.Ms1Feature;
                    if (filePath.EndsWith(SupportedFileType.Ms2Feature.GetFileExtension(), StringComparison.InvariantCultureIgnoreCase))
                        return SupportedFileType.Ms2Feature;
                    throw new MzLibException("Feature file type not supported");

                case ".csv":
                    if (filePath.EndsWith(SupportedFileType.Mzrt_TopFd.GetFileExtension(), StringComparison.InvariantCultureIgnoreCase))
                        return SupportedFileType.Mzrt_TopFd;
                    throw new MzLibException("Csv file type not supported");

                case ".tsv":
                    if (filePath.EndsWith(SupportedFileType.Ms1Tsv_FlashDeconv.GetFileExtension(), StringComparison.InvariantCultureIgnoreCase))
                        return SupportedFileType.Ms1Tsv_FlashDeconv;
                    if (filePath.EndsWith(SupportedFileType.ToppicPrsm.GetFileExtension(), StringComparison.InvariantCultureIgnoreCase))
                        return SupportedFileType.ToppicPrsm;
                    if (filePath.EndsWith(SupportedFileType.ToppicProteoform.GetFileExtension(), StringComparison.InvariantCultureIgnoreCase))
                        return SupportedFileType.ToppicProteoform;
                    if (filePath.EndsWith(SupportedFileType.ToppicPrsmSingle.GetFileExtension(), StringComparison.InvariantCultureIgnoreCase))
                        return SupportedFileType.ToppicPrsmSingle;
                    if (filePath.EndsWith(SupportedFileType.ToppicProteoformSingle.GetFileExtension(), StringComparison.InvariantCultureIgnoreCase))
                        return SupportedFileType.ToppicProteoformSingle;

                    // catchall for other tsv types, one one implemented right now
                    if (filePath.EndsWith(SupportedFileType.Tsv_FlashDeconv.GetFileExtension(), StringComparison.InvariantCultureIgnoreCase) &&
                        !filePath.EndsWith(SupportedFileType.Ms1Tsv_FlashDeconv.GetFileExtension(), StringComparison.InvariantCultureIgnoreCase))
                        return SupportedFileType.Tsv_FlashDeconv;
                    throw new MzLibException("Tsv file type not supported");

                default:
                    throw new MzLibException("File type not supported");
            }
        }
    }
}<|MERGE_RESOLUTION|>--- conflicted
+++ resolved
@@ -13,15 +13,13 @@
         MzML,
         Mgf,
         BrukerD,
-<<<<<<< HEAD
         psmtsv,
         //osmtsv
-=======
         ToppicPrsm,
         ToppicPrsmSingle,
         ToppicProteoform,
         ToppicProteoformSingle,
->>>>>>> 353ae254
+
     }
 
     public static class SupportedFileTypeExtensions
@@ -45,15 +43,12 @@
                 SupportedFileType.MzML => ".mzML",
                 SupportedFileType.Mgf => ".mgf",
                 SupportedFileType.BrukerD => ".d",
-<<<<<<< HEAD
                 SupportedFileType.psmtsv => ".psmtsv",
                 //SupportedFileType.osmtsv => ".osmtsv",
-=======
                 SupportedFileType.ToppicPrsm => "_prsm.tsv",
                 SupportedFileType.ToppicPrsmSingle => "_prsm_single.tsv",
                 SupportedFileType.ToppicProteoform => "_proteoform.tsv",
                 SupportedFileType.ToppicProteoformSingle => "_proteoform_single.tsv",
->>>>>>> 353ae254
                 _ => throw new MzLibException("File type not supported")
             };
         }
