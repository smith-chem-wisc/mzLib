﻿namespace Readers
{
    public enum Software
    {
        Unspecified,
        MassSpecFile,
        FLASHDeconv, // files tested were outputted from OpenMs3.0.0
        TopFD,       // files tested were outputted from v1.6.2
        MetaMorpheus,
        MaxQuant,
        Toppic,
        MsFragger, // files tested were from fragpipe v21.1
<<<<<<< HEAD
        FlashLFQ,
=======
        MsPathFinderT,
>>>>>>> 7ec999f1
        Crux
    }
}<|MERGE_RESOLUTION|>--- conflicted
+++ resolved
@@ -10,11 +10,8 @@
         MaxQuant,
         Toppic,
         MsFragger, // files tested were from fragpipe v21.1
-<<<<<<< HEAD
         FlashLFQ,
-=======
         MsPathFinderT,
->>>>>>> 7ec999f1
         Crux
     }
 }