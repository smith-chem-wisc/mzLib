--- conflicted
+++ resolved
@@ -1,5 +1,4 @@
-﻿
-namespace Readers
+﻿namespace Readers
 {
     public enum Software
     {
@@ -11,9 +10,6 @@
         MaxQuant,
         Toppic,
         MsFragger, // files tested were from fragpipe v21.1
-<<<<<<< HEAD
         MsPathFinderT,
-=======
->>>>>>> 2374daaa
     }
 }