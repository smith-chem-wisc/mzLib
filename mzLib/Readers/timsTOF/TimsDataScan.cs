--- conflicted
+++ resolved
@@ -67,30 +67,6 @@
             ComponentSpectraTotalPeaks = 0;
         }
 
-<<<<<<< HEAD
-        internal void AverageComponentSpectra(FrameProxyFactory proxyFactory, TofSpectraMerger spectraMerger, FilteringParams filteringParams = null)
-        {
-            //MassSpectrum = spectraMerger.MergeArraysToMs2Spectrum(MzArrays, IntensityArrays, filteringParams);
-            MassSpectrum = spectraMerger.MergeArraysToMs2Spectrum(TimsSpectra, proxyFactory, filteringParams);
-            TotalIonCurrent = MassSpectrum.SumOfAllY;
-            TimsSpectra = null;
-            //MzArrays.Clear();
-            //IntensityArrays.Clear();
-        }
-
-        internal List<double[]> MzArrays;
-        internal List<int[]> IntensityArrays;
-
-        internal void AddComponentArrays(double[] mzs, int[] intensities)
-        {
-            if (MzArrays == null)
-            {
-                MzArrays = new();
-                IntensityArrays = new();
-            }
-            MzArrays.Add(mzs);
-            IntensityArrays.Add(intensities);
-=======
         public List<TimsSpectrum> ComponentSpectra { get; private set; }
 
         /// <summary>
@@ -111,7 +87,6 @@
             if(spectrum==null) return;
             ComponentSpectra ??= new();
             ComponentSpectra.Add(spectrum);
->>>>>>> f02d7959
         }
     }
 
@@ -127,45 +102,6 @@
         public int Size => XArray.Length;
         public int ZeroIndexedIonMobilityScanNumber { get; init; }
 
-<<<<<<< HEAD
-        List<TimsSpectrum> TimsSpectra { get; set; }
-        internal void AddTimsSpectrum(TimsSpectrum spectrum)
-        {             
-            if (TimsSpectra == null)
-            {
-                TimsSpectra = new();
-            }
-            TimsSpectra.Add(spectrum);
-        }
-
-        public List<(int ScanIdx , TimsSpectrum Spectrum)>? TimsScanIdxMs1SpectraList { get; private set; }
-
-        public void AddSpectrum(TimsSpectrum spectrum, int scanNumber)
-        {
-            if (TimsScanIdxMs1SpectraList == null)
-            {
-                TimsScanIdxMs1SpectraList = new();
-            }
-            TimsScanIdxMs1SpectraList.Add((scanNumber, spectrum));
-        }
-    }
-
-    /// <summary>
-    /// This is similar to an mz spectrum, but much more lightweight
-    /// It stores intensities as ints and tof indices instead of mz values
-    /// </summary>
-    public class TimsSpectrum
-    {
-        public uint[] XArray { get; init; }
-        public int[] YArray { get; init; }
-
-        public int Size => XArray.Length;
-
-        public TimsSpectrum(uint[] tofIndices, int[] intensities)
-        {
-            XArray = tofIndices;
-            YArray = intensities;
-=======
         public TimsSpectrum(uint[] tofIndices, int[] intensities)
         {
             XArray = tofIndices;
@@ -178,7 +114,6 @@
             XArray = tofIndices;
             YArray = intensities;
             ZeroIndexedIonMobilityScanNumber = zeroIndexedTimsScanIndex;
->>>>>>> f02d7959
         }
     }
 }