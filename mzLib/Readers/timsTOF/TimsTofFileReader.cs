--- conflicted
+++ resolved
@@ -561,16 +561,8 @@
                             indexArrays.Add(frame.GetScanIndices(mobilityScanIdx-1));
                             intensityArrays.Add(frame.GetScanIntensities(mobilityScanIdx-1));
                         }
-<<<<<<< HEAD
-                        // Perform frame level averaging, where all scans from one frame associated with a given precursor are merged and centroided
-                        // Need to convert indexArrays to one uint[] and intensityArrays to one int[]
-                        //(double[] Mzs, int[] Intensities) summedArrays = TofSpectraMerger.MergeArraysToMzArray(indexArrays, intensityArrays, FrameProxyFactory);
-                        scan.AddTimsSpectrum(TofSpectraMerger.MergeArraysToTimsSpectrum(indexArrays, intensityArrays));
-                        //scan.AddComponentArrays(summedArrays.Mzs, summedArrays.Intensities);
-=======
 
                         scan.AddComponentSpectrum(TofSpectraMerger.CreateTimsSpectrum(indexArrays, intensityArrays));
->>>>>>> f02d7959
                     }
                 }
             }
