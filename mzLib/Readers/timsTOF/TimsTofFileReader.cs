﻿using System;
using System.Runtime.InteropServices;
using System.Text;
using MassSpectrometry;
using System.Data.SQLite;
using Easy.Common.Extensions;
using MzLibUtil;
using UsefulProteomicsDatabases;
using System.Data.Common;
using Readers;
using System.Data.SqlClient;
using System.Data;
using ThermoFisher.CommonCore.Data.Business;
using Polarity = MassSpectrometry.Polarity;
using System.Security.AccessControl;
using System.Collections.Concurrent;
using System.Diagnostics;
using System.Security.Permissions;
using System.ComponentModel;
using MzLibUtil.SparseMatrix;

namespace Readers
{ 
    public class TimsTofFileReader : MsDataFile, IDisposable
    {
        // timsTOF instruments collect frames, packets of ions collected by the tims, then analyzed 
        // over multiple scans with each scan corresponding to the same retention time but different
        // ion mobility valuess. When reading the file, multiple scans from the same frame are collapsed into 
        // a single spectrum

        public TimsTofFileReader(string filePath) : base (filePath) { }

        private UInt64? _fileHandle;
        private Object _fileLock;
        private SQLiteConnection? _sqlConnection;
        private int _maxThreads;
        public int NumberOfFrames { get; private set; }
        public List<long> Ms1FrameIds { get; private set; }
        internal FrameProxyFactory FrameProxyFactory { get; private set; }
        
        // I don't know what the default scan range is, and at this point I'm too afraid to ask...
        private MzRange? _scanWindow;
        public MzRange ScanWindow => _scanWindow ??= new MzRange(20, 2000);
        public const string ScanFilter = "f";

        public override void InitiateDynamicConnection()
        {
            if (!File.Exists(FilePath + @"\analysis.tdf") | !File.Exists(FilePath + @"\analysis.tdf_bin"))
            {
                throw new FileNotFoundException("Data file is missing .tdf and/or .tdf_bin file");
            }

            _sqlConnection?.Dispose();
            OpenSqlConnection();

            if(_fileHandle != null) tims_close((UInt64)_fileHandle);
            OpenBinaryFileConnection();
            _fileLock = new();

            CountFrames();
            BuildProxyFactory();
        }

        internal void OpenSqlConnection()
        {
            if (_sqlConnection?.State == ConnectionState.Open)
                return;

            _sqlConnection = new SQLiteConnection("Data Source=" +
                Path.Combine(FilePath, "analysis.tdf") +
                "; Version=3");
            try
            {
                _sqlConnection.Open();
            }
            catch (Exception e)
            {
                throw new MzLibException("Error opening the .tdf file: " + e.Message);
            }
        }

        internal void OpenBinaryFileConnection()
        {
            byte[] binaryFileBytePath = BrukerFileReader.ConvertStringToUTF8ByteArray(FilePath);
            _fileHandle = tims_open(binaryFileBytePath, 0);
            if (_fileHandle == null || _fileHandle == 0)
                throw new MzLibException("Could not open the analysis.tdf_bin file");
        }

        public override void CloseDynamicConnection()
        {
            if (_sqlConnection?.State == ConnectionState.Open) _sqlConnection.Close();
            _sqlConnection?.Dispose();
            if (_fileHandle != null)
            {
                tims_close((UInt64)_fileHandle);
                _fileHandle = null;
            }   
        }

        public void Dispose()
        {
            CloseDynamicConnection();
        }

        /// <summary>
        /// WARNING! This method reads in the entire data file before
        /// returning the requested scan! It is recommended to call the 
        /// GetScanFromPrecursorAndFrameIdFromDynamicConnection()
        /// </summary>
        public override MsDataScan GetOneBasedScanFromDynamicConnection(int oneBasedScanNumber, IFilteringParams filterParams = null)
        {
            if(oneBasedScanNumber <= 0)
                throw new IndexOutOfRangeException("Invalid one-based index given when accessing data scans. Index: " + oneBasedScanNumber);    
            if (Scans != null && Scans.Length >= oneBasedScanNumber && Scans[oneBasedScanNumber - 1] != null)
                return Scans[oneBasedScanNumber - 1];

            LoadAllStaticData(filteringParams: (FilteringParams)filterParams);
            if (oneBasedScanNumber > Scans.Length)
                throw new IndexOutOfRangeException("Invalid one-based index given when accessing data scans. Index: " + oneBasedScanNumber);
            return Scans[oneBasedScanNumber - 1];
        }

        /// <summary>
        /// Returns a TimsDataScan with the specified frame and precursor id
        /// WARNING! The returned data scan will have a OneBasedScanNumber of -1
        /// </summary>
        /// <param name="precursorId"></param>
        /// <param name="frameId"></param>
        /// <param name="filteringParams"></param>
        /// <returns></returns>
        /// <exception cref="MzLibException"></exception>
        /// <exception cref="ArgumentException"></exception>
        /// <exception cref="NotImplementedException"></exception>
        public TimsDataScan GetScanFromPrecursorAndFrameIdFromDynamicConnection(int precursorId, int frameId, IFilteringParams filteringParams = null)
        {
            if(_fileHandle == null || _fileHandle == 0 || _sqlConnection.IsCanceled() || FrameProxyFactory == null)
            {
                throw new MzLibException("The dynamic connection has not been created yet!");
            }

            var frameType = FrameProxyFactory.FramesTable.GetAnalysisType(frameId);
            switch(frameType)
            {
                case TimsTofMsMsType.MS:
                    var records = GetMs1Records(frameId);
                    var recordForPrecursor = records.FirstOrDefault(x => x.PrecursorId == precursorId);
                    return GetMs1Scan(recordForPrecursor, FrameProxyFactory.GetFrameProxy(frameId), (FilteringParams)filteringParams);
                case TimsTofMsMsType.PASEF:
                    return BuildPasefScanFromPrecursor([precursorId], (FilteringParams)filteringParams).FirstOrDefault();
                default:
                    throw new NotImplementedException();
            }
        }

        internal void CountFrames()
        {
            if (_sqlConnection == null) return;
            using var command = new SQLiteCommand(_sqlConnection);
            command.CommandText = @"SELECT COUNT(*) FROM Frames;";
            using var sqliteReader = command.ExecuteReader();
            int count = 0;
            while (sqliteReader.Read())
            {
                count = sqliteReader.GetInt32(0);
                break;
            }
            NumberOfFrames = count;
        }

        internal void CountMS1Frames()
        {
            if (_sqlConnection == null) return;
            using var command = new SQLiteCommand(_sqlConnection);
            command.CommandText = @"SELECT f.Id FROM Frames f WHERE f.MsMsType = 0;";
            using var sqliteReader = command.ExecuteReader();
            Ms1FrameIds = new();

            while (sqliteReader.Read())
            {
                Ms1FrameIds.Add(sqliteReader.GetInt64(0));
            }
            
        }

        /// <summary>
        /// Builds a new FrameProxyFactory to pull frames from the timsTOF data file
        /// and sets the FrameProxyFactory property 
        /// </summary>
        /// <exception cref="MzLibException"></exception>
        internal void BuildProxyFactory()
        {
            if (_sqlConnection == null || _fileHandle == null) return;
            var framesTable = new FrameTable(_sqlConnection, NumberOfFrames);
            if (framesTable == null)
                throw new MzLibException("Something went wrong while loading the Frames table from the analysis.tdf database.");

            int numberOfIndexedMzs = GetNumberOfDigitizerSamples();
            FrameProxyFactory = new FrameProxyFactory(framesTable, (ulong)_fileHandle, _fileLock, numberOfIndexedMzs);
<<<<<<< HEAD
            if (FrameProxyFactory == null)
                throw new MzLibException("Something went wrong constructing the FrameProxyFactory.");

            _scanWindow = new MzRange(FrameProxyFactory.MzLookupArray[0], FrameProxyFactory.MzLookupArray[^1]);
=======
>>>>>>> 362f6548
        }

        internal void CountPrecursors()
        {
            if (_sqlConnection == null) return;
            using var command = new SQLiteCommand(_sqlConnection);
            command.CommandText = @"SELECT MAX(Id) FROM Precursors;";
            using var sqliteReader = command.ExecuteReader();
            var columns = Enumerable.Range(0, sqliteReader.FieldCount)
                .Select(sqliteReader.GetName).ToList();
            long maxPrecursorId = 0;
            while (sqliteReader.Read())
            {
                maxPrecursorId = sqliteReader.GetInt64(0);
            }
            Ms1ScanArray = new TimsDataScan[maxPrecursorId];
            PasefScanArray = new TimsDataScan[maxPrecursorId];
        }

        public ConcurrentBag<TimsDataScan> Ms1ScansNoPrecursorsBag { internal get; set; }
        public TimsDataScan[] Ms1ScanArray { internal get; set; }
        public TimsDataScan[] PasefScanArray { internal get; set; }

        internal int GetNumberOfDigitizerSamples()
        {
            using var command = new SQLiteCommand(_sqlConnection);
            command.CommandText = @"SELECT value FROM GlobalMetadata" +
                " WHERE GlobalMetadata.Key = 'DigitizerNumSamples'";
            using var reader = command.ExecuteReader();
            reader.Read();
            return Int32.Parse(reader.GetString(0));
        }

        public override MsDataFile LoadAllStaticData(FilteringParams filteringParams = null, int maxThreads = 1)
        {
            InitiateDynamicConnection();

            CountMS1Frames();
            CountPrecursors();
            
            _maxThreads = maxThreads;
            Ms1ScansNoPrecursorsBag = new();
            Parallel.ForEach(
                Partitioner.Create(0, Ms1FrameIds.Count),
                new ParallelOptions() { MaxDegreeOfParallelism = _maxThreads },
                (range) =>
            {
                for (int i = range.Item1; i < range.Item2; i++)
                {
                    BuildAllScans(Ms1FrameIds[i], filteringParams);
                }
            });

            CloseDynamicConnection();
            AssignOneBasedPrecursorsToPasefScans();
            SourceFile = GetSourceFile();
            return this;
        }

        public void LoadMs1Data(ITimsTofMatrix matrix)
        {
            
            InitiateDynamicConnection();
            CountMS1Frames();

            matrix.InitializeIndexedPeaksArray(ScanWindow);

            // It's assumed that every MS1 frame will contain the same number of scans
            int numberOfScans = FrameProxyFactory.FramesTable.NumScans[Ms1FrameIds.First() - 1];
            FrameProxy frame;
            MzSpectrum spectrum;
            foreach (var ms1FrameId in Ms1FrameIds)
            {
                for(int scanNo = 1; scanNo <= numberOfScans; scanNo++)
                {
                    frame = FrameProxyFactory.GetFrameProxy(ms1FrameId);
                    var indices = frame.GetScanIndices(scanNo - 1);
                    var intensities = frame.GetScanIntensities(scanNo - 1);
                    TofSpectraMerger.CollapseArrays(FrameProxyFactory.ConvertIndicesToMz(indices), intensities);

                }
            }
        }

        internal void AssignOneBasedPrecursorsToPasefScans()
        {
            var localMs1Scans = this.Ms1ScanArray.Where(scan => scan != null).OrderBy(scan => scan.FrameId).ThenBy(scan => scan.PrecursorId).ToList();
            var localPasefScans = this.PasefScanArray.Where(scan => scan != null).OrderBy(scan => scan.PrecursorId).ToList();
            var localMs1ScansNoPrecursor = Ms1ScansNoPrecursorsBag.OrderBy(scan => scan.FrameId).ToList();
            TimsDataScan[] scanArray = new TimsDataScan[localMs1Scans.Count*2 + localMs1ScansNoPrecursor.Count];

            int oneBasedScanIndex = 1;
            int pasefScanIndex = 0;
            int ms1NoPrecursorIndex = 0;
            TimsDataScan? ms1ScanNoPrecursor = localMs1ScansNoPrecursor.IsNotNullOrEmpty() ? localMs1ScansNoPrecursor[ms1NoPrecursorIndex] : null;
            //Write the scans to the scanArray and assign scan indices
            for (int i = 0; i < localMs1Scans.Count; i++)
            {
                var ms1Scan = localMs1Scans[i];
                while (ms1ScanNoPrecursor != null && ms1ScanNoPrecursor.FrameId < ms1Scan.FrameId)
                {
                    ms1ScanNoPrecursor.SetOneBasedScanNumber(oneBasedScanIndex);
                    scanArray[oneBasedScanIndex - 1] = ms1ScanNoPrecursor;
                    ms1NoPrecursorIndex++;
                    oneBasedScanIndex++;
                    ms1ScanNoPrecursor = ms1NoPrecursorIndex < localMs1ScansNoPrecursor.Count ? localMs1ScansNoPrecursor[ms1NoPrecursorIndex] : null;
                }
                ms1Scan.SetOneBasedScanNumber(oneBasedScanIndex);
                scanArray[oneBasedScanIndex - 1] = ms1Scan;
                oneBasedScanIndex++;
                //if (ms1Scan.PrecursorId == -1) continue; // Continue if the scan didn't have any precursors (as there will be no MS2 scans)
                
                // This assumes that there is a one to one correspondence between the MS1 scans and the PASEF scans
                var pasefScan = localPasefScans[pasefScanIndex];
                while(pasefScan.PrecursorId < ms1Scan.PrecursorId)
                {
                    pasefScanIndex++;
                    pasefScan = localPasefScans[pasefScanIndex];
                }
                if(pasefScan.PrecursorId == ms1Scan.PrecursorId)
                {
                    pasefScan.SetOneBasedPrecursorScanNumber(ms1Scan.OneBasedScanNumber);
                    pasefScan.SetOneBasedScanNumber(oneBasedScanIndex);
                    scanArray[oneBasedScanIndex - 1] = pasefScan;
                    pasefScanIndex++;
                    oneBasedScanIndex++;
                }
            }

            if(oneBasedScanIndex < scanArray.Length)
            {
                // Some MS1 scans contain no peaks where the precursor was identified, so they are not included in the scanArray
                scanArray = scanArray.Where(scan => scan != null).ToArray();
            }

            Scans = scanArray;
        }

        /// <summary>
        /// This function will create multiple MS1 scans from each MS1 frame in the timsTOF data file
        /// One Ms1 Scan per precursor
        /// It will then create an Ms2 scan for each precursor by averaging MS2 spectra for the precursor
        /// collected over multiple frames
        /// Created scans are then added to their respective scan arrays
        /// </summary>
        /// <param name="frameId"></param>
        /// <param name="filteringParams"></param>
        internal void BuildAllScans(long frameId, FilteringParams filteringParams)
        {
            FrameProxy frame = FrameProxyFactory.GetFrameProxy(frameId);
            var records = GetMs1Records(frameId);
            foreach(Ms1Record record in records)
            {
                TimsDataScan? dataScan = GetMs1Scan(record, frame, filteringParams);
                if (dataScan != null)
                {
                    if (dataScan.PrecursorId > 0)
                        Ms1ScanArray[(int)dataScan.PrecursorId - 1] = dataScan;
                    else
                        Ms1ScansNoPrecursorsBag.Add(dataScan);
                }
            }

            // Then, build ONE MS2 scan by averaging every PASEF frame that sampled that precursor
            var pasefScans = BuildPasefScanFromPrecursor(precursorIds: records.Select(r => r.PrecursorId), filteringParams);
            foreach (var scan in pasefScans)
            {
                if (scan?.PrecursorId != null)
                    PasefScanArray[(int)scan.PrecursorId - 1] = scan;
            }
        }

        internal List<Ms1Record> GetMs1Records(long frameId)
        {
            List<Ms1Record> records = new List<Ms1Record>();
            // Only do this if we have valid precursors (which we don't for like SRM/inclusion list type stuff) 
            using (var command = new SQLiteCommand(_sqlConnection))
            {
                // This command finds all the precursors identified and fragmented in each MS/MS Pasef scan
                // It is used to take an MS1 frame and create multiple "MsDataScans" by averaging the 
                // spectra from each scan within a given Ion Mobility (i.e. ScanNum) range
                command.CommandText =
                    @"SELECT MIN(m.ScanNumBegin), MAX(m.ScanNumEnd), p.ScanNumber, p.Id" +
                    " FROM Precursors p" +
                    " INNER JOIN PasefFrameMsMsInfo m on m.Precursor = p.Id" +
                    " WHERE p.Parent = " + frameId.ToString() +
                    " GROUP BY p.Id;";
                using var sqliteReader = command.ExecuteReader();

                while (sqliteReader.Read())
                {
                    var scanStart = sqliteReader.GetInt32(0);
                    var scanEnd = sqliteReader.GetInt32(1);
                    var scanMedian = sqliteReader.GetFloat(2);
                    int precursorId = sqliteReader.GetInt32(3);
                    records.Add(new Ms1Record(precursorId, scanStart, scanEnd, (double)scanMedian));
                }
            }
            // If no records were returned, then no precursors were observed in the frame
            // In that case, create a record that contains every scan and a precursorID of -1
            if (records.Count == 0)
                records.Add(new Ms1Record(-1, 1, FrameProxyFactory.FramesTable.NumScans[frameId - 1], FrameProxyFactory.FramesTable.NumScans[frameId - 1]));
            return records;
        }

        internal TimsDataScan? GetMs1Scan(Ms1Record record, FrameProxy frame, FilteringParams filteringParams)
        {
            List<uint[]> indexArrays = new();
            List<int[]> intensityArrays = new();
            for (int scan = record.ScanStart; scan < record.ScanEnd; scan++)
            {
                indexArrays.Add(frame.GetScanIndices(scan-1));
                intensityArrays.Add(frame.GetScanIntensities(scan-1));
            }
            // Step 2: Average those suckers
            MzSpectrum averagedSpectrum = TofSpectraMerger.MergeArraysToMs1Spectrum(indexArrays, intensityArrays, FrameProxyFactory, filteringParams: filteringParams);
            if (averagedSpectrum.Size < 1)
            {
                return null;
            }
            // Step 3: Make an MsDataScan bby
            var dataScan = new TimsDataScan(
                massSpectrum: averagedSpectrum,
                oneBasedScanNumber: -1, // This gets adjusted once all data has been read
                msnOrder: 1,
                isCentroid: true,
                polarity: FrameProxyFactory.GetPolarity(frame.FrameId),
                retentionTime: FrameProxyFactory.GetRetentionTime(frame.FrameId),
                scanWindowRange: ScanWindow,
                scanFilter: ScanFilter,
                mzAnalyzer: MZAnalyzerType.TOF,
                totalIonCurrent: intensityArrays.Sum(array => array.Sum()),
                injectionTime: FrameProxyFactory.GetInjectionTime(frame.FrameId),
                noiseData: null,
                nativeId: "frame=" + frame.FrameId.ToString() +
                    ";scans=" + record.ScanStart.ToString() + "-" + record.ScanEnd.ToString() +
                    ";precursor=" + record.PrecursorId.ToString(),
                frameId: frame.FrameId,
                scanNumberStart: record.ScanStart,
                scanNumberEnd: record.ScanEnd,
                medianOneOverK0: FrameProxyFactory.GetOneOverK0(record.ScanMedian),
                precursorId: record.PrecursorId);

            return dataScan;
        }

        internal List<TimsDataScan> BuildPasefScanFromPrecursor(IEnumerable<int> precursorIds, FilteringParams filteringParams)
        {
            HashSet<long> allFrames = new();
            List<TimsDataScan> pasefScans = new();

            // Create  TimsDataScans with all relevant metadata, but without an mzSpectrum
            foreach (PasefRecord record in GetPasefRecords(precursorIds))
            {
                allFrames.UnionWith(record.FrameList);
                var dataScan = new TimsDataScan(
                    massSpectrum: null,
                    oneBasedScanNumber: -1, // This will be adjusted once all scans have been read
                    msnOrder: 2,
                    isCentroid: true,
                    polarity: FrameProxyFactory.GetPolarity(record.FrameList.First()),
                    retentionTime: FrameProxyFactory.GetRetentionTime(record.FrameList.First()),
                    scanWindowRange: ScanWindow,
                    scanFilter: ScanFilter,
                    mzAnalyzer: MZAnalyzerType.TOF,
                    totalIonCurrent: -1, // Will be set later
                    injectionTime: FrameProxyFactory.GetInjectionTimeSum(record.FrameList.First(), record.FrameList.Last()),
                    noiseData: null,
                    nativeId: "frames=" + record.FrameList.First().ToString() + "-" + record.FrameList.Last().ToString() +
                              ";scans=" + record.ScanStart.ToString() + "-" + record.ScanEnd.ToString(),
                    frameId: record.FrameList.First(),
                    scanNumberStart: record.ScanStart,
                    scanNumberEnd: record.ScanEnd,
                    medianOneOverK0: FrameProxyFactory.GetOneOverK0(record.ScanMedian), // Needs to be set later
                    precursorId: record.PrecursorId,
                    selectedIonMz: record.MostAbundantPrecursorMz,
                    selectedIonChargeStateGuess: record.Charge,
                    selectedIonIntensity: record.PrecursorIntensity,
                    isolationMZ: record.IsolationMz,
                    isolationWidth: record.IsolationWidth,
                    dissociationType: DissociationType.CID,
                    oneBasedPrecursorScanNumber: -1, // This will be set later
                    selectedIonMonoisotopicGuessMz: record.PrecursorMonoisotopicMz,
                    hcdEnergy: record.CollisionEnergy.ToString(),
                    frames: record.FrameList.ToList());
                pasefScans.Add(dataScan);
            }

            // Grab all fragmentation spectra for each precursor
            // Each TimsDataScan in pasefScans corresponds to one precursor.
            // A precursor can be isolated and fragmented in multiple pasef frames
            // Here, we iterate through each frame, averaging the scans that correspond to each precursor
            foreach (long frameId in allFrames)
            {
                FrameProxy frame = FrameProxyFactory.GetFrameProxy(frameId);
                //Iterate through all the datascans created above with this frame
                foreach (var scan in pasefScans)
                {
                    if (scan.FrameIds.Contains(frameId))
                    {
                        List<uint[]> indexArrays = new();
                        List<int[]> intensityArrays = new();
                        for (int mobilityScanIdx = scan.ScanNumberStart; mobilityScanIdx < scan.ScanNumberEnd; mobilityScanIdx++)
                        {
<<<<<<< HEAD
                            indexArrays.Add(frame.GetScanIndices(mobilityScanIdx - 1));
                            intensityArrays.Add(frame.GetScanIntensities(mobilityScanIdx - 1));
=======
                            indexArrays.Add(frame.GetScanIndices(mobilityScanIdx-1));
                            intensityArrays.Add(frame.GetScanIntensities(mobilityScanIdx-1));
>>>>>>> 362f6548
                        }
                        // Perform frame level averaging, where all scans from one frame associated with a given precursor are merged and centroided
                        // Need to convert indexArrays to one uint[] and intensityArrays to one int[]
                        (double[] Mzs, int[] Intensities) summedArrays = TofSpectraMerger.MergeArraysToMzArray(indexArrays, intensityArrays, FrameProxyFactory);
                        scan.AddComponentArrays(summedArrays.Mzs, summedArrays.Intensities);
                    }
                }
            }

            // Now, we average the fragmentation spectra (each spectra originating in a different frame)
            // to yield one spectrum per precursor
            foreach (TimsDataScan scan in pasefScans)
            {
                scan.AverageComponentSpectra(FrameProxyFactory, filteringParams);
            }

            return pasefScans;
        }

        internal IEnumerable<PasefRecord> GetPasefRecords(IEnumerable<int> precursorIds)
        {
            using (var command = new SQLiteCommand(_sqlConnection))
            {
                string multiplePrecursorString = "(" +
                    String.Join(',', precursorIds.Select(id => "\'" + id.ToString() + "\'")) +
                    ")";
                // SQL Command for getting some info from both PasefFrameMsMsInfo table and
                // Precursors table
                command.CommandText =
                    @"SELECT GROUP_CONCAT(m.Frame), m.ScanNumBegin, m.ScanNumEnd, m.IsolationMz, m.IsolationWidth," +
                    " m.CollisionEnergy, p.LargestPeakMz, p.MonoisotopicMz, p.Charge, p.Intensity, p.ScanNumber, p.Id" +
                    " FROM PasefFrameMsMsInfo m" +
                    " INNER JOIN Precursors p on m.Precursor = p.Id" +
                    " WHERE m.Precursor IN " + multiplePrecursorString +
                    " GROUP BY m.Precursor;";

                using var sqliteReader = command.ExecuteReader();

                // Each call to read returns the information associated with a given precursor
                while (sqliteReader.Read())
                {
                    var frameList = sqliteReader.GetString(0).Split(',').Select(id => Int64.Parse(id));
                    var scanStart = sqliteReader.GetInt32(1);
                    var scanEnd = sqliteReader.GetInt32(2);
                    var isolationMz = sqliteReader.GetFloat(3);
                    var isolationWidth = sqliteReader.GetFloat(4);
                    var collisionEnergy = sqliteReader.GetFloat(5);
                    var mostAbundantPrecursorPeak = sqliteReader.GetFloat(6);
                    float precursorMonoisotopicMz = sqliteReader.IsDBNull(7) ? isolationMz : sqliteReader.GetFloat(7);
                    int charge = sqliteReader.IsDBNull(8) ? 1 : sqliteReader.GetInt32(8);
                    var precursorIntensity = sqliteReader.GetFloat(9);
                    var scanMedian = sqliteReader.GetFloat(10);
                    var precursorId = sqliteReader.GetInt32(11);

                    yield return new PasefRecord(frameList, precursorId, scanStart, scanEnd, scanMedian, isolationMz, isolationWidth, collisionEnergy, mostAbundantPrecursorPeak, precursorMonoisotopicMz, charge, precursorIntensity);
                }
            }
        }

        private const string nativeIdFormat = "Frame ID + scan number range format";
        private const string massSpecFileFormat = ".D format";
        public override SourceFile GetSourceFile()
        {
            // append the analysis.baf because the constructor for SourceFile will look for the 
            // parent directory. 
            string fileName = FilePath + @"\analysis.tdf";
            return new SourceFile(nativeIdFormat, massSpecFileFormat,
                null, null, id: null, filePath: fileName);
        }

        #region Bruker Dll Functions 

        /// <summary>
        /// Returns a unique handle that references an open timsTOF data file
        /// </summary>
        /// <param name="analysis_directory_name_utf8"></param>
        /// <param name="use_recalibrated_state"></param>
        /// <returns></returns>
        [DllImport("timsdata.dll", CharSet = CharSet.Ansi, CallingConvention = CallingConvention.Cdecl)]
        public static extern UInt64 tims_open
              (byte[] analysis_directory_name_utf8, UInt32 use_recalibrated_state);

        /// <summary>
        /// Closes a file connection to a .tdf binary file
        /// </summary>
        [DllImport("timsdata.dll", CharSet = CharSet.Ansi, CallingConvention = CallingConvention.Cdecl)]
        public static extern void tims_close
              (UInt64 fileHandle);

        #endregion Bruker Dll Functions

    }
}<|MERGE_RESOLUTION|>--- conflicted
+++ resolved
@@ -197,13 +197,6 @@
 
             int numberOfIndexedMzs = GetNumberOfDigitizerSamples();
             FrameProxyFactory = new FrameProxyFactory(framesTable, (ulong)_fileHandle, _fileLock, numberOfIndexedMzs);
-<<<<<<< HEAD
-            if (FrameProxyFactory == null)
-                throw new MzLibException("Something went wrong constructing the FrameProxyFactory.");
-
-            _scanWindow = new MzRange(FrameProxyFactory.MzLookupArray[0], FrameProxyFactory.MzLookupArray[^1]);
-=======
->>>>>>> 362f6548
         }
 
         internal void CountPrecursors()
@@ -508,13 +501,8 @@
                         List<int[]> intensityArrays = new();
                         for (int mobilityScanIdx = scan.ScanNumberStart; mobilityScanIdx < scan.ScanNumberEnd; mobilityScanIdx++)
                         {
-<<<<<<< HEAD
-                            indexArrays.Add(frame.GetScanIndices(mobilityScanIdx - 1));
-                            intensityArrays.Add(frame.GetScanIntensities(mobilityScanIdx - 1));
-=======
                             indexArrays.Add(frame.GetScanIndices(mobilityScanIdx-1));
                             intensityArrays.Add(frame.GetScanIntensities(mobilityScanIdx-1));
->>>>>>> 362f6548
                         }
                         // Perform frame level averaging, where all scans from one frame associated with a given precursor are merged and centroided
                         // Need to convert indexArrays to one uint[] and intensityArrays to one int[]
