﻿using Easy.Common.Extensions;
using MassSpectrometry;
using MzLibUtil;
using System.Collections.Immutable;

namespace Readers
{
    public class TofSpectraMerger
    {
<<<<<<< HEAD
        public double DefaultPpmTolerance { get; init; }
        public uint[] TofIndexDelta { get; init; }

        public TofSpectraMerger(double[] mzLookupArray, int defaultPpmTolerance = 5)
        {
            DefaultPpmTolerance = defaultPpmTolerance;
            PpmTolerance tolerance = new(DefaultPpmTolerance);
            TofIndexDelta = new uint[mzLookupArray.Length];

            // Initialize pointers to the first two elements in the index array
            for (uint i = 0; i < mzLookupArray.Length; i++)
            {
                double maxMz = tolerance.GetMaximumValue(mzLookupArray[i]);
                uint maxTofIdx = i + 1;
                while (maxTofIdx < mzLookupArray.Length)
                {
                    if (mzLookupArray[maxTofIdx] < maxMz)
                        maxTofIdx++;
                    else
                    {
                        maxTofIdx--;
                        break;
                    }
                }
                //double maxMz2 = mzLookupArray[maxTofIdx];
                //double minMz = mzLookupArray[i];
                //if (maxMz2 > minMz && maxMz > 800)
                //    maxTofIdx--;
                TofIndexDelta[i] = maxTofIdx - i;
            }
        }
=======
>>>>>>> f02d7959

        #region NewCentroidingApproach
        // The following methods are used to merge and collapse index arrays and intensity arrays
        // The timsTOF data format doesn't store m/z values directly, but rather indices in a lookup table where the mz values are stored 
        // Keeping these indices as ints allows for more efficient storage and processing of the data

        // The general workflow is to read in individual scans as index and intensity arrays
        // Then, combine these arrays into a single array sorted by tofIndex, ascending
        // Then, collapse the combined array by merging entries with the same tofIndex and removing entries that fall below a certain intensity threshold (NoiseFloor)
        // Finally, perform centroiding by grouping adjacent tofIndices, summing their intensities, and then calculating a weighted average of the m/z values in the cluster

        public const int Ms2NoiseFloor = 25;
        public const int Ms1NoiseFloor = 100;

        /// <summary>
        /// Merges two index and intensity arrays using a two-pointer technique.
        /// The merged arrays are sorted by index, ascending
        /// </summary>
        /// <param name="indexArray1">First index array.</param>
        /// <param name="indexArray2">Second index array.</param>
        /// <param name="intensityArray1">First intensity array.</param>
        /// <param name="intensityArray2">Second intensity array.</param>
        /// <returns>A tuple containing the merged indices and intensities.</returns>
        public (uint[] Indices, int[] Intensities) TwoPointerMerge(uint[] indexArray1, uint[] indexArray2, int[] intensityArray1, int[] intensityArray2)
        {
            int p1 = 0;
            int p2 = 0;

            uint[] mergedIndices = new uint[indexArray1.Length + indexArray2.Length];
            int[] mergedIntensities = new int[intensityArray1.Length + intensityArray2.Length];

            while (p1 < indexArray1.Length || p2 < indexArray2.Length)
            {
                if (p1 == indexArray1.Length)
                {
                    while (p2 < indexArray2.Length)
                    {
                        mergedIndices[p1 + p2] = indexArray2[p2];
                        mergedIntensities[p1 + p2] = intensityArray2[p2];
                        p2++;
                    }
                }
                else if (p2 == indexArray2.Length)
                {
                    while (p1 < indexArray1.Length)
                    {
                        mergedIndices[p1 + p2] = indexArray1[p1];
                        mergedIntensities[p1 + p2] = intensityArray1[p1];
                        p1++;
                    }
                }
                else if (indexArray1[p1] < indexArray2[p2])
                {
                    mergedIndices[p1 + p2] = indexArray1[p1];
                    mergedIntensities[p1 + p2] = intensityArray1[p1];
                    p1++;
                }
                else
                {
                    mergedIndices[p1 + p2] = indexArray2[p2];
                    mergedIntensities[p1 + p2] = intensityArray2[p2];
                    p2++;
                }
            }

            return (mergedIndices, mergedIntensities);
        }

        public (List<uint> Indices, List<int> Intensities) CollapseArraysTofIndexResolution(uint[] indexArray, int[] intensityArray)
        {
            // Define lists to store the collapsed indices and intensities
            List<uint> collapsedIndices = new List<uint>(indexArray.Length);
            List<int> collapsedIntensities = new List<int>(intensityArray.Length);

            // Initialize pointers to the first two elements in the index array
            int p1 = 0;
            int p2 = 1;
            while (p1 < indexArray.Length)
            {

                // Find clusters of indices that are close together
                // increment pointer 2 until the cluster ends and we're further than DefaultPpmTolerance away
                while (p2 < indexArray.Length && indexArray[p2] == indexArray[p1])
                {
                    p2++;
                }
                p2--; // Move the pointer back by one

                // Sum the intensities in each cluster to get the collapsed intensity
                int summedIntensity = 0;
                for (int i = p1; i <= p2; i++)
                {
                    summedIntensity += intensityArray[i];

                }
                if(summedIntensity > AssumedNoiseLevel)
                {
                    collapsedIntensities.Add(summedIntensity);
                    collapsedIndices.Add(indexArray[p1]);

                }

                // Move the pointers forward
                p1 = p2 + 1;
                p2 = p1 + 1;
            }

            return (collapsedIndices, collapsedIntensities);
        }

        public const int AssumedNoiseLevel = 56;

        /// <summary>
        /// This combines the index and intensity arrays into a TimsSpectrum object
        /// If the same index is present multiple times, the intensities are summed
        /// </summary>
<<<<<<< HEAD
        /// <param name="indexArray">The index array to collapse.</param>
        /// <param name="intensityArray">The intensity array to collapse.</param>
        /// <returns>A tuple containing the collapsed indices and intensities.</returns>
        public (uint[] Indices, int[] Intensities) CollapseArrays(uint[] indexArray, int[] intensityArray)
        {
            // Define lists to store the collapsed indices and intensities
            var collapseOneTuple = CollapseArraysTofIndexResolution(indexArray, intensityArray);
            var indexList = collapseOneTuple.Indices;
            var intensityList = collapseOneTuple.Intensities;
            List<uint> collapsedIndices = new List<uint>(indexList.Count);
            List<int> collapsedIntensities = new List<int>(intensityList.Count);
=======
        /// <param name="indexArray"></param>
        /// <param name="intensityArray"></param>
        /// <param name="zeroIndexedTimsScanNumber"></param>
        /// <returns></returns>
        internal static (uint[] Indices, int[] Intensities) CollapseArrays(uint[] indexArray, int[] intensityArray, int msnLevel = 1, bool removeLowIntensityPeaks = true)
        {
            // Define lists to store the collapsed indices and intensities
            List<uint> collapsedIndices = new List<uint>(indexArray.Length);
            List<int> collapsedIntensities = new List<int>(intensityArray.Length);
            int noiseFloor = msnLevel == 1 ? Ms1NoiseFloor : Ms2NoiseFloor;
>>>>>>> f02d7959

            // Initialize pointers to the first two elements in the index array
            int p1 = 0;
            int p2 = 1;
            while (p1 < indexList.Count)
            {
                uint tofIdxDelta = TofIndexDelta[indexList[p1]];
                uint maxTofIdx = indexList[p1] + tofIdxDelta;

<<<<<<< HEAD
                // Find clusters of indices that are close together
                // increment pointer 2 until the cluster ends and we're further than DefaultPpmTolerance away
                while (p2 < indexList.Count && indexList[p2] <= maxTofIdx)
=======
                // Combine intensities if array contains same idx multiple times
                while (p2 < indexArray.Length && currentIdx == indexArray[p2])
>>>>>>> f02d7959
                {
                    maxTofIdx = indexList[p2] + tofIdxDelta;
                    p2++;
                }
                p2--; // Move the pointer back by one

                // Sum the intensities in each cluster to get the collapsed intensity
                int summedIntensity = 0;
                int idxOfMaxIntensity = p1;
                for (int i = p1; i <= p2; i++)
                {
                    summedIntensity += intensityList[i];
                    if (intensityList[i] > intensityList[idxOfMaxIntensity])
                        idxOfMaxIntensity = i;
                }

                if (!removeLowIntensityPeaks || summedIntensity > noiseFloor)
                { 
                    collapsedIndices.Add(currentIdx);
                    collapsedIntensities.Add(summedIntensity);
                }

                // Use the index of the most intense peak as the collapsed index
                collapsedIndices.Add(indexList[idxOfMaxIntensity]);

                // Move the pointers forward
                p1 = p2 + 1;
                p2 = p1 + 1;
            }

            return (collapsedIndices.ToArray(), collapsedIntensities.ToArray());
        }

<<<<<<< HEAD
        #endregion
        #region MzLevelOperations

        internal MzSpectrum CreateFilteredSpectrum(IList<double> mzs, IList<int> intensities,
            FilteringParams filteringParams = null, int msnLevel = 1)
        {
            double[] mzsArray;
            if (mzs is double[])
                mzsArray = (double[])mzs;
            else
                mzsArray = mzs.ToArray();

            // Convert the intensities to an array
            double[] intensitiesArray = intensities.Select(intensity => (double)intensity).ToArray();

            if (mzsArray.Length != intensitiesArray.Length)
                throw new Exception("Collapsed m/z and intensity arrays are not the same length.");

            if (filteringParams != null
                && mzsArray.Length > 0
                && ((filteringParams.ApplyTrimmingToMs1 && msnLevel == 1)
                    || (filteringParams.ApplyTrimmingToMsMs && msnLevel > 1)))
            {
                WindowModeHelper.Run(ref intensitiesArray,
                    ref mzsArray, filteringParams,
                    mzsArray[0], mzsArray[^1]);
            }
            // TODO: This would be more performant if we kept the intensities as ints
            return new MzSpectrum(mzsArray, intensitiesArray, shouldCopy: false);
        }

        /// <summary>
        /// Merges multiple index and intensity arrays into an MS1 spectrum.
        /// This operation is somewhere between averaging and centroiding
        /// In the TimsTofFileReader, MS1 scans are kept as index arrays and intensity arrays.
        /// </summary>
        /// <param name="indexArrays">List of index arrays.</param>
        /// <param name="intensityArrays">List of intensity arrays.</param>
        /// <param name="proxyFactory">Frame proxy factory.</param>
        /// <param name="filteringParams">Filtering parameters (optional).</param>
        /// <returns>A merged MS1 spectrum.</returns>
        internal MzSpectrum MergeArraysToMs1Spectrum(
            List<uint[]> indexArrays, 
            List<int[]> intensityArrays, 
            FrameProxyFactory proxyFactory,
            FilteringParams filteringParams = null)
        {
            if (!indexArrays.IsNotNullOrEmpty() || intensityArrays == null || intensityArrays.Count() != indexArrays.Count())
                return null;

            // Merge all index arrays and intensity arrays into a single array
            uint[] combinedIndices = indexArrays[0];
            int[] combinedIntensities = intensityArrays[0];
            for (int i = 1; i < indexArrays.Count(); i++)
            {
                var mergeResults = TwoPointerMerge(combinedIndices, indexArrays[i], combinedIntensities, intensityArrays[i]);
                combinedIndices = mergeResults.Indices;
                combinedIntensities = mergeResults.Intensities;
            }

            // Collapse the combined arrays into a single array (centroiding, more or less)
            //var centroidedResults = CollapseArrays(proxyFactory.ConvertIndicesToMz(combinedIndices), combinedIntensities);
            var centroidedResults = CollapseArrays(combinedIndices, combinedIntensities);

            return CreateFilteredSpectrum(
                proxyFactory.ConvertIndicesToMz(centroidedResults.Indices),
                centroidedResults.Intensities,
                filteringParams,
                msnLevel: 1);
        }

        /// <summary>
        /// Merges multiple index and intensity arrays into an MS1 spectrum.
        /// This operation is somewhere between averaging and centroiding
        /// In the TimsTofFileReader, MS1 scans are kept as index arrays and intensity arrays.
        /// </summary>
        /// <param name="indexArrays">List of index arrays.</param>
        /// <param name="intensityArrays">List of intensity arrays.</param>
        /// <param name="proxyFactory">Frame proxy factory.</param>
        /// <param name="filteringParams">Filtering parameters (optional).</param>
        /// <returns>A merged MS1 spectrum.</returns>
        internal TimsSpectrum MergeArraysToTimsSpectrum(
            List<uint[]> indexArrays,
            List<int[]> intensityArrays)
        {
            if (!indexArrays.IsNotNullOrEmpty() || intensityArrays == null || intensityArrays.Count() != indexArrays.Count())
                return null;

            // Merge all index arrays and intensity arrays into a single array
            uint[] combinedIndices = indexArrays[0];
            int[] combinedIntensities = intensityArrays[0];
            for (int i = 1; i < indexArrays.Count(); i++)
            {
                var mergeResults = TwoPointerMerge(combinedIndices, indexArrays[i], combinedIntensities, intensityArrays[i]);
                combinedIndices = mergeResults.Indices;
                combinedIntensities = mergeResults.Intensities;
            }

            // Collapse the combined arrays into a single array (centroiding, more or less)
            var centroidedResults = CollapseArrays(combinedIndices, combinedIntensities);

            return new TimsSpectrum(centroidedResults.Indices, centroidedResults.Intensities);
        }

        /// <summary>
        /// Merges multiple m/z and intensity arrays into an MS2 spectrum.
        /// This operation is somewhere between averaging and centroiding.
        /// In the TimsTofFileReader, MS2 component spectrum are stored as 
        /// double[] m/z arrays and int[] intensity arrays.
        /// Each component scan 
        /// </summary>
        /// <param name="mzArrays">List of m/z arrays.</param>
        /// <param name="intensityArrays">List of intensity arrays.</param>
        /// <param name="filteringParams">Filtering parameters (optional).</param>
        /// <param name="ppmTolerance">PPM tolerance value (default is -1).</param>
        /// <returns>A merged MS2 spectrum.</returns>
        internal MzSpectrum MergeArraysToMs2Spectrum(
            List<double[]> mzArrays,
            List<int[]> intensityArrays,
            FilteringParams filteringParams = null,
            double ppmTolerance = -1)
        {
            if (!mzArrays.IsNotNullOrEmpty() || intensityArrays == null || intensityArrays.Count() != mzArrays.Count())
                return null;

            // Merge all index arrays and intensity arrays into a single array
            double[] combinedMzs = mzArrays[0];
            int[] combinedIntensities = intensityArrays[0];
            for (int i = 1; i < mzArrays.Count(); i++)
            {
                var mergeResults = TwoPointerMerge(combinedMzs, mzArrays[i], combinedIntensities, intensityArrays[i]);
                combinedMzs = mergeResults.Mzs;
                combinedIntensities = mergeResults.Intensities;
            }

            // Collapse the combined arrays into a single array (centroiding, more or less)
            var centroidedResults = CollapseArrays(combinedMzs, combinedIntensities, ppmTolerance);

            return CreateFilteredSpectrum(
                centroidedResults.Mzs,
                centroidedResults.Intensities,
                filteringParams,
                msnLevel: 2);
        }
        
        /// <summary>
        /// Merges multiple m/z and intensity arrays into an MS2 spectrum.
        /// This operation is somewhere between averaging and centroiding.
        /// In the TimsTofFileReader, MS2 component spectrum are stored as 
        /// double[] m/z arrays and int[] intensity arrays.
        /// Each component scan 
        /// </summary>
        /// <param name="mzArrays">List of m/z arrays.</param>
        /// <param name="intensityArrays">List of intensity arrays.</param>
        /// <param name="filteringParams">Filtering parameters (optional).</param>
        /// <param name="ppmTolerance">PPM tolerance value (default is -1).</param>
        /// <returns>A merged MS2 spectrum.</returns>
        internal MzSpectrum MergeArraysToMs2Spectrum(
            List<TimsSpectrum> timsSpectra,
            FrameProxyFactory proxyFactory,
            FilteringParams filteringParams = null,
            double ppmTolerance = -1)
        {
            if (!timsSpectra.IsNotNullOrEmpty())
                return null;

            // Merge all index arrays and intensity arrays into a single array
            uint[] combinedIndices = timsSpectra[0].XArray;
            int[] combinedIntensities = timsSpectra[0].YArray;
            for (int i = 1; i < timsSpectra.Count(); i++)
            {
                var mergeResults = TwoPointerMerge(combinedIndices, timsSpectra[i].XArray, combinedIntensities, timsSpectra[i].YArray);
                combinedIndices = mergeResults.Indices;
                combinedIntensities = mergeResults.Intensities;
            }

            // Collapse the combined arrays into a single array (centroiding, more or less)
            var centroidedResults = CollapseArrays(combinedIndices, combinedIntensities);

            return CreateFilteredSpectrum(
                proxyFactory.ConvertIndicesToMz(centroidedResults.Indices),
                centroidedResults.Intensities,
                filteringParams,
                msnLevel: 2);
        }


        /// <summary>
        /// Merges two m/z and intensity arrays using a two-pointer technique.
        /// Used when merging component spectra into one MS2 spectrum
        /// </summary>
        /// <param name="mzArray1">First m/z array.</param>
        /// <param name="mzArray2">Second m/z array.</param>
        /// <param name="intensityArray1">First intensity array.</param>
        /// <param name="intensityArray2">Second intensity array.</param>
        /// <returns>A tuple containing the merged m/z values and intensities.</returns>
        public (double[] Mzs, int[] Intensities) TwoPointerMerge(double[] mzArray1, double[] mzArray2, int[] intensityArray1, int[] intensityArray2)
        {
            int p1 = 0;
            int p2 = 0;

            double[] mergedMzs = new double[mzArray1.Length + mzArray2.Length];
            int[] mergedIntensities = new int[intensityArray1.Length + intensityArray2.Length];

            while (p1 < mzArray1.Length || p2 < mzArray2.Length)
            {
                if (p1 == mzArray1.Length)
                {
                    while (p2 < mzArray2.Length)
                    {
                        mergedMzs[p1 + p2] = mzArray2[p2];
                        mergedIntensities[p1 + p2] = intensityArray2[p2];
                        p2++;
                    }
                }
                else if (p2 == mzArray2.Length)
                {
                    while (p1 < mzArray1.Length)
                    {
                        mergedMzs[p1 + p2] = mzArray1[p1];
                        mergedIntensities[p1 + p2] = intensityArray1[p1];
                        p1++;
                    }
                }
                else if (mzArray1[p1] < mzArray2[p2])
                {
                    mergedMzs[p1 + p2] = mzArray1[p1];
                    mergedIntensities[p1 + p2] = intensityArray1[p1];
                    p1++;
                }
                else
                {
                    mergedMzs[p1 + p2] = mzArray2[p2];
                    mergedIntensities[p1 + p2] = intensityArray2[p2];
                    p2++;
                }
            }

            return (mergedMzs, mergedIntensities);
        }

=======
>>>>>>> f02d7959
        /// <summary>
        /// This centroids a TOF spectrum by grouping peaks with adjacent indices, summing their intensities
        /// and reporting the weighted average of the m/z values in the cluster
        /// </summary>
<<<<<<< HEAD
        /// <param name="mzArray">The mz array to collapse.</param>
        /// <param name="intensityArray">The intensity array to collapse.</param>
        /// /// <param name="ppmTolerance">PPM tolerance value (default is 10).</param>
        /// <returns>A tuple containing the collapsed mz and intensities.</returns>
        internal (double[] Mzs, int[] Intensities) CollapseArrays(double[] mzArray, int[] intensityArray, double ppmTolerance = 10)
=======
        /// <param name="indexArray"></param>
        /// <param name="intensityArray"></param>
        /// <param name="proxyFactory"></param>
        /// <returns></returns>
        internal static (double[] Mzs, int[] Intensities) Centroid(uint[] indexArray, int[] intensityArray, FrameProxyFactory proxyFactory)
>>>>>>> f02d7959
        {
            // Define lists to store the collapsed indices and intensities
            List<double> collapsedMzs = new();
            List<int> collapsedIntensities = new();

            // Initialize pointers to the first two elements in the index array
            int p1 = 0;
            int p2 = 1;
            while (p1 < indexArray.Length)
            {
                // We could do this based on tolerance
                // Now, i'm testing what happens if we say grouped points must have adjacent tof indices
                uint upperBoundTofIndex = indexArray[p1] + 2;

                // Find clusters of indices that are close together
                // increment pointer 2 until the cluster ends and we're further than 3 indices away
                while (p2 < indexArray.Length && indexArray[p2] <= upperBoundTofIndex)
                {
                    upperBoundTofIndex = indexArray[p2] + 2;
                    p2++;
                }
                p2--; 

                if (p1 == p2)
                {
                    collapsedIntensities.Add(intensityArray[p1]);
                    collapsedMzs.Add(proxyFactory.ConvertIndexToMz(indexArray[p1]));
                }
                else
                {
                    // Calculate the summed intensity in the cluster
                    int summedIntensity = 0;
                    for (int i = p1; i <= p2; i++)
                    {
                        summedIntensity += intensityArray[i];
                    }
                    collapsedIntensities.Add(summedIntensity);

                    // weighted averaging to determine the collapsed m/z of the cluster
                    double collapsedMz = 0;
                    for (int i = p1; i <= p2; i++)
                    {
                        double weight = (double)intensityArray[i] / (double)summedIntensity;
                        collapsedMz += weight * proxyFactory.ConvertIndexToMz(indexArray[i]);
                    }
                    collapsedMzs.Add(collapsedMz);
                }

                // Move the pointers forward
                p1 = p2 + 1;
                p2 = p1 + 1;
            }

            return (collapsedMzs.ToArray(), collapsedIntensities.ToArray());
        }

        /// <summary>
        /// Combines multiple scans into a single TimsSpectrum object without performing centroiding
        /// This is called when analyzing MS2 scans, where the same precursor is selected for fragmentation over multiple frames
        /// Each frame gets one TimsSpectrum
        /// </summary>
        /// <param name="indexArrays"></param>
        /// <param name="intensityArrays"></param>
        /// <param name="zeroIndexedTimsScanNumber"></param>
        /// <returns></returns>
        internal static TimsSpectrum CreateTimsSpectrum(List<uint[]> indexArrays, List<int[]> intensityArrays)
        {
            if (!indexArrays.IsNotNullOrEmpty() || intensityArrays == null || intensityArrays.Count() != indexArrays.Count())
                return null;

            // Merge all index arrays and intensity arrays into a single array
            uint[] combinedIndices = indexArrays[0];
            int[] combinedIntensities = intensityArrays[0];
            for (int i = 1; i < indexArrays.Count(); i++)
            {
                var mergeResults = TwoPointerMerge(combinedIndices, indexArrays[i], combinedIntensities, intensityArrays[i]);
                combinedIndices = mergeResults.Indices;
                combinedIntensities = mergeResults.Intensities;
            }

            var collapsedResults = CollapseArrays(combinedIndices, combinedIntensities, msnLevel: 2, removeLowIntensityPeaks: false);
            return new TimsSpectrum(collapsedResults.Indices, collapsedResults.Intensities);
        }

        /// <summary>
        /// Merges multiple index and intensity arrays into an mzSpectrum.
        /// This operation is somewhere between averaging and centroiding
        /// In the TimsTofFileReader, MS1 scans are kept as index arrays and intensity arrays.
        /// </summary>
        /// <param name="indexArrays">List of index arrays.</param>
        /// <param name="intensityArrays">List of intensity arrays.</param>
        /// <param name="proxyFactory">Frame proxy factory.</param>
<<<<<<< HEAD
        /// <returns>A tuple containing the merged m/z values and intensities.</returns>
        internal (double[] Mzs, int[] Intensities) MergeArraysToMzArray(List<uint[]> indexArrays, List<int[]> intensityArrays, FrameProxyFactory proxyFactory)
=======
        /// <param name="filteringParams">Filtering parameters (optional).</param>
        /// <returns>A merged MS1 spectrum.</returns>
        internal static MzSpectrum CreateMzSpectrum(
            List<TimsSpectrum> timsSpectra,
            FrameProxyFactory proxyFactory,
            int msnLevel = 2,
            FilteringParams filteringParams = null)
        {
            List<uint[]> indices = new List<uint[]>(timsSpectra.Count);
            List<int[]> intensities = new List<int[]>(timsSpectra.Count);
            foreach(var timsSpectrum in timsSpectra)
            {
                indices.Add(timsSpectrum.XArray);
                intensities.Add(timsSpectrum.YArray);
            }

            return CreateMzSpectrum(indices, intensities, proxyFactory, msnLevel, filteringParams);
        }

        /// <summary>
        /// Merges multiple index and intensity arrays into an MzSpectrum
        /// This operation centroids and averages multiple component scans
        /// </summary>
        /// <param name="indexArrays">List of index arrays.</param>
        /// <param name="intensityArrays">List of intensity arrays.</param>
        /// <param name="proxyFactory">Frame proxy factory.</param>
        /// <param name="msnLevel">MSn level of the spectrum (1 or 2).</param>
        /// <param name="filteringParams">Filtering parameters (optional).</param>
        /// <returns>A merged MS1 spectrum.</returns>
        internal static MzSpectrum CreateMzSpectrum(
        List<uint[]> indexArrays,
        List<int[]> intensityArrays,
        FrameProxyFactory proxyFactory,
        int msnLevel,
        FilteringParams filteringParams = null)
>>>>>>> f02d7959
        {
            if (!indexArrays.IsNotNullOrEmpty() || intensityArrays == null || intensityArrays.Count() != indexArrays.Count())
                return null;

            // Merge all index arrays and intensity arrays into a single array
            uint[] combinedIndices = indexArrays[0];
            int[] combinedIntensities = intensityArrays[0];
            for (int i = 1; i < indexArrays.Count(); i++)
            {
                var mergeResults = TwoPointerMerge(combinedIndices, indexArrays[i], combinedIntensities, intensityArrays[i]);
                combinedIndices = mergeResults.Indices;
                combinedIntensities = mergeResults.Intensities;
            }

            // Collapse the combined arrays into a single array (centroiding, more or less)
            var collapsedResults = CollapseArrays(combinedIndices, combinedIntensities, msnLevel);
            var centroidedResults = Centroid(collapsedResults.Indices, collapsedResults.Intensities, proxyFactory);

            return CreateFilteredSpectrum(
                centroidedResults.Mzs,
                centroidedResults.Intensities,
                filteringParams,
                msnLevel: msnLevel);
        }

        
        internal static MzSpectrum CreateFilteredSpectrum(IList<double> mzs, IList<int> intensities,
            FilteringParams filteringParams = null, int msnLevel = 1)
        {
            double[] mzsArray;
            if (mzs is double[])
                mzsArray = (double[])mzs;
            else
                mzsArray = mzs.ToArray();

            // Convert the intensities to an array
            double[] intensitiesArray = intensities.Select(intensity => (double)intensity).ToArray();

            if (mzsArray.Length != intensitiesArray.Length)
                throw new Exception("Collapsed m/z and intensity arrays are not the same length.");

            if (filteringParams != null
                && mzsArray.Length > 0
                && ((filteringParams.ApplyTrimmingToMs1 && msnLevel == 1)
                    || (filteringParams.ApplyTrimmingToMsMs && msnLevel > 1)))
            {
                WindowModeHelper.Run(ref intensitiesArray,
                    ref mzsArray, filteringParams,
                    mzsArray[0], mzsArray[^1]);
            }
            // TODO: This would be more performant if we kept the intensities as ints
            return new MzSpectrum(mzsArray, intensitiesArray, shouldCopy: false);
        }

        #endregion

    }
}<|MERGE_RESOLUTION|>--- conflicted
+++ resolved
@@ -5,42 +5,8 @@
 
 namespace Readers
 {
-    public class TofSpectraMerger
+    public static class TofSpectraMerger
     {
-<<<<<<< HEAD
-        public double DefaultPpmTolerance { get; init; }
-        public uint[] TofIndexDelta { get; init; }
-
-        public TofSpectraMerger(double[] mzLookupArray, int defaultPpmTolerance = 5)
-        {
-            DefaultPpmTolerance = defaultPpmTolerance;
-            PpmTolerance tolerance = new(DefaultPpmTolerance);
-            TofIndexDelta = new uint[mzLookupArray.Length];
-
-            // Initialize pointers to the first two elements in the index array
-            for (uint i = 0; i < mzLookupArray.Length; i++)
-            {
-                double maxMz = tolerance.GetMaximumValue(mzLookupArray[i]);
-                uint maxTofIdx = i + 1;
-                while (maxTofIdx < mzLookupArray.Length)
-                {
-                    if (mzLookupArray[maxTofIdx] < maxMz)
-                        maxTofIdx++;
-                    else
-                    {
-                        maxTofIdx--;
-                        break;
-                    }
-                }
-                //double maxMz2 = mzLookupArray[maxTofIdx];
-                //double minMz = mzLookupArray[i];
-                //if (maxMz2 > minMz && maxMz > 800)
-                //    maxTofIdx--;
-                TofIndexDelta[i] = maxTofIdx - i;
-            }
-        }
-=======
->>>>>>> f02d7959
 
         #region NewCentroidingApproach
         // The following methods are used to merge and collapse index arrays and intensity arrays
@@ -64,7 +30,7 @@
         /// <param name="intensityArray1">First intensity array.</param>
         /// <param name="intensityArray2">Second intensity array.</param>
         /// <returns>A tuple containing the merged indices and intensities.</returns>
-        public (uint[] Indices, int[] Intensities) TwoPointerMerge(uint[] indexArray1, uint[] indexArray2, int[] intensityArray1, int[] intensityArray2)
+        public static (uint[] Indices, int[] Intensities) TwoPointerMerge(uint[] indexArray1, uint[] indexArray2, int[] intensityArray1, int[] intensityArray2)
         {
             int p1 = 0;
             int p2 = 0;
@@ -109,67 +75,10 @@
             return (mergedIndices, mergedIntensities);
         }
 
-        public (List<uint> Indices, List<int> Intensities) CollapseArraysTofIndexResolution(uint[] indexArray, int[] intensityArray)
-        {
-            // Define lists to store the collapsed indices and intensities
-            List<uint> collapsedIndices = new List<uint>(indexArray.Length);
-            List<int> collapsedIntensities = new List<int>(intensityArray.Length);
-
-            // Initialize pointers to the first two elements in the index array
-            int p1 = 0;
-            int p2 = 1;
-            while (p1 < indexArray.Length)
-            {
-
-                // Find clusters of indices that are close together
-                // increment pointer 2 until the cluster ends and we're further than DefaultPpmTolerance away
-                while (p2 < indexArray.Length && indexArray[p2] == indexArray[p1])
-                {
-                    p2++;
-                }
-                p2--; // Move the pointer back by one
-
-                // Sum the intensities in each cluster to get the collapsed intensity
-                int summedIntensity = 0;
-                for (int i = p1; i <= p2; i++)
-                {
-                    summedIntensity += intensityArray[i];
-
-                }
-                if(summedIntensity > AssumedNoiseLevel)
-                {
-                    collapsedIntensities.Add(summedIntensity);
-                    collapsedIndices.Add(indexArray[p1]);
-
-                }
-
-                // Move the pointers forward
-                p1 = p2 + 1;
-                p2 = p1 + 1;
-            }
-
-            return (collapsedIndices, collapsedIntensities);
-        }
-
-        public const int AssumedNoiseLevel = 56;
-
         /// <summary>
         /// This combines the index and intensity arrays into a TimsSpectrum object
         /// If the same index is present multiple times, the intensities are summed
         /// </summary>
-<<<<<<< HEAD
-        /// <param name="indexArray">The index array to collapse.</param>
-        /// <param name="intensityArray">The intensity array to collapse.</param>
-        /// <returns>A tuple containing the collapsed indices and intensities.</returns>
-        public (uint[] Indices, int[] Intensities) CollapseArrays(uint[] indexArray, int[] intensityArray)
-        {
-            // Define lists to store the collapsed indices and intensities
-            var collapseOneTuple = CollapseArraysTofIndexResolution(indexArray, intensityArray);
-            var indexList = collapseOneTuple.Indices;
-            var intensityList = collapseOneTuple.Intensities;
-            List<uint> collapsedIndices = new List<uint>(indexList.Count);
-            List<int> collapsedIntensities = new List<int>(intensityList.Count);
-=======
         /// <param name="indexArray"></param>
         /// <param name="intensityArray"></param>
         /// <param name="zeroIndexedTimsScanNumber"></param>
@@ -180,38 +89,26 @@
             List<uint> collapsedIndices = new List<uint>(indexArray.Length);
             List<int> collapsedIntensities = new List<int>(intensityArray.Length);
             int noiseFloor = msnLevel == 1 ? Ms1NoiseFloor : Ms2NoiseFloor;
->>>>>>> f02d7959
 
             // Initialize pointers to the first two elements in the index array
             int p1 = 0;
             int p2 = 1;
-            while (p1 < indexList.Count)
-            {
-                uint tofIdxDelta = TofIndexDelta[indexList[p1]];
-                uint maxTofIdx = indexList[p1] + tofIdxDelta;
-
-<<<<<<< HEAD
-                // Find clusters of indices that are close together
-                // increment pointer 2 until the cluster ends and we're further than DefaultPpmTolerance away
-                while (p2 < indexList.Count && indexList[p2] <= maxTofIdx)
-=======
+            while (p1 < indexArray.Length)
+            {
+                uint currentIdx = indexArray[p1];
+
                 // Combine intensities if array contains same idx multiple times
                 while (p2 < indexArray.Length && currentIdx == indexArray[p2])
->>>>>>> f02d7959
-                {
-                    maxTofIdx = indexList[p2] + tofIdxDelta;
+                {
                     p2++;
                 }
                 p2--; // Move the pointer back by one
 
                 // Sum the intensities in each cluster to get the collapsed intensity
                 int summedIntensity = 0;
-                int idxOfMaxIntensity = p1;
                 for (int i = p1; i <= p2; i++)
                 {
-                    summedIntensity += intensityList[i];
-                    if (intensityList[i] > intensityList[idxOfMaxIntensity])
-                        idxOfMaxIntensity = i;
+                    summedIntensity += intensityArray[i];
                 }
 
                 if (!removeLowIntensityPeaks || summedIntensity > noiseFloor)
@@ -220,9 +117,6 @@
                     collapsedIntensities.Add(summedIntensity);
                 }
 
-                // Use the index of the most intense peak as the collapsed index
-                collapsedIndices.Add(indexList[idxOfMaxIntensity]);
-
                 // Move the pointers forward
                 p1 = p2 + 1;
                 p2 = p1 + 1;
@@ -231,267 +125,15 @@
             return (collapsedIndices.ToArray(), collapsedIntensities.ToArray());
         }
 
-<<<<<<< HEAD
-        #endregion
-        #region MzLevelOperations
-
-        internal MzSpectrum CreateFilteredSpectrum(IList<double> mzs, IList<int> intensities,
-            FilteringParams filteringParams = null, int msnLevel = 1)
-        {
-            double[] mzsArray;
-            if (mzs is double[])
-                mzsArray = (double[])mzs;
-            else
-                mzsArray = mzs.ToArray();
-
-            // Convert the intensities to an array
-            double[] intensitiesArray = intensities.Select(intensity => (double)intensity).ToArray();
-
-            if (mzsArray.Length != intensitiesArray.Length)
-                throw new Exception("Collapsed m/z and intensity arrays are not the same length.");
-
-            if (filteringParams != null
-                && mzsArray.Length > 0
-                && ((filteringParams.ApplyTrimmingToMs1 && msnLevel == 1)
-                    || (filteringParams.ApplyTrimmingToMsMs && msnLevel > 1)))
-            {
-                WindowModeHelper.Run(ref intensitiesArray,
-                    ref mzsArray, filteringParams,
-                    mzsArray[0], mzsArray[^1]);
-            }
-            // TODO: This would be more performant if we kept the intensities as ints
-            return new MzSpectrum(mzsArray, intensitiesArray, shouldCopy: false);
-        }
-
-        /// <summary>
-        /// Merges multiple index and intensity arrays into an MS1 spectrum.
-        /// This operation is somewhere between averaging and centroiding
-        /// In the TimsTofFileReader, MS1 scans are kept as index arrays and intensity arrays.
-        /// </summary>
-        /// <param name="indexArrays">List of index arrays.</param>
-        /// <param name="intensityArrays">List of intensity arrays.</param>
-        /// <param name="proxyFactory">Frame proxy factory.</param>
-        /// <param name="filteringParams">Filtering parameters (optional).</param>
-        /// <returns>A merged MS1 spectrum.</returns>
-        internal MzSpectrum MergeArraysToMs1Spectrum(
-            List<uint[]> indexArrays, 
-            List<int[]> intensityArrays, 
-            FrameProxyFactory proxyFactory,
-            FilteringParams filteringParams = null)
-        {
-            if (!indexArrays.IsNotNullOrEmpty() || intensityArrays == null || intensityArrays.Count() != indexArrays.Count())
-                return null;
-
-            // Merge all index arrays and intensity arrays into a single array
-            uint[] combinedIndices = indexArrays[0];
-            int[] combinedIntensities = intensityArrays[0];
-            for (int i = 1; i < indexArrays.Count(); i++)
-            {
-                var mergeResults = TwoPointerMerge(combinedIndices, indexArrays[i], combinedIntensities, intensityArrays[i]);
-                combinedIndices = mergeResults.Indices;
-                combinedIntensities = mergeResults.Intensities;
-            }
-
-            // Collapse the combined arrays into a single array (centroiding, more or less)
-            //var centroidedResults = CollapseArrays(proxyFactory.ConvertIndicesToMz(combinedIndices), combinedIntensities);
-            var centroidedResults = CollapseArrays(combinedIndices, combinedIntensities);
-
-            return CreateFilteredSpectrum(
-                proxyFactory.ConvertIndicesToMz(centroidedResults.Indices),
-                centroidedResults.Intensities,
-                filteringParams,
-                msnLevel: 1);
-        }
-
-        /// <summary>
-        /// Merges multiple index and intensity arrays into an MS1 spectrum.
-        /// This operation is somewhere between averaging and centroiding
-        /// In the TimsTofFileReader, MS1 scans are kept as index arrays and intensity arrays.
-        /// </summary>
-        /// <param name="indexArrays">List of index arrays.</param>
-        /// <param name="intensityArrays">List of intensity arrays.</param>
-        /// <param name="proxyFactory">Frame proxy factory.</param>
-        /// <param name="filteringParams">Filtering parameters (optional).</param>
-        /// <returns>A merged MS1 spectrum.</returns>
-        internal TimsSpectrum MergeArraysToTimsSpectrum(
-            List<uint[]> indexArrays,
-            List<int[]> intensityArrays)
-        {
-            if (!indexArrays.IsNotNullOrEmpty() || intensityArrays == null || intensityArrays.Count() != indexArrays.Count())
-                return null;
-
-            // Merge all index arrays and intensity arrays into a single array
-            uint[] combinedIndices = indexArrays[0];
-            int[] combinedIntensities = intensityArrays[0];
-            for (int i = 1; i < indexArrays.Count(); i++)
-            {
-                var mergeResults = TwoPointerMerge(combinedIndices, indexArrays[i], combinedIntensities, intensityArrays[i]);
-                combinedIndices = mergeResults.Indices;
-                combinedIntensities = mergeResults.Intensities;
-            }
-
-            // Collapse the combined arrays into a single array (centroiding, more or less)
-            var centroidedResults = CollapseArrays(combinedIndices, combinedIntensities);
-
-            return new TimsSpectrum(centroidedResults.Indices, centroidedResults.Intensities);
-        }
-
-        /// <summary>
-        /// Merges multiple m/z and intensity arrays into an MS2 spectrum.
-        /// This operation is somewhere between averaging and centroiding.
-        /// In the TimsTofFileReader, MS2 component spectrum are stored as 
-        /// double[] m/z arrays and int[] intensity arrays.
-        /// Each component scan 
-        /// </summary>
-        /// <param name="mzArrays">List of m/z arrays.</param>
-        /// <param name="intensityArrays">List of intensity arrays.</param>
-        /// <param name="filteringParams">Filtering parameters (optional).</param>
-        /// <param name="ppmTolerance">PPM tolerance value (default is -1).</param>
-        /// <returns>A merged MS2 spectrum.</returns>
-        internal MzSpectrum MergeArraysToMs2Spectrum(
-            List<double[]> mzArrays,
-            List<int[]> intensityArrays,
-            FilteringParams filteringParams = null,
-            double ppmTolerance = -1)
-        {
-            if (!mzArrays.IsNotNullOrEmpty() || intensityArrays == null || intensityArrays.Count() != mzArrays.Count())
-                return null;
-
-            // Merge all index arrays and intensity arrays into a single array
-            double[] combinedMzs = mzArrays[0];
-            int[] combinedIntensities = intensityArrays[0];
-            for (int i = 1; i < mzArrays.Count(); i++)
-            {
-                var mergeResults = TwoPointerMerge(combinedMzs, mzArrays[i], combinedIntensities, intensityArrays[i]);
-                combinedMzs = mergeResults.Mzs;
-                combinedIntensities = mergeResults.Intensities;
-            }
-
-            // Collapse the combined arrays into a single array (centroiding, more or less)
-            var centroidedResults = CollapseArrays(combinedMzs, combinedIntensities, ppmTolerance);
-
-            return CreateFilteredSpectrum(
-                centroidedResults.Mzs,
-                centroidedResults.Intensities,
-                filteringParams,
-                msnLevel: 2);
-        }
-        
-        /// <summary>
-        /// Merges multiple m/z and intensity arrays into an MS2 spectrum.
-        /// This operation is somewhere between averaging and centroiding.
-        /// In the TimsTofFileReader, MS2 component spectrum are stored as 
-        /// double[] m/z arrays and int[] intensity arrays.
-        /// Each component scan 
-        /// </summary>
-        /// <param name="mzArrays">List of m/z arrays.</param>
-        /// <param name="intensityArrays">List of intensity arrays.</param>
-        /// <param name="filteringParams">Filtering parameters (optional).</param>
-        /// <param name="ppmTolerance">PPM tolerance value (default is -1).</param>
-        /// <returns>A merged MS2 spectrum.</returns>
-        internal MzSpectrum MergeArraysToMs2Spectrum(
-            List<TimsSpectrum> timsSpectra,
-            FrameProxyFactory proxyFactory,
-            FilteringParams filteringParams = null,
-            double ppmTolerance = -1)
-        {
-            if (!timsSpectra.IsNotNullOrEmpty())
-                return null;
-
-            // Merge all index arrays and intensity arrays into a single array
-            uint[] combinedIndices = timsSpectra[0].XArray;
-            int[] combinedIntensities = timsSpectra[0].YArray;
-            for (int i = 1; i < timsSpectra.Count(); i++)
-            {
-                var mergeResults = TwoPointerMerge(combinedIndices, timsSpectra[i].XArray, combinedIntensities, timsSpectra[i].YArray);
-                combinedIndices = mergeResults.Indices;
-                combinedIntensities = mergeResults.Intensities;
-            }
-
-            // Collapse the combined arrays into a single array (centroiding, more or less)
-            var centroidedResults = CollapseArrays(combinedIndices, combinedIntensities);
-
-            return CreateFilteredSpectrum(
-                proxyFactory.ConvertIndicesToMz(centroidedResults.Indices),
-                centroidedResults.Intensities,
-                filteringParams,
-                msnLevel: 2);
-        }
-
-
-        /// <summary>
-        /// Merges two m/z and intensity arrays using a two-pointer technique.
-        /// Used when merging component spectra into one MS2 spectrum
-        /// </summary>
-        /// <param name="mzArray1">First m/z array.</param>
-        /// <param name="mzArray2">Second m/z array.</param>
-        /// <param name="intensityArray1">First intensity array.</param>
-        /// <param name="intensityArray2">Second intensity array.</param>
-        /// <returns>A tuple containing the merged m/z values and intensities.</returns>
-        public (double[] Mzs, int[] Intensities) TwoPointerMerge(double[] mzArray1, double[] mzArray2, int[] intensityArray1, int[] intensityArray2)
-        {
-            int p1 = 0;
-            int p2 = 0;
-
-            double[] mergedMzs = new double[mzArray1.Length + mzArray2.Length];
-            int[] mergedIntensities = new int[intensityArray1.Length + intensityArray2.Length];
-
-            while (p1 < mzArray1.Length || p2 < mzArray2.Length)
-            {
-                if (p1 == mzArray1.Length)
-                {
-                    while (p2 < mzArray2.Length)
-                    {
-                        mergedMzs[p1 + p2] = mzArray2[p2];
-                        mergedIntensities[p1 + p2] = intensityArray2[p2];
-                        p2++;
-                    }
-                }
-                else if (p2 == mzArray2.Length)
-                {
-                    while (p1 < mzArray1.Length)
-                    {
-                        mergedMzs[p1 + p2] = mzArray1[p1];
-                        mergedIntensities[p1 + p2] = intensityArray1[p1];
-                        p1++;
-                    }
-                }
-                else if (mzArray1[p1] < mzArray2[p2])
-                {
-                    mergedMzs[p1 + p2] = mzArray1[p1];
-                    mergedIntensities[p1 + p2] = intensityArray1[p1];
-                    p1++;
-                }
-                else
-                {
-                    mergedMzs[p1 + p2] = mzArray2[p2];
-                    mergedIntensities[p1 + p2] = intensityArray2[p2];
-                    p2++;
-                }
-            }
-
-            return (mergedMzs, mergedIntensities);
-        }
-
-=======
->>>>>>> f02d7959
         /// <summary>
         /// This centroids a TOF spectrum by grouping peaks with adjacent indices, summing their intensities
         /// and reporting the weighted average of the m/z values in the cluster
         /// </summary>
-<<<<<<< HEAD
-        /// <param name="mzArray">The mz array to collapse.</param>
-        /// <param name="intensityArray">The intensity array to collapse.</param>
-        /// /// <param name="ppmTolerance">PPM tolerance value (default is 10).</param>
-        /// <returns>A tuple containing the collapsed mz and intensities.</returns>
-        internal (double[] Mzs, int[] Intensities) CollapseArrays(double[] mzArray, int[] intensityArray, double ppmTolerance = 10)
-=======
         /// <param name="indexArray"></param>
         /// <param name="intensityArray"></param>
         /// <param name="proxyFactory"></param>
         /// <returns></returns>
         internal static (double[] Mzs, int[] Intensities) Centroid(uint[] indexArray, int[] intensityArray, FrameProxyFactory proxyFactory)
->>>>>>> f02d7959
         {
             // Define lists to store the collapsed indices and intensities
             List<double> collapsedMzs = new();
@@ -584,10 +226,6 @@
         /// <param name="indexArrays">List of index arrays.</param>
         /// <param name="intensityArrays">List of intensity arrays.</param>
         /// <param name="proxyFactory">Frame proxy factory.</param>
-<<<<<<< HEAD
-        /// <returns>A tuple containing the merged m/z values and intensities.</returns>
-        internal (double[] Mzs, int[] Intensities) MergeArraysToMzArray(List<uint[]> indexArrays, List<int[]> intensityArrays, FrameProxyFactory proxyFactory)
-=======
         /// <param name="filteringParams">Filtering parameters (optional).</param>
         /// <returns>A merged MS1 spectrum.</returns>
         internal static MzSpectrum CreateMzSpectrum(
@@ -623,7 +261,6 @@
         FrameProxyFactory proxyFactory,
         int msnLevel,
         FilteringParams filteringParams = null)
->>>>>>> f02d7959
         {
             if (!indexArrays.IsNotNullOrEmpty() || intensityArrays == null || intensityArrays.Count() != indexArrays.Count())
                 return null;
