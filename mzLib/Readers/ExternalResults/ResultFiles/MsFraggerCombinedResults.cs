<<<<<<< HEAD
﻿using CsvHelper;
using System;
using System.Collections.Generic;
using System.Linq;
using System.Text;
using System.Threading.Tasks;
using System.IO;
using MathNet.Numerics;

namespace Readers
=======
﻿namespace Readers
>>>>>>> bc6e75d6
{
    public class MsFraggerCombinedResults : ResultFile<MsFraggerPsm>, IResultFile, IQuantifiableResultFile
    {
        #region Properties/Fields

        public string FullFolderPath => FilePath; // The full file path to the folder of MSFragger results
        private List<string> allPsmFilePaths; // List of the full file paths to the psm files of every sample

        // A list of all the MSFraggerPsmFile objects that correspond to each sample within an experiment
        public List<MsFraggerPsmFile> AllPsmFiles { get; private set; }

        // Contains descriptive information on every ms data file in the experiment (sample name, full path to the ms data file, etc.)
        public ExperimentAnnotationFile ExperimentAnnotations { get; private set; }

        #endregion

        #region IResultFile Implementatation

        public override SupportedFileType FileType => SupportedFileType.MsFraggerPsm;
        public override Software Software { get; set; }
        public MsFraggerCombinedResults(string filePath) : base(filePath, Software.MsFragger) { }

        /// <summary>
        /// Loads the results from each psm.tsv file in the results folder, builds one list of MsFraggerPsms,
        /// and Calls LoadExperimentAnnotation, FindAllFilePaths, LoadPsmResults,
        /// then selects every results from each MsFraggerPsmFile in AllPsmFiles and writes them to one concatenated list. 
        /// </summary>
        public override void LoadResults()
        {
            LoadExperimentAnnotationResults();
            FindAllFilePaths();
            LoadPsmResults();

            List<MsFraggerPsm> concatList = new List<MsFraggerPsm>();
            foreach (var file in AllPsmFiles)
            {
                concatList.AddRange(file);
            }

            Results = concatList;
        }

        public override void WriteResults(string outputPath)
        {
            throw new NotImplementedException("Method not yet implemented.");
        }

        #endregion

        /// <summary>
        /// Checks for existence of experiment annotation file and loads its it as an ExperimentAnnotationResultFile, 
        /// then sets the ExperimentAnnotations property
        /// </summary>
        /// <exception cref="FileNotFoundException"></exception>
        public void LoadExperimentAnnotationResults()
        {
            string combinedFilePath = Path.Combine(FullFolderPath, "experiment_annotation.tsv");
            if (!File.Exists(combinedFilePath)) { throw new FileNotFoundException("The experiment_annotation.tsv file was not found"); }

            ExperimentAnnotations = new ExperimentAnnotationFile(combinedFilePath);
        }

        /// <summary>
        /// For each path in AllPsmFilePaths, creates and loads an MsFraggerPsmFile. 
        /// Then constructs the AllPsmFiles list
        /// </summary>
        public void LoadPsmResults()
        {
            AllPsmFiles = new List<MsFraggerPsmFile>();

            foreach(var path in allPsmFilePaths)
            {
                MsFraggerPsmFile file = new MsFraggerPsmFile(path);
                AllPsmFiles.Add(file);
            }
        }

        public IEnumerable<IQuantifiableRecord> GetQuantifiableResults() => Results;

        /// <summary>
        /// Links the file name associated with the an IQuantifiableRecord 
        /// to the raw file path of MassSpec data in the fullFilePath list
        /// </summary>
        /// <param name="filePaths"> list of file paths associated with each distinct record </param>
        /// <returns> Dictionary of file names and their associted full paths </returns>
        public Dictionary<string, string> FileNameToFilePath(List<string> filePaths)
        {
            Dictionary<string, string> allFiles = new Dictionary<string, string>();

            allFiles = AllPsmFiles.Select(file => file.FileNameToFilePath(filePaths))
                                  .SelectMany(dictionary => dictionary)
                                  .GroupBy(x => x.Key)
                                  .Select(keyValuePair => keyValuePair.First())
                                  .ToDictionary(fileName => fileName.Key, filePath => filePath.Value);

            return allFiles;
        }

        /// <summary>
        /// Links the file name associated with IQuantifiableRecord to the raw file path pf MassSpec file 
        /// using the full file paths from the experiment annotation file.
        /// </summary>
        /// <returns> Dictionary of file names and their associted full paths </returns>
        public Dictionary<string, string> FileNameToFilePath()
        {
            List<string> filePaths = ExperimentAnnotations.Select(psm => psm.File).Distinct().ToList();
            List<string> fileNames = Results.Select(psm => psm.FileName).Distinct().ToList();
            Dictionary<string, string> allFiles = new Dictionary<string, string>();

            foreach (var name in fileNames)
            {
                string fileName = Path.GetFileName(name);

                // MSFragger results append the raw file with "interact-" and replace .raw with .pep.xml
                // In order to correctly match the file names, these changes must be removed
                fileName = fileName.Replace("interact-", "").Replace(".pep.xml", "");

                foreach (var path in filePaths)
                {
                    if (path.Contains(fileName) && !allFiles.ContainsKey(name))
                    {
                        allFiles.Add(name, path);
                        break;
                    }
                }
            }

            return allFiles;
        }

        /// <summary>
        /// Uses the ExperimentAnnotations to locate each psm.tsv file in the results folder. 
        /// Adds the path to each psm.tsv file in the results folder to AllPsmFilePaths
        /// </summary>
        /// <exception cref="FileNotFoundException"></exception>
        private void FindAllFilePaths()
        {
            allPsmFilePaths = new List<string>();

            List<string> sampleNames = ExperimentAnnotations.Select(psm => psm.SampleName).Distinct().ToList();
            string[] directoryEntries = Directory.GetDirectories(FullFolderPath);

            foreach (var directoryEntry in directoryEntries)
            {
                string directoryName = Path.GetFileName(directoryEntry.TrimEnd(Path.DirectorySeparatorChar));

                foreach (var sample in sampleNames)
                {
                    if (directoryName.Equals(sample))
                    {
                        string psmFile = Path.Combine(directoryEntry, "psm.tsv");
                        if (!File.Exists(psmFile)) { throw new FileNotFoundException("This psm.tsv file was not found"); }

                        allPsmFilePaths.Add(psmFile);
                    }
                }
            }
        }
    }
}<|MERGE_RESOLUTION|>--- conflicted
+++ resolved
@@ -1,17 +1,4 @@
-<<<<<<< HEAD
-﻿using CsvHelper;
-using System;
-using System.Collections.Generic;
-using System.Linq;
-using System.Text;
-using System.Threading.Tasks;
-using System.IO;
-using MathNet.Numerics;
-
-namespace Readers
-=======
 ﻿namespace Readers
->>>>>>> bc6e75d6
 {
     public class MsFraggerCombinedResults : ResultFile<MsFraggerPsm>, IResultFile, IQuantifiableResultFile
     {
