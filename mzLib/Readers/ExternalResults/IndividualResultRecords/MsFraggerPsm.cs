--- conflicted
+++ resolved
@@ -14,12 +14,9 @@
 using Proteomics;
 using static System.Net.Mime.MediaTypeNames;
 using ThermoFisher.CommonCore.Data.Interfaces;
-<<<<<<< HEAD
-=======
 using Readers.ExternalResults.BaseClasses;
 using System.Reflection.Metadata.Ecma335;
 using System.Runtime.CompilerServices;
->>>>>>> 983c3b01
 using Easy.Common.Extensions;
 
 namespace Readers
@@ -47,7 +44,7 @@
         public string BaseSequence { get; set; }
 
         [Name("Modified Peptide")]
-        public string ModifiedSequence { get; set; }
+        public string FullSequence { get; set; }
 
         [Name("Extended Peptide")]
         public string ExtendedSequence { get; set; }
@@ -160,18 +157,10 @@
         [Ignore] public string FileNameWithoutExtension =>
             _fileNameWithoutExtension ??= Spectrum.Split('.')[0];
 
-        [Ignore] public bool IsDecoy =>
-            _isDecoy ??= ProteinAccession.Contains("rev_");
-
-        [Ignore] private bool? _isDecoy;
-
         [Ignore] private int? _oneBasedScanNumber;
 
         [Ignore]
         public int OneBasedScanNumber => _oneBasedScanNumber ??= int.Parse(Spectrum.Split('.')[1]);
-
-        [Ignore]
-        public string FullSequence => ModifiedSequence.IsNullOrEmpty() ? BaseSequence : ModifiedSequence;
 
         #endregion
 
