--- conflicted
+++ resolved
@@ -95,16 +95,11 @@
         [Name("Nextscore")]
         public double NextScore { get; set; }
 
-<<<<<<< HEAD
-        [Name("PeptideProphet Probability")]
-        [Optional]
-=======
         /// <summary>
         /// MsFragger v22.0 output renames the header "PeptideProphet Probability" as just "Probability".
         /// Headers are mutually exclusive, will not both occur in the same file. 
         /// </summary>
         [Name("PeptideProphet Probability", "Probability")]
->>>>>>> 54501d6f
         public double PeptideProphetProbability { get; set; }
 
         [Name("Number of Enzymatic Termini")]
