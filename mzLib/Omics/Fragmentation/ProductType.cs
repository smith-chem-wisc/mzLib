﻿namespace Omics.Fragmentation
{
    public enum ProductType
    {
        //Ion Type      Neutral Mr
        //a             [N]+[M]-CHO
        //a*	        a-NH3
        //a°	        a-H2O
        //b             [N]+[M]-H
        //b*	        b-NH3
        //b°	        b-H2O
        //c             [N]+[M]+NH2
        //d             a – partial side chain
        //v             y – complete side chain
        //w             z – partial side chain
        //x             [C]+[M]+CO-H
        //y             [C]+[M]+H
        //y*	        y-NH3
        //y°	        y-H2O
        //z             [C]+[M]-NH2

        // Base ions are for Nucleic acids in which the base is cleaved as a neutral loss during fragmentation
        // schematic for RNA fragmentation modes can be found below
        // https://www.researchgate.net/figure/The-standard-nomenclature-for-oligonucleotide-fragmentation-during-collisioninduced_fig6_271536997
<<<<<<< HEAD
=======
        // Base loss ions are for Nucleic acids in which the base is cleaved as a neutral loss during fragmentation
        //     These base losses have only been explicetly confirmed for 3' fragments (a,b,c,d)
        //     The base loss ions for 5' fragments (w,x,y,z) are theoretical and have not been confirmed
>>>>>>> 40c4c4b8

        a,
        aStar,
        aDegree,
        aWaterLoss,
        aBaseLoss,
        b,
        bAmmoniaLoss,
        bWaterLoss,
        //BnoB1ions,
        bBaseLoss,
        c,
        cWaterLoss,
        cBaseLoss,
        d,
        dWaterLoss,
        dBaseLoss,
        w,
        wWaterLoss,
        wBaseLoss,
        x,
        xWaterLoss,
        xBaseLoss,
        y,
        yAmmoniaLoss,
        yWaterLoss,
        yBaseLoss,
        z,
        zPlusOne,       //This is zDot plus H
        zDot,
        zWaterLoss,
        zBaseLoss,
        M,              //this is the molecular ion // [M]
        D,              //this is a diagnostic ion // Modification loss mass
        Ycore,          //Glyco core Y ions // [pep] + Neutral core Glycan mass (such as: [pep] + [N]) //Which already consider the loss of H2O and H-transfer
        Y               //Glyco Y ions // [pep] + other Glycan mass 
    }
}<|MERGE_RESOLUTION|>--- conflicted
+++ resolved
@@ -22,12 +22,9 @@
         // Base ions are for Nucleic acids in which the base is cleaved as a neutral loss during fragmentation
         // schematic for RNA fragmentation modes can be found below
         // https://www.researchgate.net/figure/The-standard-nomenclature-for-oligonucleotide-fragmentation-during-collisioninduced_fig6_271536997
-<<<<<<< HEAD
-=======
         // Base loss ions are for Nucleic acids in which the base is cleaved as a neutral loss during fragmentation
         //     These base losses have only been explicetly confirmed for 3' fragments (a,b,c,d)
         //     The base loss ions for 5' fragments (w,x,y,z) are theoretical and have not been confirmed
->>>>>>> 40c4c4b8
 
         a,
         aStar,
