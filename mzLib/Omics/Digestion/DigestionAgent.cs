﻿using MzLibUtil;
using Omics.Modifications;

namespace Omics.Digestion
{
    public abstract class DigestionAgent
    {
        protected static readonly HashSetPool<int> HashSetPool = new HashSetPool<int>(8);

        protected DigestionAgent(string name, CleavageSpecificity cleavageSpecificity, List<DigestionMotif> motifList, Modification cleavageMod)
        {
            Name = name;
            CleavageSpecificity = cleavageSpecificity;
            DigestionMotifs = motifList ?? new List<DigestionMotif>();
            CleavageMod = cleavageMod;
        }

        public readonly string Name;
        public CleavageSpecificity CleavageSpecificity { get; init; }
        public List<DigestionMotif> DigestionMotifs { get; init; }
        public Modification CleavageMod { get; set; }

        public override string ToString()
        {
            return Name;
        }

        public override bool Equals(object? obj)
        {
            return obj is DigestionAgent agent && agent.Name == Name;
        }

        public override int GetHashCode()
        {
            return Name.GetHashCode();
        }

        /// <summary>
        /// Is length of given peptide okay, given minimum and maximum?
        /// </summary>
        /// <param name="length"></param>
        /// <param name="minLength"></param>
        /// <param name="maxLength"></param>
        /// <returns></returns>
        protected static bool ValidLength(int length, int minLength, int maxLength)
        {
            return ValidMinLength(length, minLength) && ValidMaxLength(length, maxLength);
        }

        /// <summary>
        /// Is length of given peptide okay, given minimum?
        /// </summary>
        /// <param name="length"></param>
        /// <param name="minLength"></param>
        /// <returns></returns>
        protected static bool ValidMinLength(int length, int minLength)
        {
            return length >= minLength;
        }

        /// <summary>
        /// Is length of given peptide okay, given maximum?
        /// </summary>
        /// <param name="length"></param>
        /// <param name="maxLength"></param>
        /// <returns></returns>
        protected static bool ValidMaxLength(int? length, int maxLength)
        {
            return !length.HasValue || length <= maxLength;
        }

        /// <summary>
        /// Gets the indices after which this protease will cleave a given protein sequence
        /// </summary>
        /// <param name="sequence"></param>
        /// <returns></returns>
        public List<int> GetDigestionSiteIndices(string sequence)
        {
            var indices = HashSetPool.Get(); // use hash set to ensure no duplicates
<<<<<<< HEAD
            try
=======
            try // Try block is to ensure that, even if an error gets thrown, the hashset is returned to the pool
>>>>>>> 81aefc5d
            {
                indices.Add(0); // The start of the protein is treated as a cleavage site to retain the n-terminal peptide

                for (int r = 0; r < sequence.Length; r++)
                {
                    var cutSiteIndex = -1;
                    bool cleavagePrevented = false;

                    foreach (DigestionMotif motif in DigestionMotifs)
                    {
                        var motifResults = motif.Fits(sequence, r);
                        bool motifFits = motifResults.Item1;
                        bool motifPreventsCleavage = motifResults.Item2;

                        if (motifFits && r + motif.CutIndex < sequence.Length)
                        {
                            cutSiteIndex = Math.Max(r + motif.CutIndex, cutSiteIndex);
                        }

                        if (motifPreventsCleavage) // if any motif prevents cleave
                        {
                            cleavagePrevented = true;
                        }
                    }

                    // if no motif prevents cleave
                    if (!cleavagePrevented && cutSiteIndex != -1)
                    {
                        indices.Add(cutSiteIndex);
                    }
                }

                indices.Add(sequence.Length); // The end of the protein is treated as a cleavage site to retain the c-terminal peptide
<<<<<<< HEAD
                return indices.ToList();
            }
            finally
            {
=======
                return indices.ToList(); // convert the hashset to a list for return. 
            }
            finally
            {
                // return hashset to pool. This clears it and gets it ready for the next time it is needed from the pool.
>>>>>>> 81aefc5d
                HashSetPool.Return(indices);
            }
        }
    }
}<|MERGE_RESOLUTION|>--- conflicted
+++ resolved
@@ -77,11 +77,7 @@
         public List<int> GetDigestionSiteIndices(string sequence)
         {
             var indices = HashSetPool.Get(); // use hash set to ensure no duplicates
-<<<<<<< HEAD
-            try
-=======
             try // Try block is to ensure that, even if an error gets thrown, the hashset is returned to the pool
->>>>>>> 81aefc5d
             {
                 indices.Add(0); // The start of the protein is treated as a cleavage site to retain the n-terminal peptide
 
@@ -115,18 +111,11 @@
                 }
 
                 indices.Add(sequence.Length); // The end of the protein is treated as a cleavage site to retain the c-terminal peptide
-<<<<<<< HEAD
-                return indices.ToList();
-            }
-            finally
-            {
-=======
                 return indices.ToList(); // convert the hashset to a list for return. 
             }
             finally
             {
                 // return hashset to pool. This clears it and gets it ready for the next time it is needed from the pool.
->>>>>>> 81aefc5d
                 HashSetPool.Return(indices);
             }
         }
