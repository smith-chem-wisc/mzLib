--- conflicted
+++ resolved
@@ -11,18 +11,8 @@
         int MaxMods { get; set; }
         DigestionAgent DigestionAgent { get; }
         FragmentationTerminus FragmentationTerminus { get; }
-<<<<<<< HEAD
-        CleavageSpecificity SearchModeType { get; }
-
-=======
 
         CleavageSpecificity SearchModeType { get; }
->>>>>>> f106f859
         IDigestionParams Clone();
     }
-}
-
-
-//(CommonParameters.DigestionParams as DigestionParams)!
-//if (CommonParameters.DigestionParams is DigestionParams digestion)
-//    _ = ProseCreatedWhileRunning.Append("initiator methionine behavior = " + digestion.InitiatorMethionineBehavior + "; ");+}