--- conflicted
+++ resolved
@@ -268,15 +268,11 @@
             {
                 if (variableModPattern.ContainsKey(fixedModPattern.Key))
                     continue;
-<<<<<<< HEAD
-=======
-              
->>>>>>> 43c0caaf
                 numFixedMods++;
                 variableModPattern.Add(fixedModPattern.Key, fixedModPattern.Value);
             }
         }
-      
+
         /// <summary>
         /// Recursively generates all possible variable modification patterns for a peptide.
         /// </summary>
@@ -360,46 +356,6 @@
                    && ModificationLocalization.ModFits(mod, Parent.BaseSequence, peptideLength, peptideLength, OneBasedStartResidue + peptideLength - 1);
         }
 
-<<<<<<< HEAD
-=======
-        // Used in the sorted sets for variable mod generation to ensure that modifications are consistently ordered
-        private class ModificationComparer : IComparer<Modification>
-        {
-            public int Compare(Modification? x, Modification? y)
-            {
-                if (ReferenceEquals(x, y)) return 0;
-                if (y is null) return 1;
-                if (x is null) return -1;
-
-                var idWithMotifComparison = string.Compare(x.IdWithMotif, y.IdWithMotif, StringComparison.Ordinal);
-                if (idWithMotifComparison != 0)
-                    return idWithMotifComparison;
-
-                var originalIdComparison = string.Compare(x.OriginalId, y.OriginalId, StringComparison.Ordinal);
-                if (originalIdComparison != 0)
-                    return originalIdComparison;
-
-                var accessionComparison = string.Compare(x.Accession, y.Accession, StringComparison.Ordinal);
-                if (accessionComparison != 0)
-                    return accessionComparison;
-
-                var modificationTypeComparison = string.Compare(x.ModificationType, y.ModificationType, StringComparison.Ordinal);
-                if (modificationTypeComparison != 0)
-                    return modificationTypeComparison;
-
-                var featureTypeComparison = string.Compare(x.FeatureType, y.FeatureType, StringComparison.Ordinal);
-                if (featureTypeComparison != 0)
-                    return featureTypeComparison;
-
-                var locationRestrictionComparison = string.Compare(x.LocationRestriction, y.LocationRestriction, StringComparison.Ordinal);
-                if (locationRestrictionComparison != 0)
-                    return locationRestrictionComparison;
-
-                return
-                    string.Compare(x.FileOrigin, y.FileOrigin, StringComparison.Ordinal);
-            }
-        }
->>>>>>> 43c0caaf
         #endregion
     }
 }