--- conflicted
+++ resolved
@@ -162,11 +162,7 @@
         /// This method iterates through all variable modifications and assigns them to the appropriate positions in the peptide.
         /// It considers different location restrictions such as N-terminal, C-terminal, and anywhere within the peptide.
         /// </remarks>
-<<<<<<< HEAD
-        protected void PopulateVariableModifications(List<Modification> allVariableMods, IComparer<Modification> comparer, ref Dictionary<int, SortedSet<Modification>> twoBasedDictToPopulate)
-=======
-        protected void PopulateVariableModifications(List<Modification> allVariableMods, in Dictionary<int, List<Modification>> twoBasedDictToPopulate)
->>>>>>> 4e93b361
+        protected void PopulateVariableModifications(List<Modification> allVariableMods, IComparer<Modification> comparer, in Dictionary<int, SortedSet<Modification>> twoBasedDictToPopulate)
         {
             int peptideLength = OneBasedEndResidue - OneBasedStartResidue + 1;
             var pepNTermVariableMods = new SortedSet<Modification>(comparer);
