--- conflicted
+++ resolved
@@ -1,16 +1,12 @@
-﻿using MzLibUtil;
+using MzLibUtil;
 using Omics.Modifications;
 
 namespace Omics.Digestion
 {
     public abstract class DigestionProduct
     {
-<<<<<<< HEAD
         private static readonly ModificationComparer ModComparer = new();
         protected static readonly DictionaryPool<int, SortedSet<Modification>> DictionaryPool = new();
-=======
-        protected static readonly DictionaryPool<int, List<Modification>> DictionaryPool = new();
->>>>>>> 1b8b9502
         protected static readonly DictionaryPool<int, Modification> FixedModDictionaryPool = new(8);
 
         protected string _baseSequence;
@@ -47,11 +43,7 @@
         #region Digestion Helper Methods
 
         /// <summary>
-<<<<<<< HEAD
-        /// Generates all possible variable modification patterns for a peptide.
-=======
         /// Generates all possible variable modification patterns for a peptide, which includes variable and localized modifications but excludes fixed mods
->>>>>>> 1b8b9502
         /// </summary>
         /// <param name="possibleVariableModifications">A dictionary of possible variable modifications with their positions.</param>
         /// <param name="maxModsForPeptide">The maximum number of modifications allowed for the peptide.</param>
@@ -63,11 +55,7 @@
         /// Then, it iterates through all possible numbers of modifications and generates the corresponding modification patterns.
         /// The returned dictionary is then appended with fixed modifications and used to construct a peptide with set mods
         /// </remarks>
-<<<<<<< HEAD
         protected static IEnumerable<Dictionary<int, Modification>> GetVariableModificationPatterns(Dictionary<int, SortedSet<Modification>> possibleVariableModifications, int maxModsForPeptide, int peptideLength)
-=======
-        protected static IEnumerable<Dictionary<int, Modification>> GetVariableModificationPatterns(Dictionary<int, List<Modification>> possibleVariableModifications, int maxModsForPeptide, int peptideLength)
->>>>>>> 1b8b9502
         {
             if (possibleVariableModifications.Count <= 0) 
                 yield break;
@@ -84,20 +72,12 @@
                     // use modification pattern to construct a dictionary of modifications for the peptide
                     var modificationPattern = new Dictionary<int, Modification>(possibleVariableModifications.Count);
 
-<<<<<<< HEAD
                     foreach (var kvp in possibleVariableModifications)
-=======
-                    foreach (KeyValuePair<int, List<Modification>> kvp in possibleVariableModifications)
->>>>>>> 1b8b9502
                     {
                         int modIndex = variable_modification_pattern[kvp.Key] - 1;
                         if (modIndex >= 0)
                         {
-<<<<<<< HEAD
                             modificationPattern.Add(kvp.Key, kvp.Value.ElementAt(modIndex));
-=======
-                            modificationPattern.Add(kvp.Key, kvp.Value[modIndex]);
->>>>>>> 1b8b9502
                         }
                     }
 
@@ -183,7 +163,6 @@
         /// This method iterates through all variable modifications and assigns them to the appropriate positions in the peptide.
         /// It considers different location restrictions such as N-terminal, C-terminal, and anywhere within the peptide.
         /// </remarks>
-<<<<<<< HEAD
         protected void PopulateVariableModifications(List<Modification> allVariableMods, in Dictionary<int, SortedSet<Modification>> twoBasedDictToPopulate)
         {
             int peptideLength = OneBasedEndResidue - OneBasedStartResidue + 1;
@@ -191,15 +170,6 @@
             twoBasedDictToPopulate.Add(1, pepNTermVariableMods);
 
             var pepCTermVariableMods = new SortedSet<Modification>(ModComparer);
-=======
-        protected void PopulateVariableModifications(List<Modification> allVariableMods, in Dictionary<int, List<Modification>> twoBasedDictToPopulate)
-        {
-            int peptideLength = OneBasedEndResidue - OneBasedStartResidue + 1;
-            var pepNTermVariableMods = new List<Modification>();
-            twoBasedDictToPopulate.Add(1, pepNTermVariableMods);
-
-            var pepCTermVariableMods = new List<Modification>();
->>>>>>> 1b8b9502
             twoBasedDictToPopulate.Add(peptideLength + 2, pepCTermVariableMods);
 
             // VARIABLE MODS
@@ -218,11 +188,7 @@
                     {
                         if (!twoBasedDictToPopulate.TryGetValue(r + 2, out var residueVariableMods))
                         {
-<<<<<<< HEAD
                             residueVariableMods = new SortedSet<Modification>(ModComparer) { variableModification };
-=======
-                            residueVariableMods = new List<Modification>() { variableModification };
->>>>>>> 1b8b9502
                             twoBasedDictToPopulate.Add(r + 2, residueVariableMods);
                         }
                         else
@@ -267,11 +233,7 @@
                     {
                         if (!twoBasedDictToPopulate.TryGetValue(r + 2, out var residueVariableMods))
                         {
-<<<<<<< HEAD
                             residueVariableMods = new SortedSet<Modification>(ModComparer) { variableModification };
-=======
-                            residueVariableMods = new List<Modification>() { variableModification };
->>>>>>> 1b8b9502
                             twoBasedDictToPopulate.Add(r + 2, residueVariableMods);
                         }
                         else
@@ -306,21 +268,12 @@
             {
                 if (variableModPattern.ContainsKey(fixedModPattern.Key))
                     continue;
-<<<<<<< HEAD
-
+              
                 numFixedMods++;
                 variableModPattern.Add(fixedModPattern.Key, fixedModPattern.Value);
             }
         }
-
-=======
-
-                numFixedMods++;
-                variableModPattern.Add(fixedModPattern.Key, fixedModPattern.Value);
-            }
-        }
-
->>>>>>> 1b8b9502
+      
         /// <summary>
         /// Recursively generates all possible variable modification patterns for a peptide.
         /// </summary>
@@ -335,11 +288,7 @@
         /// This method uses recursion to generate all possible combinations of variable modifications for a given peptide.
         /// It considers both modified and unmodified residues and generates patterns accordingly.
         /// </remarks>
-<<<<<<< HEAD
         private static IEnumerable<int[]> GetVariableModificationPatternsRecursive(List<KeyValuePair<int, SortedSet<Modification>>> possibleVariableModifications,
-=======
-        private static IEnumerable<int[]> GetVariableModificationPatternsRecursive(List<KeyValuePair<int, List<Modification>>> possibleVariableModifications,
->>>>>>> 1b8b9502
             int unmodifiedResiduesDesired, int[] variableModificationPattern, int index)
         {
             if (index < possibleVariableModifications.Count - 1)
@@ -391,7 +340,6 @@
         /// <param name="peptideLength">The length of the peptide.</param>
         /// <returns>True if the modification can be applied to the N-terminal or 5' end; otherwise, false.</returns>
         private bool CanBeNTerminalOrFivePrime(Modification mod, int peptideLength)
-<<<<<<< HEAD
         {
             return mod.LocationRestriction is "5'-terminal." or "Oligo 5'-terminal." or "N-terminal." or "Peptide N-terminal."
                    && ModificationLocalization.ModFits(mod, Parent.BaseSequence, 1, peptideLength, OneBasedStartResidue);
@@ -445,25 +393,7 @@
                 return
                     string.Compare(x.FileOrigin, y.FileOrigin, StringComparison.Ordinal);
             }
-=======
-        {
-            return mod.LocationRestriction is "5'-terminal." or "Oligo 5'-terminal." or "N-terminal." or "Peptide N-terminal."
-                   && ModificationLocalization.ModFits(mod, Parent.BaseSequence, 1, peptideLength, OneBasedStartResidue);
-        }
-
-        /// <summary>
-        /// Determines if a modification can be applied to the C-terminal or 3' end of the peptide.
-        /// </summary>
-        /// <param name="mod">The modification to check.</param>
-        /// <param name="peptideLength">The length of the peptide.</param>
-        /// <returns>True if the modification can be applied to the C-terminal or 3' end; otherwise, false.</returns>
-        private bool CanBeCTerminalOrThreePrime(Modification mod, int peptideLength)
-        {
-            return mod.LocationRestriction is "3'-terminal." or "Oligo 3'-terminal." or "C-terminal." or "Peptide C-terminal."
-                   && ModificationLocalization.ModFits(mod, Parent.BaseSequence, peptideLength, peptideLength, OneBasedStartResidue + peptideLength - 1);
->>>>>>> 1b8b9502
-        }
-
+        }
         #endregion
     }
 }