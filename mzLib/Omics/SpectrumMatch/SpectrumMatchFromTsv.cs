--- conflicted
+++ resolved
@@ -97,11 +97,7 @@
         /// </summary>
         /// <param name="fullSeq"> Full sequence of the peptide in question</param>
         /// <returns> Dictionary with the key being the amino acid position of the mod and the value being the string representing the mod</returns>
-<<<<<<< HEAD
-        public static Dictionary<int, List<string>> ParseModifications(string fullSeq, bool ignoreTerminusMod=false)
-=======
         public static Dictionary<int, string> ParseModifications(string fullSeq, bool ignoreTerminusMod = false)
->>>>>>> e6dd7bcf
         {
             return fullSeq.ParseModifications(ignoreTerminusMod);
         }
