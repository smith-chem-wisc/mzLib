<Project Sdk="Microsoft.NET.Sdk">

  <PropertyGroup>
    <TargetFramework>net6.0</TargetFramework>
<<<<<<< HEAD
    <Platforms>AnyCPU</Platforms>
=======
    <Platforms>x64</Platforms>
>>>>>>> 9325e390
  </PropertyGroup>
  
  <PropertyGroup Condition="'$(Configuration)'=='Release'">
    <DebugType>full</DebugType>
    <DebugSymbols>true</DebugSymbols>
  </PropertyGroup>

</Project><|MERGE_RESOLUTION|>--- conflicted
+++ resolved
@@ -2,11 +2,7 @@
 
   <PropertyGroup>
     <TargetFramework>net6.0</TargetFramework>
-<<<<<<< HEAD
-    <Platforms>AnyCPU</Platforms>
-=======
     <Platforms>x64</Platforms>
->>>>>>> 9325e390
   </PropertyGroup>
   
   <PropertyGroup Condition="'$(Configuration)'=='Release'">
