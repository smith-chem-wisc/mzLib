﻿using Chemistry;
using Omics.Digestion;
using Omics.Modifications;

namespace Transcriptomics.Digestion
{
    /// <summary>
    /// The most basic form of a digested oligo, this class does not care about mass or formula, just base sequence
    /// </summary>
    public class NucleolyticOligo : DigestionProduct
    {
        protected IHasChemicalFormula _fivePrimeTerminus;
        protected IHasChemicalFormula _threePrimeTerminus;

        internal NucleolyticOligo(NucleicAcid nucleicAcid, int oneBaseStartResidue,
            int oneBasedEndResidue, int missedCleavages, CleavageSpecificity cleavageSpecificity,
            IHasChemicalFormula? fivePrimeTerminus, IHasChemicalFormula? threePrimeTerminus)
        : base(nucleicAcid, oneBaseStartResidue, oneBasedEndResidue, missedCleavages, cleavageSpecificity)
        {
            _fivePrimeTerminus = fivePrimeTerminus ?? NucleicAcid.DefaultFivePrimeTerminus;
            _threePrimeTerminus = threePrimeTerminus ?? NucleicAcid.DefaultThreePrimeTerminus;
        }

        /// <summary>
        /// Nucleic acid this oligo was digested from
        /// </summary>
        public NucleicAcid NucleicAcid
        {
            get => Parent as NucleicAcid;
            protected set => Parent = value;
        }

        public override string ToString()
        {
            return BaseSequence;
        }

        /// <summary>
        /// Generates a collection of oligos with set modifications based on the provided fixed and variable modifications,
        /// digestion parameters, and the nucleic acid sequence.
        /// </summary>
        /// <param name="allKnownFixedMods">A collection of all known fixed modifications.</param>
        /// <param name="digestionParams">Parameters for RNA digestion.</param>
        /// <param name="variableModifications">A list of variable modifications to consider.</param>
        /// <returns>An enumerable collection of oligos with set modifications.</returns>
        /// <remarks>
        /// Code heavily borrowed from ProteolyticPeptide.GetModifiedPeptides
        /// </remarks>
        internal IEnumerable<OligoWithSetMods> GenerateModifiedOligos(List<Modification> allKnownFixedMods,
            RnaDigestionParams digestionParams, List<Modification> variableModifications)
        {
            int variableModificationIsoforms = 0;
            int oligoLength = OneBasedEndResidue - OneBasedStartResidue + 1;
            int maximumVariableModificationIsoforms = digestionParams.MaxModificationIsoforms;
            int maxModsForOligo = digestionParams.MaxMods;
            var twoBasedPossibleVariableAndLocalizeableModifications = DictionaryPool.Get();
            var fixedModDictionary = FixedModDictionaryPool.Get();
            var modificationComparer = new ModificationComparer();

            try
            {
<<<<<<< HEAD
                PopulateVariableModifications(variableModifications, modificationComparer, ref twoBasedPossibleVariableAndLocalizeableModifications);
                PopulateFixedModsOneIsNorFivePrimeTerminus(oligoLength, allKnownFixedMods, ref fixedModDictionary);
=======
                PopulateVariableModifications(variableModifications, in twoBasedPossibleVariableAndLocalizeableModifications);
                PopulateFixedModsOneIsNorFivePrimeTerminus(oligoLength, allKnownFixedMods, in fixedModDictionary);
>>>>>>> 4e93b361

                // Add the mods to the oligo by return numerous OligoWithSetMods
                foreach (Dictionary<int, Modification> variableModPattern in GetVariableModificationPatterns(twoBasedPossibleVariableAndLocalizeableModifications, maxModsForOligo, oligoLength))
                {
                    AppendFixedModificationsToVariable(in fixedModDictionary, in variableModPattern, out int numFixedMods);

                    yield return new OligoWithSetMods(NucleicAcid, digestionParams, OneBasedStartResidue, OneBasedEndResidue, MissedCleavages,
                        CleavageSpecificityForFdrCategory, variableModPattern, numFixedMods, _fivePrimeTerminus, _threePrimeTerminus);

                    variableModificationIsoforms++;
                    if (variableModificationIsoforms == maximumVariableModificationIsoforms)
                    {
                        yield break;
                    }
                }
            }
            finally
            {
                DictionaryPool.Return(twoBasedPossibleVariableAndLocalizeableModifications);
                FixedModDictionaryPool.Return(fixedModDictionary);
            }
        }
    }
}<|MERGE_RESOLUTION|>--- conflicted
+++ resolved
@@ -59,13 +59,8 @@
 
             try
             {
-<<<<<<< HEAD
-                PopulateVariableModifications(variableModifications, modificationComparer, ref twoBasedPossibleVariableAndLocalizeableModifications);
-                PopulateFixedModsOneIsNorFivePrimeTerminus(oligoLength, allKnownFixedMods, ref fixedModDictionary);
-=======
-                PopulateVariableModifications(variableModifications, in twoBasedPossibleVariableAndLocalizeableModifications);
+                PopulateVariableModifications(variableModifications, modificationComparer, in twoBasedPossibleVariableAndLocalizeableModifications);
                 PopulateFixedModsOneIsNorFivePrimeTerminus(oligoLength, allKnownFixedMods, in fixedModDictionary);
->>>>>>> 4e93b361
 
                 // Add the mods to the oligo by return numerous OligoWithSetMods
                 foreach (Dictionary<int, Modification> variableModPattern in GetVariableModificationPatterns(twoBasedPossibleVariableAndLocalizeableModifications, maxModsForOligo, oligoLength))
