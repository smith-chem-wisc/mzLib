--- conflicted
+++ resolved
@@ -58,12 +58,11 @@
             _nucleicAcids = new Nucleotide[sequence.Length];
             ThreePrimeTerminus = threePrimeTerm ?? DefaultThreePrimeTerminus;
             FivePrimeTerminus = fivePrimeTerm ?? DefaultFivePrimeTerminus;
-<<<<<<< HEAD
+            ThreePrimeTerminus = threePrimeTerm ?? DefaultThreePrimeTerminus;
+            FivePrimeTerminus = fivePrimeTerm ?? DefaultFivePrimeTerminus;
             _oneBasedPossibleLocalizedModifications = oneBasedPossibleLocalizedModifications ?? new Dictionary<int, List<Modification>>();
             GeneNames = new List<Tuple<string, string>>();
 
-=======
->>>>>>> 109eaef3
             ParseSequenceString(sequence);
 
             SequenceVariations = [];
