--- conflicted
+++ resolved
@@ -56,7 +56,6 @@
             intensities = new double[count];
         }
 
-<<<<<<< HEAD
         public double MostAbundantMass
         {
             get
@@ -72,16 +71,9 @@
                 return Double.NaN;
             }
         }
-
         public double MonoIsotopicMass => masses[0];
-
-        public IEnumerable<double> Masses { get { return masses; } }
-        public IEnumerable<double> Intensities { get { return intensities; } }
-=======
-        // Clone() produces shallow copies, but because double is a primitive type, this is acceptable
         public double[] Masses => (double[]) masses.Clone();
         public double[] Intensities => (double[]) intensities.Clone();
->>>>>>> 18bd83ff
 
         public static IsotopicDistribution GetDistribution(ChemicalFormula formula)
         {
