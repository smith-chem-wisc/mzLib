--- conflicted
+++ resolved
@@ -30,18 +30,11 @@
             Dictionary<string, HashSet<Tuple<int, Modification>>> additionalModsToAddToProteins,
             List<IBioPolymer> bioPolymerList, string outputFileName)
         {
-<<<<<<< HEAD
-            return bioPolymerList.Any(p => p is Protein) 
-                ? WriteXmlDatabase(additionalModsToAddToProteins, bioPolymerList.Cast<Protein>().ToList(), outputFileName) 
-                : WriteXmlDatabase(additionalModsToAddToProteins, bioPolymerList.Cast<RNA>().ToList(), outputFileName);
-        }
-
-=======
             return bioPolymerList.Any(p => p is Protein)
                 ? WriteXmlDatabase(additionalModsToAddToProteins, bioPolymerList.Cast<Protein>().ToList(), outputFileName)
                 : WriteXmlDatabase(additionalModsToAddToProteins, bioPolymerList.Cast<RNA>().ToList(), outputFileName);
         }
->>>>>>> 7a28ee14
+
         /// <summary>
         /// Writes an XML database for a list of nucleic acid sequences, including additional modifications.
         /// </summary>
