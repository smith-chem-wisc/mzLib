﻿using Proteomics;
using System;
using System.Collections.Generic;
using System.Globalization;
using System.IO;
using System.Linq;
using System.Xml;
using Easy.Common.Extensions;
using Omics;
using Omics.BioPolymer;
using Omics.Modifications;
using Transcriptomics;
using System.Data;

namespace UsefulProteomicsDatabases
{

    /// <summary>
    /// Provides methods for writing rna and nucleic acid databases to XML and FASTA formats.
    /// Did not rename to DbWriter to ensure compatibility with the original UsefulProteomicsDatabases namespace.
    /// </summary>
    public class ProteinDbWriter
    {
        /// <summary>
        /// Writes an XML database for a list of RNA sequences, including additional modifications.
        /// </summary>
        /// <param name="additionalModsToAddToProteins">A dictionary of additional modifications to add to proteins.</param>
        /// <param name="bioPolymerList">A list of RNA sequences to be written to the database.</param>
        /// <param name="outputFileName">The name of the output XML file.</param>
        /// <returns>A dictionary of new modification residue entries.</returns>
        public static Dictionary<string, int> WriteXmlDatabase(
            Dictionary<string, HashSet<Tuple<int, Modification>>> additionalModsToAddToProteins,
            List<IBioPolymer> bioPolymerList,
            string outputFileName)
        {
            return bioPolymerList.Any(p => p is Protein)
                ? WriteXmlDatabase(additionalModsToAddToProteins, bioPolymerList.Cast<Protein>().ToList(), outputFileName)
                : WriteXmlDatabase(additionalModsToAddToProteins, bioPolymerList.Cast<RNA>().ToList(), outputFileName);
        }

        /// <summary>
        /// Writes an XML database for a list of nucleic acid sequences, including additional modifications.
        /// </summary>
        /// <param name="additionalModsToAddToNucleicAcids">A dictionary of additional modifications to add to proteins.</param>
        /// <param name="nucleicAcidList">A list of nucleic acid sequences to be written to the database.</param>
        /// <param name="outputFileName">The name of the output XML file.</param>
        /// <param name="updateTimeStamp">If true, updates the modified attribute to today's date when attributes are written (currently RNA omits attributes as per original).</param>
        /// <param name="includeAppliedVariantEntries">
        /// If true, applied (realized) variant proteoforms (with a different accession produced by VariantApplication) are written
        /// as separate &lt;entry&gt; elements in addition to their consensus (canonical) parents.
        /// </param>
        /// <param name="includeAppliedVariantFeatures">
        /// If true and an applied variant entry is written, its AppliedSequenceVariations are emitted as
        /// &lt;feature type="sequence variant"&gt; elements so differences remain explicit (even though its BaseSequence already contains them).
        /// </param>
        /// <returns>The new "modified residue" entries that are added due to being in the Mods dictionary</returns>
        public static Dictionary<string, int> WriteXmlDatabase(
            Dictionary<string, HashSet<Tuple<int, Modification>>> additionalModsToAddToNucleicAcids,
            List<RNA> nucleicAcidList,
            string outputFileName,
            bool updateTimeStamp = false,
            bool includeAppliedVariantEntries = false,
            bool includeAppliedVariantFeatures = true)
        {
            additionalModsToAddToNucleicAcids ??= new Dictionary<string, HashSet<Tuple<int, Modification>>>();

<<<<<<< HEAD
            // Build the set to write (consensus + optional applied-variant RNAs)
            var rnasToWrite = BuildRnaToWrite(nucleicAcidList ?? new List<RNA>(), includeAppliedVariantEntries);
=======
            // write nonvariant rna (for cases where variants aren't applied, this just gets the rna itself)
            var nonVariantRna = nucleicAcidList.Select(p => p.ConsensusVariant).Distinct().ToList();
>>>>>>> ab108950

            Dictionary<string, int> newModResEntries = new();

            using (XmlWriter writer = XmlWriter.Create(outputFileName, CreateIndentedWriterSettings()))
            {
                WriteStartDocument(writer);

                // Modifications catalog: collect from everything we will write
                var allRelevantMods = CollectAllRelevantModsForRna(rnasToWrite, additionalModsToAddToNucleicAcids);
                WriteModificationCatalog(writer, allRelevantMods);

                // Entries
                foreach (var rna in rnasToWrite.OrderBy(r => r.Accession, StringComparer.Ordinal))
                {
                    WriteRnaEntry(writer, rna, additionalModsToAddToNucleicAcids, newModResEntries, updateTimeStamp);
                }

                WriteEndDocument(writer);
            }

            return newModResEntries;
        }

        /// <summary>
        /// Writes a protein database in mzLibProteinDb format, with additional modifications from the AdditionalModsToAddToProteins list.
        /// </summary>
        /// <param name="additionalModsToAddToProteins"></param>
        /// <param name="proteinList"></param>
        /// <param name="outputFileName"></param>
        /// <param name="updateTimeStamp"></param>
        /// <param name="includeAppliedVariantEntries">
        /// If true, applied (realized) variant proteoforms (with a different accession produced by VariantApplication) are written
        /// as separate &lt;entry&gt; elements in addition to their consensus (canonical) parents.
        /// </param>
        /// <param name="includeAppliedVariantFeatures">
        /// If true and an applied variant entry is written, its AppliedSequenceVariations are emitted as
        /// &lt;feature type="sequence variant"&gt; elements so differences remain explicit (even though its BaseSequence already contains them).
        /// </param>
        /// <returns>The new "modified residue" entries that are added due to being in the Mods dictionary</returns>
        public static Dictionary<string, int> WriteXmlDatabase(
            Dictionary<string, HashSet<Tuple<int, Modification>>> additionalModsToAddToProteins,
            List<Protein> proteinList,
            string outputFileName,
            bool updateTimeStamp = false,
            bool includeAppliedVariantEntries = false,
            bool includeAppliedVariantFeatures = true)
        {
            additionalModsToAddToProteins ??= new Dictionary<string, HashSet<Tuple<int, Modification>>>();

            var proteinsToWrite = BuildProteinsToWrite(proteinList, includeAppliedVariantEntries);

            Dictionary<string, int> newModResEntries = new();

            using (XmlWriter writer = XmlWriter.Create(outputFileName, CreateIndentedWriterSettings()))
            {
                WriteStartDocument(writer);

                // Modifications catalog
                var allRelevantMods = CollectAllRelevantModsForProteins(proteinsToWrite, includeAppliedVariantEntries, additionalModsToAddToProteins);
                WriteModificationCatalog(writer, allRelevantMods);

                // Entries
                foreach (var protein in proteinsToWrite.OrderBy(p => p.Accession, StringComparer.Ordinal))
                {
                    bool isAppliedVariantEntry = DetermineIsAppliedVariantEntry(protein, includeAppliedVariantEntries);
                    WriteProteinEntry(writer, protein, isAppliedVariantEntry, updateTimeStamp, includeAppliedVariantFeatures, additionalModsToAddToProteins, newModResEntries);
                }

                WriteEndDocument(writer);
            }

            return newModResEntries;
        }

        /// <summary>
        /// Writes a FASTA file for a list of proteins.
        /// </summary>
        public static void WriteFastaDatabase(List<Protein> proteinList, string outputFileName, string delimeter)
        {
            using (StreamWriter writer = new StreamWriter(outputFileName))
            {
                foreach (Protein protein in proteinList)
                {
                    string header = delimeter == " " ? protein.GetEnsemblFastaHeader() : protein.GetUniProtFastaHeader();
                    writer.WriteLine(">" + header);
                    writer.WriteLine(protein.BaseSequence);
                }
            }
        }
        public static void WriteFastaDatabase(List<RNA> rnaList, string outputFileName)
        {
            using (StreamWriter writer = new StreamWriter(outputFileName))
            {
                foreach (RNA rna in rnaList)
                {
                    var n = rna.GeneNames.FirstOrDefault();
                    string geneName = n == null ? "" : n.Item2;


                    writer.WriteLine(">mz|{0}|{1} {2} OS={3} GN={4}", rna.Accession, rna.Name, rna.FullName, rna.Organism, geneName);
                    writer.WriteLine(rna.BaseSequence);
                }
            }
        }

        /// <summary>
        /// Collects all relevant modifications for RNA: base mods, sequence-variant mods, and additional mods scoped by accession keys.
        /// </summary>
        private static IEnumerable<Modification> CollectAllRelevantModsForRna(
            List<RNA> nonVariantRna,
            Dictionary<string, HashSet<Tuple<int, Modification>>> additionalModsToAddToNucleicAcids)
        {
            HashSet<Modification> allRelevant = new();

            foreach (var p in nonVariantRna)
            {
                // Variant-specific mods
                if (p.SequenceVariations != null)
                {
                    foreach (var sv in p.SequenceVariations)
                    {
                        if (sv?.OneBasedModifications == null) continue;
                        foreach (var kv in sv.OneBasedModifications)
                        {
                            if (kv.Value == null) continue;
                            foreach (var m in kv.Value)
                            {
                                if (m != null) allRelevant.Add(m);
                            }
                        }
                    }
                }

                // Base possible localized mods
                if (p.OneBasedPossibleLocalizedModifications != null)
                {
                    foreach (var kv in p.OneBasedPossibleLocalizedModifications)
                    {
                        if (kv.Value == null) continue;
                        foreach (var m in kv.Value)
                        {
                            if (m != null) allRelevant.Add(m);
                        }
                    }
                }
            }

            // Additional externally supplied mods (keys that match base accession or variant-accession)
            var allowedAccessions = new HashSet<string>(
                nonVariantRna.SelectMany(p =>
                    (p.SequenceVariations ?? new List<SequenceVariation>())
                        .Select(sv => VariantApplication.GetAccession(p, new[] { sv }))
                        .Concat(new[] { p.Accession })),
                StringComparer.Ordinal);

<<<<<<< HEAD
            foreach (var kv in (additionalModsToAddToNucleicAcids ?? new()).Where(kv => allowedAccessions.Contains(kv.Key)))
            {
                foreach (var t in kv.Value)
                {
                    if (t?.Item2 != null) allRelevant.Add(t.Item2);
                }
            }
=======
                        //TODO: handle proteolysis products with null begin position
                        //see rna writer for example. 
>>>>>>> ab108950

            return allRelevant.OrderBy(m => m.IdWithMotif);
        }

        /// <summary>
        /// Collects all relevant modifications for proteins: base mods, sequence-variant mods, applied-variant mods (optional), and additional mods by accession.
        /// </summary>
        private static IEnumerable<Modification> CollectAllRelevantModsForProteins(
            List<Protein> proteinsToWrite,
            bool includeAppliedVariantEntries,
            Dictionary<string, HashSet<Tuple<int, Modification>>> additionalModsToAddToProteins)
        {
            HashSet<Modification> allRelevantModifications = new();

            foreach (var prot in proteinsToWrite)
            {
                if (prot == null) continue;

                // Base possible localized mods
                if (prot.OneBasedPossibleLocalizedModifications != null)
                {
                    foreach (var kv in prot.OneBasedPossibleLocalizedModifications)
                    {
                        if (kv.Value == null) continue;
                        foreach (var m in kv.Value)
                        {
                            if (m != null) allRelevantModifications.Add(m);
                        }
                    }
                }

                // Candidate sequence variants
                if (prot.SequenceVariations != null)
                {
                    foreach (var sv in prot.SequenceVariations)
                    {
                        if (sv?.OneBasedModifications == null) continue;
                        foreach (var kv in sv.OneBasedModifications)
                        {
                            if (kv.Value == null) continue;
                            foreach (var m in kv.Value)
                            {
                                if (m != null) allRelevantModifications.Add(m);
                            }
                        }
                    }
                }

                // Applied sequence variants (when writing applied variant entries)
                if (includeAppliedVariantEntries && prot.AppliedSequenceVariations != null)
                {
                    foreach (var sv in prot.AppliedSequenceVariations)
                    {
                        if (sv?.OneBasedModifications == null) continue;
                        foreach (var kv in sv.OneBasedModifications)
                        {
                            if (kv.Value == null) continue;
                            foreach (var m in kv.Value)
                            {
                                if (m != null) allRelevantModifications.Add(m);
                            }
                        }
                    }
                }
            }

            // Additional externally supplied mods (filter by accession we actually write)
            var accessionsToWrite = new HashSet<string>(proteinsToWrite.Select(p => p.Accession), StringComparer.Ordinal);
            foreach (var kv in additionalModsToAddToProteins.Where(kv => accessionsToWrite.Contains(kv.Key)))
            {
                foreach (var tup in kv.Value)
                {
                    if (tup?.Item2 != null) allRelevantModifications.Add(tup.Item2);
                }
            }

            return allRelevantModifications.OrderBy(m => m.IdWithMotif);
        }

        /// <summary>
        /// Writes the global catalog of modifications required for all entries in the file.
        /// </summary>
        private static void WriteModificationCatalog(XmlWriter writer, IEnumerable<Modification> modifications)
        {
            foreach (Modification mod in modifications)
            {
                writer.WriteStartElement("modification");
                writer.WriteString(mod.ToString() + Environment.NewLine + "//");
                writer.WriteEndElement();
            }
        }

        /// <summary>
<<<<<<< HEAD
        /// Builds the list of proteins to write: canonical consensus entries plus optional applied variant proteoforms.
=======
        /// Writes a rna database in mzLibProteinDb format, with additional modifications from the AdditionalModsToAddToProteins list.
>>>>>>> ab108950
        /// </summary>
        private static List<Protein> BuildProteinsToWrite(IEnumerable<Protein> proteinList, bool includeAppliedVariantEntries)
        {
            var consensusProteins = proteinList
                .Select(p => p?.ConsensusVariant)
                .OfType<Protein>()
                .Distinct()
                .ToList();

<<<<<<< HEAD
            List<Protein> proteinsToWrite = new(consensusProteins);
=======
            // write nonvariant proteins (for cases where variants aren't applied, this just gets the rna itself)
            var nonVariantProteins = proteinList.Select(p => p.ConsensusVariant).Distinct().ToList();
>>>>>>> ab108950

            if (!includeAppliedVariantEntries)
            {
                return proteinsToWrite;
            }

            foreach (var p in proteinList)
            {
                if (p == null) continue;
                var consensus = p.ConsensusVariant as Protein;

                bool isAppliedVariant = p.AppliedSequenceVariations != null
                                        && p.AppliedSequenceVariations.Count > 0
                                        && (consensus == null || !ReferenceEquals(p, consensus));

                if (isAppliedVariant && !proteinsToWrite.Any(x => string.Equals(x.Accession, p.Accession, StringComparison.Ordinal)))
                {
                    proteinsToWrite.Add(p);
                }
            }

            return proteinsToWrite;
        }

        // NEW: helper to assemble RNAs to write (consensus + optional applied-variant isoforms)
        private static List<RNA> BuildRnaToWrite(IEnumerable<RNA> rnaList, bool includeAppliedVariantEntries)
        {
            var consensus = rnaList
                .Select(r => r?.ConsensusVariant)
                .OfType<RNA>()
                .Distinct()
                .ToList();

            if (!includeAppliedVariantEntries)
            {
                return consensus;
            }

            var toWrite = new List<RNA>(consensus);

            foreach (var r in rnaList)
            {
                if (r == null) continue;
                var cons = r.ConsensusVariant as RNA;

                bool isAppliedVariant =
                    r.AppliedSequenceVariations != null &&
                    r.AppliedSequenceVariations.Count > 0 &&
                    (cons == null || !ReferenceEquals(r, cons));

                if (isAppliedVariant && !toWrite.Any(x => string.Equals(x.Accession, r.Accession, StringComparison.Ordinal)))
                {
                    toWrite.Add(r);
                }
            }

            return toWrite;
        }

        /// <summary>
        /// Writes a complete RNA entry (accession, names, gene/organism, features, sequence).
        /// </summary>
        private static void WriteRnaEntry(
            XmlWriter writer,
            RNA rna,
            Dictionary<string, HashSet<Tuple<int, Modification>>> additionalMods,
            Dictionary<string, int> newModResEntries,
            bool updateTimeStamp)
        {
            writer.WriteStartElement("entry", "undefined"); // placeholder to match original behavior

            // Accession
            WriteAccession(writer, rna.Accession);

            // Optional presentation fields
            WriteNameIfNotEmpty(writer, rna.Name);
            WriteRecommendedProteinNameIfNotEmpty(writer, rna.FullName);

            // Gene/organism
            WriteGeneNames(writer, rna.GeneNames);
            WriteOrganismIfNotEmpty(writer, rna.Organism);

            // Proteolysis products (no special null-begin handling here to preserve original behavior)
            WriteProteolysisProductsRna(writer, rna.TruncationProducts);

            // Base modification features
            WriteModifiedResidueFeatures(writer, rna, null, additionalMods, newModResEntries, orderModIds: false);

            // Sequence variants and their subfeatures (variant-specific mods)
            WriteRnaSequenceVariantFeatures(writer, rna, additionalMods, newModResEntries);

            // Sequence
            WriteRnaSequenceElement(writer, rna);

            writer.WriteEndElement(); // entry
        }

        /// <summary>
        /// Writes a complete protein entry with metadata, features, and sequence.
        /// </summary>
        private static void WriteProteinEntry(
            XmlWriter writer,
            Protein protein,
            bool isAppliedVariantEntry,
            bool updateTimeStamp,
            bool includeAppliedVariantFeatures,
            Dictionary<string, HashSet<Tuple<int, Modification>>> additionalMods,
            Dictionary<string, int> newModResEntries)
        {
            writer.WriteStartElement("entry", "http://uniprot.org/uniprot");
            writer.WriteAttributeString("dataset", protein.DatasetEntryTag);
            writer.WriteAttributeString("created", protein.CreatedEntryTag);
            writer.WriteAttributeString("modified", updateTimeStamp ? DateTime.Now.ToString("yyyy-MM-dd") : protein.ModifiedEntryTag);
            writer.WriteAttributeString("version", protein.VersionEntryTag);

            if (isAppliedVariantEntry)
            {
                writer.WriteAttributeString("variant", "true");
            }

            // Accession and names
            WriteAccession(writer, protein.Accession);
            WriteNameIfNotNull(writer, protein.Name);
            WriteRecommendedProteinNameIfNotNull(writer, protein.FullName);

            // Gene/organism
            WriteGeneNames(writer, protein.GeneNames);
            WriteOrganismIfNotNull(writer, protein.Organism);

            // Database references
            WriteDatabaseReferences(writer, protein.DatabaseReferences);

            // Proteolysis products (with null-begin as status="unknown")
            WriteProteolysisProductsProtein(writer, protein.TruncationProducts);

            // Base modification features (top-level). AdditionalMods are allowed here.
            WriteModifiedResidueFeatures(writer, protein, null, additionalMods, newModResEntries, orderModIds: true);

            // Sequence variant features:
            // - For consensus entries, emit candidate sequence variants (features only).
            // - For applied entries, do not emit sequence variant features at all.
            var emitVariantFeatures = !isAppliedVariantEntry && includeAppliedVariantFeatures;
            WriteProteinSequenceVariantFeatures(writer, protein, isAppliedVariantEntry, emitVariantFeatures, additionalMods, newModResEntries);

            // Disulfide bonds
            WriteDisulfideBonds(writer, protein.DisulfideBonds);

            // Splice sites
            WriteSpliceSites(writer, protein.SpliceSites);

            // Sequence
            WriteProteinSequenceElement(writer, protein);

            writer.WriteEndElement(); // entry
        }

        private static void WriteProteinSequenceVariantFeatures(
            XmlWriter writer,
            Protein protein,
            bool isAppliedVariantEntry,
            bool includeAppliedVariantFeatures,
            Dictionary<string, HashSet<Tuple<int, Modification>>> additionalMods,
            Dictionary<string, int> newModResEntries)
        {
            // Do not emit sequence-variant features for applied entries
            if (!includeAppliedVariantFeatures)
            {
                return;
            }

            IEnumerable<SequenceVariation> variantFeaturesSource =
                (protein.SequenceVariations ?? Enumerable.Empty<SequenceVariation>());

            // Previously we allowed applied entries to emit AppliedSequenceVariations.
            // To align with the desired semantics, we suppress variant features for applied entries entirely.
            // if (isAppliedVariantEntry && includeAppliedVariantFeatures)
            // {
            //     variantFeaturesSource = protein.AppliedSequenceVariations ?? new List<SequenceVariation>();
            // }

            foreach (var sv in variantFeaturesSource
                .OrderBy(sv => sv.OneBasedBeginPosition)
                .ThenBy(sv => sv.VariantSequence ?? string.Empty))
            {
                if (sv == null) continue;

                string description =
                    sv.Description ??
                    sv.VariantCallFormatData?.Description ??
                    sv.VariantCallFormatData?.ToString() ??
                    sv.SimpleString();

                if (string.IsNullOrWhiteSpace(description))
                {
                    var orig = sv.OriginalSequence ?? string.Empty;
                    var varSeq = sv.VariantSequence ?? string.Empty;
                    if (!string.IsNullOrEmpty(orig) && !string.IsNullOrEmpty(varSeq))
                    {
                        description = sv.OneBasedBeginPosition == sv.OneBasedEndPosition
                            ? $"{orig}{sv.OneBasedBeginPosition}{varSeq}"
                            : $"{orig}{sv.OneBasedBeginPosition}-{sv.OneBasedEndPosition}{varSeq}";
                    }
                    else
                    {
                        description = "sequence variant";
                    }
                }

                writer.WriteStartElement("feature");
                writer.WriteAttributeString("type", "sequence variant");
                writer.WriteAttributeString("description", description);

                writer.WriteStartElement("original");
                writer.WriteString(sv.OriginalSequence ?? string.Empty);
                writer.WriteEndElement();

                writer.WriteStartElement("variation");
                writer.WriteString(sv.VariantSequence ?? string.Empty);
                writer.WriteEndElement();

                writer.WriteStartElement("location");
                WriteSpanOrPointLocation(writer, sv.OneBasedBeginPosition, sv.OneBasedEndPosition);

                // Variant-specific modified residues as subfeatures:
                // Do NOT merge AdditionalMods here. Only emit variant's intrinsic OneBasedModifications.
                foreach (var hmm in GetModsForThisBioPolymer(protein, sv, null, newModResEntries).OrderBy(b => b.Key))
                {
                    foreach (var modId in hmm.Value.OrderBy(m => m, StringComparer.Ordinal))
                    {
                        writer.WriteStartElement("subfeature");
                        writer.WriteAttributeString("type", "modified residue");
                        writer.WriteAttributeString("description", modId);
                        writer.WriteStartElement("location");
                        writer.WriteStartElement("subposition");
                        writer.WriteAttributeString("subposition", hmm.Key.ToString(CultureInfo.InvariantCulture));
                        writer.WriteEndElement(); // subposition
                        writer.WriteEndElement(); // location
                        writer.WriteEndElement(); // subfeature
                    }
                }

                writer.WriteEndElement(); // location
                writer.WriteEndElement(); // feature
            }
        }

        private static void WriteRnaSequenceVariantFeatures(
            XmlWriter writer,
            RNA rna,
            Dictionary<string, HashSet<Tuple<int, Modification>>> additionalMods,
            Dictionary<string, int> newModResEntries)
        {
            foreach (var sv in (rna.SequenceVariations ?? new List<SequenceVariation>())
                .OrderBy(sv => sv.OneBasedBeginPosition)
                .ThenBy(sv => sv.VariantSequence ?? string.Empty))
            {
                if (sv == null)
                    continue;

                // Build a guaranteed non-empty description
                string description =
                    sv.Description ??
                    sv.VariantCallFormatData?.Description ??
                    sv.VariantCallFormatData?.ToString() ??
                    sv.SimpleString();

                if (string.IsNullOrWhiteSpace(description))
                {
                    var orig = sv.OriginalSequence ?? string.Empty;
                    var varSeq = sv.VariantSequence ?? string.Empty;
                    if (!string.IsNullOrEmpty(orig) && !string.IsNullOrEmpty(varSeq))
                    {
                        description = sv.OneBasedBeginPosition == sv.OneBasedEndPosition
                            ? $"{orig}{sv.OneBasedBeginPosition}{varSeq}"
                            : $"{orig}{sv.OneBasedBeginPosition}-{sv.OneBasedEndPosition}{varSeq}";
                    }
                    else
                    {
                        description = "sequence variant";
                    }
                }

                writer.WriteStartElement("feature");
                writer.WriteAttributeString("type", "sequence variant");
                writer.WriteAttributeString("description", description);

                writer.WriteStartElement("original");
                writer.WriteString(sv.OriginalSequence);
                writer.WriteEndElement();

                writer.WriteStartElement("variation");
                writer.WriteString(sv.VariantSequence);
                writer.WriteEndElement();

                writer.WriteStartElement("location");
                WriteSpanOrPointLocation(writer, sv.OneBasedBeginPosition, sv.OneBasedEndPosition);

                // Variant-specific modified residues as subfeatures:
                // Do NOT merge AdditionalMods here. Only emit intrinsic sv mods.
                foreach (var hmm in GetModsForThisBioPolymer(rna, sv, null, newModResEntries).OrderBy(b => b.Key))
                {
                    foreach (var modId in hmm.Value)
                    {
                        writer.WriteStartElement("subfeature");
                        writer.WriteAttributeString("type", "modified residue");
                        writer.WriteAttributeString("description", modId);
                        writer.WriteStartElement("location");
                        writer.WriteStartElement("subposition");
                        writer.WriteAttributeString("subposition", hmm.Key.ToString(CultureInfo.InvariantCulture));
                        writer.WriteEndElement();
                        writer.WriteEndElement();
                        writer.WriteEndElement();
                    }
                }

                writer.WriteEndElement(); // location
                writer.WriteEndElement(); // feature
            }
        }

        /// <summary>
        /// Writes proteolysis products for proteins; if begin is null, emits status="unknown" instead of position.
        /// </summary>
        private static void WriteProteolysisProductsProtein(XmlWriter writer, IEnumerable<TruncationProduct> products)
        {
            var proteolysisProducts = (products ?? Enumerable.Empty<TruncationProduct>())
                .Where(p => !p.Type.Contains("truncation"))
                .OrderBy(p => p.OneBasedBeginPosition)
                .ToList();

            foreach (var proteolysisProduct in proteolysisProducts)
            {
                writer.WriteStartElement("feature");
                writer.WriteAttributeString("type", proteolysisProduct.Type.Split('(')[0]);
                writer.WriteStartElement("location");
                writer.WriteStartElement("begin");

                if (proteolysisProduct.OneBasedBeginPosition == null)
                {
                    writer.WriteAttributeString("status", "unknown");
                }
                else
                {
                    writer.WriteAttributeString("position", proteolysisProduct.OneBasedBeginPosition.ToString());
                }

                writer.WriteEndElement(); // begin
                writer.WriteStartElement("end");
                writer.WriteAttributeString("position", proteolysisProduct.OneBasedEndPosition.ToString());
                writer.WriteEndElement(); // end
                writer.WriteEndElement(); // location
                writer.WriteEndElement(); // feature
            }
        }

        /// <summary>
        /// Writes proteolysis products for RNA; preserves original behavior for begin position handling.
        /// </summary>
        private static void WriteProteolysisProductsRna(XmlWriter writer, IEnumerable<TruncationProduct> products)
        {
            var proteolysisProducts = (products ?? Enumerable.Empty<TruncationProduct>())
                .Where(p => !p.Type.Contains("truncation"))
                .ToList();

            foreach (var proteolysisProduct in proteolysisProducts)
            {
                writer.WriteStartElement("feature");
                writer.WriteAttributeString("type", proteolysisProduct.Type.Split('(')[0]);
                writer.WriteStartElement("location");
                writer.WriteStartElement("begin");

                // Original RNA writer did not handle null begin specially
                writer.WriteAttributeString("position", proteolysisProduct.OneBasedBeginPosition.ToString());

                writer.WriteEndElement(); // begin
                writer.WriteStartElement("end");
                writer.WriteAttributeString("position", proteolysisProduct.OneBasedEndPosition.ToString());
                writer.WriteEndElement(); // end
                writer.WriteEndElement(); // location
                writer.WriteEndElement(); // feature
            }
        }

        /// <summary>
        /// Writes disulfide bond features with begin/end or single position.
        /// </summary>
        private static void WriteDisulfideBonds(XmlWriter writer, IEnumerable<DisulfideBond> bonds)
        {
            foreach (var bond in (bonds ?? Enumerable.Empty<DisulfideBond>()).OrderBy(b => b.OneBasedBeginPosition))
            {
                writer.WriteStartElement("feature");
                writer.WriteAttributeString("type", "disulfide bond");
                writer.WriteAttributeString("description", bond.Description);
                writer.WriteStartElement("location");
                WriteSpanOrPointLocation(writer, bond.OneBasedBeginPosition, bond.OneBasedEndPosition);
                writer.WriteEndElement(); // location
                writer.WriteEndElement(); // feature
            }
        }

        /// <summary>
        /// Writes splice site features with begin/end or single position.
        /// </summary>
        private static void WriteSpliceSites(XmlWriter writer, IEnumerable<SpliceSite> sites)
        {
            foreach (var site in (sites ?? Enumerable.Empty<SpliceSite>()).OrderBy(s => s.OneBasedBeginPosition))
            {
                writer.WriteStartElement("feature");
                writer.WriteAttributeString("type", "splice site");
                writer.WriteAttributeString("description", site.Description);
                writer.WriteStartElement("location");
                WriteSpanOrPointLocation(writer, site.OneBasedBeginPosition, site.OneBasedEndPosition);
                writer.WriteEndElement(); // location
                writer.WriteEndElement(); // feature
            }
        }

        /// <summary>
        /// Writes a span (begin/end) or a single position to the current "location" element.
        /// </summary>
        private static void WriteSpanOrPointLocation(XmlWriter writer, int begin, int end)
        {
            if (begin == end)
            {
                writer.WriteStartElement("position");
                writer.WriteAttributeString("position", begin.ToString(CultureInfo.InvariantCulture));
                writer.WriteEndElement();
            }
            else
            {
                writer.WriteStartElement("begin");
                writer.WriteAttributeString("position", begin.ToString(CultureInfo.InvariantCulture));
                writer.WriteEndElement();
                writer.WriteStartElement("end");
                writer.WriteAttributeString("position", end.ToString(CultureInfo.InvariantCulture));
                writer.WriteEndElement();
            }
        }

        /// <summary>
        /// Writes the UniProt-style sequence element with attributes for proteins.
        /// </summary>
        private static void WriteProteinSequenceElement(XmlWriter writer, Protein protein)
        {
            writer.WriteStartElement("sequence");
            writer.WriteAttributeString("length", protein.UniProtSequenceAttributes.Length.ToString(CultureInfo.InvariantCulture));
            writer.WriteAttributeString("mass", protein.UniProtSequenceAttributes.Mass.ToString(CultureInfo.InvariantCulture));
            writer.WriteAttributeString("checksum", protein.UniProtSequenceAttributes.Checksum);
            writer.WriteAttributeString("modified", protein.UniProtSequenceAttributes.EntryModified.ToString("yyyy-MM-dd"));
            writer.WriteAttributeString("version", protein.UniProtSequenceAttributes.SequenceVersion.ToString(CultureInfo.InvariantCulture));

            if (protein.UniProtSequenceAttributes.IsPrecursor != null)
            {
                writer.WriteAttributeString("precursor", protein.UniProtSequenceAttributes.IsPrecursor.Value.ToString().ToLowerInvariant());
            }

            if (protein.UniProtSequenceAttributes.Fragment != UniProtSequenceAttributes.FragmentType.unspecified)
            {
                writer.WriteAttributeString("fragment", protein.UniProtSequenceAttributes.Fragment.ToString().ToLowerInvariant());
            }

            writer.WriteString(protein.BaseSequence);
            writer.WriteEndElement(); // sequence
        }

        /// <summary>
        /// Writes the simple sequence element for RNA.
        /// </summary>
        private static void WriteRnaSequenceElement(XmlWriter writer, RNA rna)
        {
            writer.WriteStartElement("sequence");
            writer.WriteAttributeString("length", rna.Length.ToString(CultureInfo.InvariantCulture));
            writer.WriteString(rna.BaseSequence);
            writer.WriteEndElement();
        }

        /// <summary>
        /// Writes an accession element.
        /// </summary>
        private static void WriteAccession(XmlWriter writer, string accession)
        {
            writer.WriteStartElement("accession");
            writer.WriteString(accession);
            writer.WriteEndElement();
        }

        /// <summary>
        /// Writes the display name if not null.
        /// </summary>
        private static void WriteNameIfNotNull(XmlWriter writer, string name)
        {
            if (name == null) return;
            writer.WriteStartElement("name");
            writer.WriteString(name);
            writer.WriteEndElement();
        }

        /// <summary>
        /// Writes the display name if not null/empty/whitespace (RNA variant).
        /// </summary>
        private static void WriteNameIfNotEmpty(XmlWriter writer, string name)
        {
            if (!name.IsNotNullOrEmptyOrWhiteSpace()) return;
            writer.WriteStartElement("name");
            writer.WriteString(name);
            writer.WriteEndElement();
        }

        /// <summary>
        /// Writes the recommendedName/fullName block if FullName is set (protein).
        /// </summary>
        private static void WriteRecommendedProteinNameIfNotNull(XmlWriter writer, string fullName)
        {
            if (fullName == null) return;
            writer.WriteStartElement("protein");
            writer.WriteStartElement("recommendedName");
            writer.WriteStartElement("fullName");
            writer.WriteString(fullName);
            writer.WriteEndElement(); // fullName
            writer.WriteEndElement(); // recommendedName
            writer.WriteEndElement(); // protein
        }

        /// <summary>
        /// Writes the recommendedName/fullName block if FullName is not empty (RNA).
        /// </summary>
        private static void WriteRecommendedProteinNameIfNotEmpty(XmlWriter writer, string fullName)
        {
            if (!fullName.IsNotNullOrEmptyOrWhiteSpace()) return;
            writer.WriteStartElement("protein");
            writer.WriteStartElement("recommendedName");
            writer.WriteStartElement("fullName");
            writer.WriteString(fullName);
            writer.WriteEndElement(); // fullName
            writer.WriteEndElement(); // recommendedName
            writer.WriteEndElement(); // protein
        }

        /// <summary>
        /// Writes gene names.
        /// </summary>
        private static void WriteGeneNames(XmlWriter writer, IEnumerable<Tuple<string, string>> geneNames)
        {
            writer.WriteStartElement("gene");
            foreach (var geneName in (geneNames ?? Enumerable.Empty<Tuple<string, string>>()))
            {
                writer.WriteStartElement("name");
                writer.WriteAttributeString("type", geneName.Item1);
                writer.WriteString(geneName.Item2);
                writer.WriteEndElement();
            }
            writer.WriteEndElement();
        }

        /// <summary>
        /// Writes organism block if present (protein).
        /// </summary>
        private static void WriteOrganismIfNotNull(XmlWriter writer, string organism)
        {
            if (organism == null) return;
            writer.WriteStartElement("organism");
            writer.WriteStartElement("name");
            writer.WriteAttributeString("type", "scientific");
            writer.WriteString(organism);
            writer.WriteEndElement(); // name
            writer.WriteEndElement(); // organism
        }

        /// <summary>
        /// Writes organism block if string is not empty (RNA).
        /// </summary>
        private static void WriteOrganismIfNotEmpty(XmlWriter writer, string organism)
        {
            if (!organism.IsNotNullOrEmptyOrWhiteSpace()) return;
            writer.WriteStartElement("organism");
            writer.WriteStartElement("name");
            writer.WriteAttributeString("type", "scientific");
            writer.WriteString(organism);
            writer.WriteEndElement(); // name
            writer.WriteEndElement(); // organism
        }

        /// <summary>
        /// Writes database references with sorted properties for stability.
        /// </summary>
        private static void WriteDatabaseReferences(XmlWriter writer, IEnumerable<DatabaseReference> dbRefs)
        {
            foreach (var dbRef in (dbRefs ?? Enumerable.Empty<DatabaseReference>()))
            {
                writer.WriteStartElement("dbReference");
                writer.WriteAttributeString("type", dbRef.Type);
                writer.WriteAttributeString("id", dbRef.Id);

                foreach (Tuple<string, string> property in dbRef.Properties.OrderBy(t => t.Item1).ThenBy(t => t.Item2))
                {
                    writer.WriteStartElement("property");
                    writer.WriteAttributeString("type", property.Item1);
                    writer.WriteAttributeString("value", property.Item2);
                    writer.WriteEndElement();
                }

                writer.WriteEndElement();
            }
        }

<<<<<<< HEAD
        /// <summary>
        /// Returns true if a protein is an applied variant entry that should be annotated as such.
        /// </summary>
        private static bool DetermineIsAppliedVariantEntry(Protein protein, bool includeAppliedVariantEntries)
        {
            var consensus = protein.ConsensusVariant as Protein;
            return includeAppliedVariantEntries
                   && consensus != null
                   && !ReferenceEquals(protein, consensus)
                   && protein.AppliedSequenceVariations != null
                   && protein.AppliedSequenceVariations.Count > 0;
        }

        /// <summary>
        /// Creates indented XML writer settings.
        /// </summary>
        private static XmlWriterSettings CreateIndentedWriterSettings()
        {
            return new XmlWriterSettings
            {
                Indent = true,
                IndentChars = "  "
            };
        }

        /// <summary>
        /// Writes the mzLibProteinDb start element and XML declaration.
        /// </summary>
        private static void WriteStartDocument(XmlWriter writer)
        {
            writer.WriteStartDocument();
            writer.WriteStartElement("mzLibProteinDb");
        }

        /// <summary>
        /// Closes the mzLibProteinDb element and ends the document.
        /// </summary>
        private static void WriteEndDocument(XmlWriter writer)
        {
            writer.WriteEndElement(); // mzLibProteinDb
            writer.WriteEndDocument();
        }

        /// <summary>
        /// Gathers modified residue identifiers for a polymer (optionally variant-scoped), merges additional mods,
        /// and updates counts of new "modified residue" entries introduced by AdditionalMods.
        /// </summary>
        private static Dictionary<int, HashSet<string>> GetModsForThisBioPolymer(
            IBioPolymer protein,
            SequenceVariation seqvar,
            Dictionary<string, HashSet<Tuple<int, Modification>>> additionalModsToAddToProteins,
            Dictionary<string, int> newModResEntries)
=======
        public static void WriteFastaDatabase(List<RNA> rnaList, string outputFileName)
        {
            using (StreamWriter writer = new StreamWriter(outputFileName))
            {
                foreach (RNA rna in rnaList)
                {
                    var n = rna.GeneNames.FirstOrDefault();
                    string geneName = n == null ? "" : n.Item2;


                    writer.WriteLine(">mz|{0}|{1} {2} OS={3} GN={4}", rna.Accession, rna.Name, rna.FullName, rna.Organism, geneName);
                    writer.WriteLine(rna.BaseSequence);
                }
            }
        }

        private static Dictionary<int, HashSet<string>> GetModsForThisBioPolymer(IBioPolymer protein, SequenceVariation seqvar, Dictionary<string, HashSet<Tuple<int, Modification>>> additionalModsToAddToProteins, Dictionary<string, int> newModResEntries)
>>>>>>> ab108950
        {
            var modsToWriteForThisSpecificProtein = new Dictionary<int, HashSet<string>>();

            // Select the appropriate modification dictionary (variant-specific if seqvar != null).
            // Each side guarantees a non-null dictionary (falls back to new Dictionary<,>()), so no further null check needed.
            var primaryModDict = seqvar == null
                ? (protein.OneBasedPossibleLocalizedModifications ?? new Dictionary<int, List<Modification>>())
                : (seqvar.OneBasedModifications ?? new Dictionary<int, List<Modification>>());

            foreach (var mods in primaryModDict)
            {
                if (mods.Value == null) continue;
                foreach (var mod in mods.Value)
                {
                    if (mod == null) continue;
                    if (modsToWriteForThisSpecificProtein.TryGetValue(mods.Key, out var set))
                        set.Add(mod.IdWithMotif);
                    else
                        modsToWriteForThisSpecificProtein.Add(mods.Key, new HashSet<string> { mod.IdWithMotif });
                }
            }

            // Additional externally supplied mods (accession changes if seqvar is applied)
            string accession = seqvar == null
                ? protein.Accession
                : VariantApplication.GetAccession(protein, new[] { seqvar });

            if (additionalModsToAddToProteins != null &&
                accession != null &&
                additionalModsToAddToProteins.TryGetValue(accession, out var extraMods))
            {
                foreach (var (pos, mod) in extraMods.Where(t => t != null))
                {
                    if (mod == null) continue;

                    bool added;
                    if (modsToWriteForThisSpecificProtein.TryGetValue(pos, out var set))
                        added = set.Add(mod.IdWithMotif);
                    else
                    {
                        modsToWriteForThisSpecificProtein.Add(pos, new HashSet<string> { mod.IdWithMotif });
                        added = true;
                    }

                    if (added)
                    {
                        if (newModResEntries.ContainsKey(mod.IdWithMotif))
                            newModResEntries[mod.IdWithMotif]++;
                        else
                            newModResEntries.Add(mod.IdWithMotif, 1);
                    }
                }
            }

            return modsToWriteForThisSpecificProtein;
        }

        /// <summary>
        /// Writes a human-readable "modified residue" feature set for a biopolymer, optionally variant-scoped.
        /// </summary>
        private static void WriteModifiedResidueFeatures(
            XmlWriter writer,
            IBioPolymer bioPolymer,
            SequenceVariation seqVar,
            Dictionary<string, HashSet<Tuple<int, Modification>>> additionalMods,
            Dictionary<string, int> newModResEntries,
            bool orderModIds)
        {
            var modsForThis = GetModsForThisBioPolymer(bioPolymer, seqVar, additionalMods, newModResEntries);

            foreach (var positionModKvp in modsForThis.OrderBy(kv => kv.Key))
            {
                IEnumerable<string> ids = positionModKvp.Value;
                if (orderModIds)
                {
                    ids = ids.OrderBy(m => m, StringComparer.Ordinal);
                }

                foreach (var modId in ids)
                {
                    writer.WriteStartElement("feature");
                    writer.WriteAttributeString("type", "modified residue");
                    writer.WriteAttributeString("description", modId);
                    writer.WriteStartElement("location");
                    writer.WriteStartElement(seqVar == null ? "position" : "subposition");
                    writer.WriteAttributeString(seqVar == null ? "position" : "subposition",
                        positionModKvp.Key.ToString(CultureInfo.InvariantCulture));
                    writer.WriteEndElement(); // position/subposition
                    writer.WriteEndElement(); // location
                    writer.WriteEndElement(); // feature or subfeature
                }
            }
        }
    }
}<|MERGE_RESOLUTION|>--- conflicted
+++ resolved
@@ -64,13 +64,8 @@
         {
             additionalModsToAddToNucleicAcids ??= new Dictionary<string, HashSet<Tuple<int, Modification>>>();
 
-<<<<<<< HEAD
             // Build the set to write (consensus + optional applied-variant RNAs)
             var rnasToWrite = BuildRnaToWrite(nucleicAcidList ?? new List<RNA>(), includeAppliedVariantEntries);
-=======
-            // write nonvariant rna (for cases where variants aren't applied, this just gets the rna itself)
-            var nonVariantRna = nucleicAcidList.Select(p => p.ConsensusVariant).Distinct().ToList();
->>>>>>> ab108950
 
             Dictionary<string, int> newModResEntries = new();
 
@@ -169,6 +164,8 @@
                     var n = rna.GeneNames.FirstOrDefault();
                     string geneName = n == null ? "" : n.Item2;
 
+                        //TODO: handle proteolysis products with null begin position
+                        //see rna writer for example. 
 
                     writer.WriteLine(">mz|{0}|{1} {2} OS={3} GN={4}", rna.Accession, rna.Name, rna.FullName, rna.Organism, geneName);
                     writer.WriteLine(rna.BaseSequence);
@@ -226,7 +223,6 @@
                         .Concat(new[] { p.Accession })),
                 StringComparer.Ordinal);
 
-<<<<<<< HEAD
             foreach (var kv in (additionalModsToAddToNucleicAcids ?? new()).Where(kv => allowedAccessions.Contains(kv.Key)))
             {
                 foreach (var t in kv.Value)
@@ -234,10 +230,6 @@
                     if (t?.Item2 != null) allRelevant.Add(t.Item2);
                 }
             }
-=======
-                        //TODO: handle proteolysis products with null begin position
-                        //see rna writer for example. 
->>>>>>> ab108950
 
             return allRelevant.OrderBy(m => m.IdWithMotif);
         }
@@ -331,11 +323,7 @@
         }
 
         /// <summary>
-<<<<<<< HEAD
         /// Builds the list of proteins to write: canonical consensus entries plus optional applied variant proteoforms.
-=======
-        /// Writes a rna database in mzLibProteinDb format, with additional modifications from the AdditionalModsToAddToProteins list.
->>>>>>> ab108950
         /// </summary>
         private static List<Protein> BuildProteinsToWrite(IEnumerable<Protein> proteinList, bool includeAppliedVariantEntries)
         {
@@ -345,12 +333,7 @@
                 .Distinct()
                 .ToList();
 
-<<<<<<< HEAD
             List<Protein> proteinsToWrite = new(consensusProteins);
-=======
-            // write nonvariant proteins (for cases where variants aren't applied, this just gets the rna itself)
-            var nonVariantProteins = proteinList.Select(p => p.ConsensusVariant).Distinct().ToList();
->>>>>>> ab108950
 
             if (!includeAppliedVariantEntries)
             {
@@ -956,7 +939,6 @@
             }
         }
 
-<<<<<<< HEAD
         /// <summary>
         /// Returns true if a protein is an applied variant entry that should be annotated as such.
         /// </summary>
@@ -1009,25 +991,6 @@
             SequenceVariation seqvar,
             Dictionary<string, HashSet<Tuple<int, Modification>>> additionalModsToAddToProteins,
             Dictionary<string, int> newModResEntries)
-=======
-        public static void WriteFastaDatabase(List<RNA> rnaList, string outputFileName)
-        {
-            using (StreamWriter writer = new StreamWriter(outputFileName))
-            {
-                foreach (RNA rna in rnaList)
-                {
-                    var n = rna.GeneNames.FirstOrDefault();
-                    string geneName = n == null ? "" : n.Item2;
-
-
-                    writer.WriteLine(">mz|{0}|{1} {2} OS={3} GN={4}", rna.Accession, rna.Name, rna.FullName, rna.Organism, geneName);
-                    writer.WriteLine(rna.BaseSequence);
-                }
-            }
-        }
-
-        private static Dictionary<int, HashSet<string>> GetModsForThisBioPolymer(IBioPolymer protein, SequenceVariation seqvar, Dictionary<string, HashSet<Tuple<int, Modification>>> additionalModsToAddToProteins, Dictionary<string, int> newModResEntries)
->>>>>>> ab108950
         {
             var modsToWriteForThisSpecificProtein = new Dictionary<int, HashSet<string>>();
 
