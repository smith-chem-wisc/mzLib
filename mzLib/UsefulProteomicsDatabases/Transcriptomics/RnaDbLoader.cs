--- conflicted
+++ resolved
@@ -1,13 +1,8 @@
 ﻿using Chemistry;
-<<<<<<< HEAD
 using MzLibUtil;
 using Omics.BioPolymer;
 using Omics.Modifications;
-=======
-using Omics.BioPolymer;
-using Omics.Modifications;
 using Proteomics;
->>>>>>> ab108950
 using System;
 using System.Collections.Generic;
 using System.IO;
@@ -143,7 +138,8 @@
                 { "Gene", new FastaHeaderFieldRegex("Gene", @"GN=([^\s]*)", 0, 1) },
             };
 
-<<<<<<< HEAD
+    #endregion
+
         /// <summary>
         /// Loads an RNA file from the specified location, optionally generating decoys and adding error tracking
         /// </summary>
@@ -158,25 +154,6 @@
         /// <exception cref="MzLibUtil.MzLibException">Thrown if the FASTA header format is unknown or other issues occur during loading.</exception>
         public static List<RNA> LoadRnaFasta(string rnaDbLocation, bool generateTargets, DecoyType decoyType,
             bool isContaminant, out List<string> errors, IHasChemicalFormula? fivePrimeTerm = null, IHasChemicalFormula? threePrimeTerm = null,
-=======
-    #endregion
-
-/// <summary>
-/// Loads an RNA file from the specified location, optionally generating decoys and adding error tracking
-/// </summary>
-/// <param name="rnaDbLocation">The file path to the RNA FASTA database</param>
-/// <param name="generateTargets">Flag indicating whether to generate targets or not</param>
-/// <param name="decoyType">The type of decoy generation to apply</param>
-/// <param name="isContaminant">Indicates if the RNA sequence is a contaminant</param>
-/// <param name="errors">Outputs any errors encountered during the process</param>
-/// <param name="fivePrimeTerm">An optional 5' prime chemical modification term</param>
-/// <param name="threePrimeTerm">An optional 3' prime chemical modification term</param>
-/// <returns>A list of RNA sequences loaded from the FASTA database</returns>
-/// <exception cref="MzLibUtil.MzLibException">Thrown if the FASTA header format is unknown or other issues occur during loading.</exception>
-
-public static List<RNA> LoadRnaFasta(string rnaDbLocation, bool generateTargets, DecoyType decoyType,
-            bool isContaminant, out List<string> errors, IHasChemicalFormula? fivePrimeTerm = null, IHasChemicalFormula? threePrimeTerm = null, 
->>>>>>> ab108950
             int maxThreads = 1, string decoyIdentifier = "DECOY")
         {
             RnaFastaHeaderType? headerType = null;
@@ -284,18 +261,11 @@
                         }
 
                         var sequence = SanitizeAndTransform(sb.ToString(), sequenceTransformation);
-<<<<<<< HEAD
                         bool isDecoy = identifier.StartsWith(decoyIdentifier);
                         RNA rna = new RNA(sequence, identifier,
                             null, fivePrimeTerminus: fivePrimeTerm, threePrimeTerminus: threePrimeTerm, 
                             name: name, organism: organism, databaseFilePath: rnaDbLocation, isContaminant: isContaminant, 
                             isDecoy: isDecoy, geneNames: geneNames, databaseAdditionalFields: additonalDatabaseFields);
-=======
-
-                        bool isDecoy = identifier.StartsWith(decoyIdentifier);
-                        RNA rna = new RNA(sequence, identifier,
-                            null, fivePrimeTerminus: fivePrimeTerm, threePrimeTerminus: threePrimeTerm, name: name, organism: organism, databaseFilePath: rnaDbLocation, isContaminant: isContaminant, isDecoy: isDecoy, geneNames: geneNames, databaseAdditionalFields: additonalDatabaseFields);
->>>>>>> ab108950
                         if (rna.Length == 0)
                             errors.Add("Line" + line + ", Rna length of 0: " + rna.Name + "was skipped from database: " + rnaDbLocation);
                         else if (rna.IsDecoy)
@@ -322,10 +292,7 @@
 
             if (!targets.Any())
                 errors.Add("No targets were loaded from database: " + rnaDbLocation);
-<<<<<<< HEAD
-
-=======
->>>>>>> ab108950
+
             decoys.AddRange(RnaDecoyGenerator.GenerateDecoys(targets, decoyType, maxThreads, decoyIdentifier));
             var toReturn = generateTargets ? targets.Concat(decoys) : decoys;
             return Merge(toReturn).ToList();
@@ -413,11 +380,8 @@
                             RNA newProtein = block.ParseRnaEndElement(xml, modTypesToExclude, unknownModifications, isContaminant, rnaDbLocation, decoyIdentifier);
                             if (newProtein != null)
                             {
-<<<<<<< HEAD
                                 // Note: if you later add RNA-specific conversion of nucleotide substitution mods to variants,
                                 // do it here (analogous to ProteinDbLoader) if RNA supports such an API.
-=======
->>>>>>> ab108950
                                 if (newProtein.IsDecoy)
                                     decoys.Add(newProtein);
                                 else
@@ -433,17 +397,12 @@
             }
 
             decoys.AddRange(RnaDecoyGenerator.GenerateDecoys(targets, decoyType, maxThreads, decoyIdentifier));
-<<<<<<< HEAD
             IEnumerable<RNA> rnasToExpand = generateTargets ? targets.Concat(decoys) : decoys;
 
             // Expand to variant biopolymers (returns canonical + applied-variant RNAs depending on parameters)
             var toReturn = rnasToExpand
                 .SelectMany(p => p.GetVariantBioPolymers(maxSequenceVariantsPerIsoform, minAlleleDepth, maxSequenceVariantIsoforms))
                 .ToList();
-=======
-            IEnumerable<RNA> proteinsToExpand = generateTargets ? targets.Concat(decoys) : decoys;
-            var toReturn = proteinsToExpand.SelectMany(p => p.GetVariantBioPolymers(maxHeterozygousVariants, minAlleleDepth));
->>>>>>> ab108950
             return Merge(toReturn).ToList();
         }
         public static IEnumerable<RNA> Merge(IEnumerable<RNA> mergeThese)
@@ -462,25 +421,6 @@
                 }
             }
 
-<<<<<<< HEAD
-=======
-        public static IEnumerable<RNA> Merge(IEnumerable<RNA> mergeThese)
-        {
-            Dictionary<Tuple<string, string, bool, bool>, List<RNA>> rnaByAccessionAndDbOrigin = new();
-            foreach (RNA p in mergeThese)
-            {
-                Tuple<string, string, bool, bool> key = new Tuple<string, string, bool, bool>(p.Accession, p.BaseSequence, p.IsContaminant, p.IsDecoy);
-                if (!rnaByAccessionAndDbOrigin.TryGetValue(key, out List<RNA> bundled))
-                {
-                    rnaByAccessionAndDbOrigin.Add(key, new List<RNA> { p });
-                }
-                else
-                {
-                    bundled.Add(p);
-                }
-            }
-
->>>>>>> ab108950
             foreach (KeyValuePair<Tuple<string, string, bool, bool>, List<RNA>> rnas in rnaByAccessionAndDbOrigin)
             {
                 if (rnas.Value.Count == 1)
@@ -488,8 +428,6 @@
                     yield return rnas.Value[0];
                     continue;
                 }
-<<<<<<< HEAD
-=======
 
                 HashSet<string> additionalDatabaseFieldKeys = new();
                 HashSet<IHasChemicalFormula> threePrimes = new(rnas.Value.Select(r => r.ThreePrimeTerminus));
@@ -542,59 +480,6 @@
                 );
             }
         }
->>>>>>> ab108950
-
-                HashSet<string> additionalDatabaseFieldKeys = new();
-                HashSet<IHasChemicalFormula> threePrimes = new(rnas.Value.Select(r => r.ThreePrimeTerminus));
-                HashSet<IHasChemicalFormula> fivePrimes = new(rnas.Value.Select(r => r.FivePrimeTerminus));
-                HashSet<string> names = new(rnas.Value.Select(r => r.Name));
-                HashSet<string> fullnames = new(rnas.Value.Select(r => r.FullName));
-                HashSet<Tuple<string, string>> genenames = new(rnas.Value.SelectMany(r => r.GeneNames));
-                HashSet<TruncationProduct> truncations = new(rnas.Value.SelectMany(r => r.TruncationProducts));
-                HashSet<SequenceVariation> variants = new(rnas.Value.SelectMany(r => r.SequenceVariations));
-                Dictionary<int, HashSet<Modification>> modDict = new();
-
-                foreach (var r in rnas.Value)
-                {
-                    if (r.AdditionalDatabaseFields != null)
-                        foreach (var k in r.AdditionalDatabaseFields.Keys)
-                            additionalDatabaseFieldKeys.Add(k);
-
-                    foreach (var kv in r.OneBasedPossibleLocalizedModifications)
-                    {
-                        if (!modDict.TryGetValue(kv.Key, out var val))
-                            modDict.Add(kv.Key, new HashSet<Modification>(kv.Value));
-                        else
-                            foreach (var mod in kv.Value)
-                                val.Add(mod);
-                    }
-                }
-
-                Dictionary<int, List<Modification>> modDict2 = modDict.ToDictionary(kv => kv.Key, kv => kv.Value.ToList());
-
-                static string FirstOrDefaultOrEmpty(HashSet<string> set) => set.Count > 0 ? set.First() : "";
-
-                var firstNa = rnas.Value[0];
-
-                // TODO: Handle applied variants. 
-                yield return new RNA(
-                    rnas.Key.Item2,
-                    rnas.Key.Item1,
-                    isContaminant: rnas.Key.Item3,
-                    isDecoy: rnas.Key.Item4,
-                    oneBasedPossibleModifications: modDict2,
-                    truncationProducts: truncations.ToList(),
-                    name: names.FirstOrDefault(),
-                    fullName: fullnames.FirstOrDefault(),
-                    databaseAdditionalFields: additionalDatabaseFieldKeys.ToDictionary(k => k, k => firstNa.AdditionalDatabaseFields != null && firstNa.AdditionalDatabaseFields.ContainsKey(k) ? firstNa.AdditionalDatabaseFields[k] : ""),
-                    sequenceVariations: variants.ToList(),
-                    geneNames: genenames.ToList(),
-                    organism: firstNa.Organism,
-                    fivePrimeTerminus: fivePrimes.Count == 1 ? fivePrimes.First() : NucleicAcid.DefaultFivePrimeTerminus,
-                    threePrimeTerminus: threePrimes.Count == 1 ? threePrimes.First() : NucleicAcid.DefaultThreePrimeTerminus
-                );
-            }
-        }
         // TODO: Some oligo databases may have the reverse strand, this is currently not handled yet and this code assumes we are always reading in the strand to search against. 
         public static string SanitizeAndTransform(string rawSequence, SequenceTransformationOnRead sequenceTransformation)
         {
