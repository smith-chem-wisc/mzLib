--- conflicted
+++ resolved
@@ -298,11 +298,7 @@
 
         private static void DownloadUniprot(string uniprotLocation)
         {
-<<<<<<< HEAD
-            DownloadContent(@"http://www.uniprot.org/docs/ptmlist.txt", uniprotLocation + ".temp");
-=======
             DownloadContent(@"http://uniprot.org/docs/ptmlist.txt", uniprotLocation + ".temp");
->>>>>>> 213ac0b7
         }
     }
 }