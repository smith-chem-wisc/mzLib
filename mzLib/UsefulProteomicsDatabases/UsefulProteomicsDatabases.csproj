﻿<Project Sdk="Microsoft.NET.Sdk">

  <PropertyGroup>
    <TargetFramework>net8.0</TargetFramework>
    <Platforms>x64</Platforms>
  </PropertyGroup>
  
  <PropertyGroup Condition="'$(Configuration)'=='Release'">
    <DebugType>full</DebugType>
    <DebugSymbols>true</DebugSymbols>
  </PropertyGroup>
  
  <ItemGroup>
<<<<<<< HEAD
    <PackageReference Include="Plotly.NET.CSharp" Version="0.12.0" />
    <PackageReference Include="TopDownProteomics" Version="0.0.287" />
=======
    <PackageReference Include="CsvHelper" Version="32.0.3" />
    <PackageReference Include="TopDownProteomics" Version="0.0.297" />
>>>>>>> 983c3b01
  </ItemGroup>

  <ItemGroup>
    <ProjectReference Include="..\Chemistry\Chemistry.csproj" />
    <ProjectReference Include="..\MzLibUtil\MzLibUtil.csproj" />
    <ProjectReference Include="..\Proteomics\Proteomics.csproj" />
  </ItemGroup>

  <ItemGroup>
    <None Update="UniProtKB_columnNamesForProgrammaticAccess.txt">
      <CopyToOutputDirectory>Always</CopyToOutputDirectory>
    </None>
  </ItemGroup>

</Project><|MERGE_RESOLUTION|>--- conflicted
+++ resolved
@@ -11,13 +11,8 @@
   </PropertyGroup>
   
   <ItemGroup>
-<<<<<<< HEAD
-    <PackageReference Include="Plotly.NET.CSharp" Version="0.12.0" />
-    <PackageReference Include="TopDownProteomics" Version="0.0.287" />
-=======
     <PackageReference Include="CsvHelper" Version="32.0.3" />
     <PackageReference Include="TopDownProteomics" Version="0.0.297" />
->>>>>>> 983c3b01
   </ItemGroup>
 
   <ItemGroup>
