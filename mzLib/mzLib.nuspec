--- conflicted
+++ resolved
@@ -2,11 +2,7 @@
 <package>
   <metadata>
     <id>mzLib</id>
-<<<<<<< HEAD
-    <version>5.0.716</version>
-=======
     <version>6.1.5</version>
->>>>>>> f02d7959
     <title>mzLib</title>
     <authors>Stef S.</authors>
     <owners>Stef S.</owners>
