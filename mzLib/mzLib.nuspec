--- conflicted
+++ resolved
@@ -2,11 +2,7 @@
 <package>
   <metadata>
     <id>mzLib</id>
-<<<<<<< HEAD
-    <version>5.308.0</version>
-=======
     <version>5.314.0</version>
->>>>>>> e398a755
     <title>mzLib</title>
     <authors>Stef S.</authors>
     <owners>Stef S.</owners>
