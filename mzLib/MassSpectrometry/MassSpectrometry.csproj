﻿<Project Sdk="Microsoft.NET.Sdk">

  <PropertyGroup>
    <TargetFramework>net8.0</TargetFramework>
    <Platforms>x64</Platforms>
  </PropertyGroup>
  
  <PropertyGroup Condition="'$(Configuration)'=='Release'">
    <DebugType>full</DebugType>
    <DebugSymbols>true</DebugSymbols>
  </PropertyGroup>
  
  

  <ItemGroup>
    <PackageReference Include="CsvHelper" Version="32.0.3" />
    <PackageReference Include="MathNet.Numerics" Version="5.0.0" />
  </ItemGroup>

  <ItemGroup>
    <ProjectReference Include="..\Chemistry\Chemistry.csproj" />
    <ProjectReference Include="..\MzLibUtil\MzLibUtil.csproj" />
  </ItemGroup>

	<ItemGroup>
<<<<<<< HEAD
		<None Remove="Deconvolution\Algorithms\isodeclib.dll" />
		<None Remove="Deconvolution\Algorithms\libmmd.dll" />
		<None Remove="Deconvolution\Algorithms\phase_model.bin" />
		<None Remove="Deconvolution\Algorithms\svml_dispmd.dll" />
	</ItemGroup>

	<ItemGroup>
		<Content Include="Deconvolution\Algorithms\IsoDecResources\isodeclib.dll">
		  <CopyToOutputDirectory>Always</CopyToOutputDirectory>
		</Content>
		<Content Include="Deconvolution\Algorithms\IsoDecResources\libmmd.dll">
		  <CopyToOutputDirectory>Always</CopyToOutputDirectory>
		</Content>
		<Content Include="Deconvolution\Algorithms\IsoDecResources\phase_model.bin">
			<CopyToOutputDirectory>Always</CopyToOutputDirectory>
		</Content>
		<Content Include="Deconvolution\Algorithms\IsoDecResources\svml_dispmd.dll">
		  <CopyToOutputDirectory>Always</CopyToOutputDirectory>
		</Content>
	</ItemGroup>

=======
		<InternalsVisibleTo Include="Development" />
		<InternalsVisibleTo Include="Test" />
	</ItemGroup>
>>>>>>> f049ee45
</Project><|MERGE_RESOLUTION|>--- conflicted
+++ resolved
@@ -23,7 +23,6 @@
   </ItemGroup>
 
 	<ItemGroup>
-<<<<<<< HEAD
 		<None Remove="Deconvolution\Algorithms\isodeclib.dll" />
 		<None Remove="Deconvolution\Algorithms\libmmd.dll" />
 		<None Remove="Deconvolution\Algorithms\phase_model.bin" />
@@ -45,9 +44,8 @@
 		</Content>
 	</ItemGroup>
 
-=======
+	<ItemGroup>
 		<InternalsVisibleTo Include="Development" />
 		<InternalsVisibleTo Include="Test" />
 	</ItemGroup>
->>>>>>> f049ee45
 </Project>