﻿using MathNet.Numerics.Statistics;
using System;
using System.Collections.Generic;
using System.Linq;
using Chemistry;

namespace MassSpectrometry
{
    public class IsotopicEnvelope : IHasMass
    {
        public readonly List<(double mz, double intensity)> Peaks;
        public double MonoisotopicMass { get; private set; }

        /// <summary>
        /// Mass of most abundant observed isotopic peak, not accounting for addition or subtraction or protons due to ESI charge state induction
        /// </summary>
        internal double MostAbundantObservedIsotopicMass { get; private set; }
        public readonly int Charge;
        public readonly double TotalIntensity;
<<<<<<< HEAD
=======
        public readonly int PrecursorId;
>>>>>>> 109eaef3

        public double Score { get; private set; }

        /// <summary>
        /// Used for an isotopic envelope that mzLib deconvoluted (e.g., from a mass spectrum)
        /// </summary>
        public IsotopicEnvelope(List<(double mz, double intensity)> bestListOfPeaks, double bestMonoisotopicMass, int bestChargeState, double bestTotalIntensity, double bestStDev)
        {
            Peaks = bestListOfPeaks;
            MonoisotopicMass = bestMonoisotopicMass;
            MostAbundantObservedIsotopicMass = bestListOfPeaks.MaxBy(p => p.intensity).mz * Math.Abs(bestChargeState);
            Charge = bestChargeState;
            TotalIntensity = bestTotalIntensity;
            Score = ScoreIsotopeEnvelope(bestStDev);
<<<<<<< HEAD
        }

        /// <summary>
        /// Used for a neutral mass read in from a deconvoluted file
        /// Assumes the mass is correct: score is max value
        /// </summary>
        public IsotopicEnvelope(double monoisotopicMass, double intensity, int charge)
        {
            MonoisotopicMass = monoisotopicMass;
            Charge = charge;
            TotalIntensity = intensity;
            Score = double.MaxValue;
            Peaks = [(monoisotopicMass.ToMz(charge), intensity)];
=======
        }

        /// <summary>
        /// Used for a neutral mass read in from a deconvoluted file
        /// Assumes the mass is correct: score is max value
        /// </summary>
        public IsotopicEnvelope(double monoisotopicMass, double intensity, int charge)
        {
            MonoisotopicMass = monoisotopicMass;
            Charge = charge;
            TotalIntensity = intensity;
            Score = double.MaxValue;
            Peaks = [(monoisotopicMass.ToMz(charge), intensity)];
        }

        /// <summary>
        /// Used for A deconvolution method that calculates its own score. 
        /// </summary>
        /// <param name="id">All missed mono products of the same peak will share an ID if enabled in IsoDec</param>
        /// <param name="peaks"></param>
        /// <param name="monoisotopicmass"></param>
        /// <param name="chargestate"></param>
        /// <param name="intensity"></param>
        /// <param name="score"></param>
        public IsotopicEnvelope(int id, List<(double mz, double intensity)> peaks, double monoisotopicmass, int chargestate, double intensity, double score)
        {
            PrecursorId = id;
            Peaks = peaks;
            MonoisotopicMass = monoisotopicmass;
            Charge = chargestate;
            TotalIntensity = intensity;
            Score = score;
            MostAbundantObservedIsotopicMass = peaks.MaxBy(p => p.intensity).mz * Math.Abs(chargestate);
>>>>>>> 109eaef3
        }

        public override string ToString()
        {
            return Charge + "\t" + Peaks[0].mz.ToString("G8") + "\t" + Peaks.Count + "\t" + TotalIntensity;
        }

        private double ScoreIsotopeEnvelope(double stDev) //likely created by Stefan Solntsev using peptide data
        {
            return Peaks.Count >= 2 ?
                TotalIntensity / Math.Pow(stDev, 0.13) * Math.Pow(Peaks.Count, 0.4) / Math.Pow(Math.Abs(Charge), 0.06) :
                0;
        }

        public void AggregateChargeStateScore(IsotopicEnvelope chargeStateEnvelope)
        {
            Score += chargeStateEnvelope.Score;
        }

        public void SetMedianMonoisotopicMass(List<double> monoisotopicMassPredictions)
        {
            MonoisotopicMass = monoisotopicMassPredictions.Median();
        }
    }
}<|MERGE_RESOLUTION|>--- conflicted
+++ resolved
@@ -17,10 +17,7 @@
         internal double MostAbundantObservedIsotopicMass { get; private set; }
         public readonly int Charge;
         public readonly double TotalIntensity;
-<<<<<<< HEAD
-=======
         public readonly int PrecursorId;
->>>>>>> 109eaef3
 
         public double Score { get; private set; }
 
@@ -35,21 +32,6 @@
             Charge = bestChargeState;
             TotalIntensity = bestTotalIntensity;
             Score = ScoreIsotopeEnvelope(bestStDev);
-<<<<<<< HEAD
-        }
-
-        /// <summary>
-        /// Used for a neutral mass read in from a deconvoluted file
-        /// Assumes the mass is correct: score is max value
-        /// </summary>
-        public IsotopicEnvelope(double monoisotopicMass, double intensity, int charge)
-        {
-            MonoisotopicMass = monoisotopicMass;
-            Charge = charge;
-            TotalIntensity = intensity;
-            Score = double.MaxValue;
-            Peaks = [(monoisotopicMass.ToMz(charge), intensity)];
-=======
         }
 
         /// <summary>
@@ -83,7 +65,6 @@
             TotalIntensity = intensity;
             Score = score;
             MostAbundantObservedIsotopicMass = peaks.MaxBy(p => p.intensity).mz * Math.Abs(chargestate);
->>>>>>> 109eaef3
         }
 
         public override string ToString()
