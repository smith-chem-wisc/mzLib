﻿using MzLibUtil;
using System;
using System.Collections.Generic;
using System.Globalization;
using System.Linq;

namespace MassSpectrometry.MzSpectra
{
    public class SpectralSimilarity
    {
        public SpectralSimilarity(MzSpectrum experimentalSpectrum, MzSpectrum theoreticalSpectrum, SpectrumNormalizationScheme scheme, double toleranceInPpm, bool allPeaks, double filterOutBelowThisMz = 300)
        {
<<<<<<< HEAD
            experimentalYArray = Normalize(FilterOutIonsBelowThisMz(experimentalSpectrum.XArray,experimentalSpectrum.YArray, filterOutBelowThisMz).Select(p=>p.Item2).ToArray(),scheme);
            experimentalXArray = FilterOutIonsBelowThisMz(experimentalSpectrum.XArray, experimentalSpectrum.YArray, filterOutBelowThisMz).Select(p => p.Item1).ToArray();
            theoreticalYArray = Normalize(FilterOutIonsBelowThisMz(theoreticalSpectrum.XArray, theoreticalSpectrum.YArray, filterOutBelowThisMz).Select(p => p.Item2).ToArray(), scheme);
            theoreticalXArray = FilterOutIonsBelowThisMz(theoreticalSpectrum.XArray, theoreticalSpectrum.YArray, filterOutBelowThisMz).Select(p => p.Item1).ToArray();
            localPpmTolerance = toleranceInPpm;
            normalizationScheme = scheme;
=======
            ExperimentalYArray = Normalize(FilterOutIonsBelowThisMz(experimentalSpectrum.XArray,experimentalSpectrum.YArray, filterOutBelowThisMz).Select(p=>p.Item2).ToArray(),scheme);
            ExperimentalXArray = FilterOutIonsBelowThisMz(experimentalSpectrum.XArray, experimentalSpectrum.YArray, filterOutBelowThisMz).Select(p => p.Item1).ToArray();
            TheoreticalYArray = Normalize(FilterOutIonsBelowThisMz(theoreticalSpectrum.XArray, theoreticalSpectrum.YArray, filterOutBelowThisMz).Select(p => p.Item2).ToArray(), scheme);
            TheoreticalXArray = FilterOutIonsBelowThisMz(theoreticalSpectrum.XArray, theoreticalSpectrum.YArray, filterOutBelowThisMz).Select(p => p.Item1).ToArray();
            LocalPpmTolerance = toleranceInPpm;
>>>>>>> 846fe3db
            _intensityPairs = IntensityPairs(allPeaks);
        }

        public SpectralSimilarity(MzSpectrum experimentalSpectrum, double[] theoreticalX, double[] theoreticalY, SpectrumNormalizationScheme scheme, double toleranceInPpm, bool allPeaks, double filterOutBelowThisMz = 300)
        {
<<<<<<< HEAD
            experimentalYArray = Normalize(FilterOutIonsBelowThisMz(experimentalSpectrum.XArray, experimentalSpectrum.YArray, filterOutBelowThisMz).Select(p => p.Item2).ToArray(), scheme);
            experimentalXArray = FilterOutIonsBelowThisMz(experimentalSpectrum.XArray, experimentalSpectrum.YArray, filterOutBelowThisMz).Select(p => p.Item1).ToArray();
            theoreticalYArray = Normalize(FilterOutIonsBelowThisMz(theoreticalX, theoreticalY, filterOutBelowThisMz).Select(p => p.Item2).ToArray(), scheme);
            theoreticalXArray = FilterOutIonsBelowThisMz(theoreticalX, theoreticalY, filterOutBelowThisMz).Select(p => p.Item1).ToArray();
            localPpmTolerance = toleranceInPpm;
            normalizationScheme = scheme;
=======
            ExperimentalYArray = Normalize(FilterOutIonsBelowThisMz(experimentalSpectrum.XArray, experimentalSpectrum.YArray, filterOutBelowThisMz).Select(p => p.Item2).ToArray(), scheme);
            ExperimentalXArray = FilterOutIonsBelowThisMz(experimentalSpectrum.XArray, experimentalSpectrum.YArray, filterOutBelowThisMz).Select(p => p.Item1).ToArray();
            TheoreticalYArray = Normalize(FilterOutIonsBelowThisMz(theoreticalX, theoreticalY, filterOutBelowThisMz).Select(p => p.Item2).ToArray(), scheme);
            TheoreticalXArray = FilterOutIonsBelowThisMz(theoreticalX, theoreticalY, filterOutBelowThisMz).Select(p => p.Item1).ToArray();
            LocalPpmTolerance = toleranceInPpm;
>>>>>>> 846fe3db
            _intensityPairs = IntensityPairs(allPeaks);
        }

        public SpectralSimilarity(double[] P_XArray, double[] P_YArray, double[] Q_XArray, double[] Q_YArray, SpectrumNormalizationScheme scheme, double toleranceInPpm, bool allPeaks, double filterOutBelowThisMz = 300)
        {
            ExperimentalYArray = Normalize(FilterOutIonsBelowThisMz(P_XArray, P_YArray, filterOutBelowThisMz).Select(p => p.Item2).ToArray(), scheme);
            ExperimentalXArray = FilterOutIonsBelowThisMz(P_XArray, P_YArray, filterOutBelowThisMz).Select(p => p.Item1).ToArray();
            TheoreticalYArray = Normalize(FilterOutIonsBelowThisMz(Q_XArray, Q_YArray, filterOutBelowThisMz).Select(p => p.Item2).ToArray(), scheme);
            TheoreticalXArray = FilterOutIonsBelowThisMz(Q_XArray, Q_YArray, filterOutBelowThisMz).Select(p => p.Item1).ToArray();
            LocalPpmTolerance = toleranceInPpm;
            _intensityPairs = IntensityPairs(allPeaks);
        }
        public double[] ExperimentalYArray { get; private set; }
        public double[] ExperimentalXArray { get; private set; }
        public double[] TheoreticalYArray { get; private set; }
        public double[] TheoreticalXArray { get; private set; }

<<<<<<< HEAD
        private SpectrumNormalizationScheme normalizationScheme;

        private double localPpmTolerance;
=======
        private double LocalPpmTolerance;
>>>>>>> 846fe3db

        private readonly List<(double, double)> _intensityPairs = new();
        
        public List<(double, double)> intensityPairs
        { get { return _intensityPairs; } }


        /// <summary>
        /// All peaks with mz less than the cutOff will be filtered out. default to zero to remove an mz values that are accidentally negative. this is an unexpected error. 
        private static List<(double, double)> FilterOutIonsBelowThisMz(double[] spectrumX, double[] spectrumY,double filterOutBelowThisMz = 0)
        {
            if (spectrumY.Length == 0)
            {
                throw new MzLibException(string.Format(CultureInfo.InvariantCulture, "Empty YArray in spectrum."));
            }
            if (spectrumY.Sum() == 0)
            {
                throw new MzLibException(string.Format(CultureInfo.InvariantCulture, "Spectrum has no intensity."));
            }

            List<(double, double)> spectrumWithMzCutoff = new List<(double, double)>();
            for (int i = 0; i < spectrumX.Length; i++)
            {
                //second conditional to avoid getting an accidental negative intensities
                if (spectrumX[i] >= filterOutBelowThisMz && spectrumY[i] >= 0)
                {
                    spectrumWithMzCutoff.Add((spectrumX[i], spectrumY[i]));
                }
            }
            return spectrumWithMzCutoff;
        }

        /// <summary>
        /// Every spectrum gets normalized when the SpectralSimilarity object gets created. This methods sends the spectra to the appropriate normalization.
        /// </summary>
        /// <param name="spectrum"></param>
        /// <param name="scheme"></param>
        /// <returns></returns>
        private double[] Normalize(double[] spectrum, SpectrumNormalizationScheme scheme)
        {
            if (spectrum.Length == 0)
            {
                return null; 
            }
           
            return scheme switch
            {
                SpectrumNormalizationScheme.mostAbundantPeak => NormalizeMostAbundantPeak(spectrum),
                SpectrumNormalizationScheme.spectrumSum => NormalizeSpectrumSum(spectrum),
                SpectrumNormalizationScheme.squareRootSpectrumSum => NormalizeSquareRootSpectrumSum(spectrum),
                _ => spectrum,
            };
        }

        /// <summary>
        /// Intensity Pairs a computed immediately upon creation of the SpectralSimilarity object. That way they can be used in all the methods without being recomputed.
        /// We loop throught the secondaryXArray under the assumption that it is the shorter of the two arrays (i.e. typically the theoretical spectrum).
        /// Experimental spectrum defaults to 200 peaks and is therefore usually longer.
        /// We sort intensities in descending order so that when we make peak pairs, we're choosing pairs with the highest intensity so long as they are with mz range. 
        /// Sometimes you could have two peaks in mz range and I don't think you want to pair the lesser intensity peak first just because it is closer in mass.
        /// 
        /// Intensity Pair: (Experimental Intensity , Theoretical Intensity)
        /// 
        /// </summary>


        private List<(double, double)> IntensityPairs(bool allPeaks)
        {
            if (ExperimentalYArray==null || TheoreticalYArray == null)
            {
                //when all mz of theoretical peaks or experimental peaks are less than mz cut off , it is treated as no corresponding library spectrum is found and later the similarity score will be assigned as null.
                return new List<(double, double)> { (-1, -1) };
            }

            List<(double, double)> intensityPairs = new();
            List<(double, double)> experimental = new();
            List<(double, double)> theoretical = new();

            for (int i = 0; i < ExperimentalXArray.Length; i++)
            {
                experimental.Add((ExperimentalXArray[i], ExperimentalYArray[i]));
            }
            for (int i = 0; i < TheoreticalXArray.Length; i++)
            {
                theoretical.Add((TheoreticalXArray[i], TheoreticalYArray[i]));
            }
            
            experimental = experimental.OrderByDescending(i => i.Item2).ToList();
            theoretical = theoretical.OrderByDescending(i => i.Item2).ToList();

            foreach ((double,double) xyPair in theoretical)
            {
                int index = 0;
                while(experimental.Count >0 && index < experimental.Count)
                {
                    if (Within(experimental[index].Item1, xyPair.Item1))
                    {
                        intensityPairs.Add((experimental[index].Item2, xyPair.Item2));
                        experimental.RemoveAt(index);
                        index = -1;
                        break;
                    }
                    index++;
                }
                if (experimental.Count == 0)
                {
                    index++;
                }
                if (index > 0)
                {
                    //didn't find a experimental mz in range
                    intensityPairs.Add((0, xyPair.Item2));
                }
            }

            //If we're keeping all experimental and theoretical peaks, then we add intensity pairs for all unpaired experimental peaks here.
            if(experimental.Count > 0 && allPeaks)
            {
                foreach ((double, double) xyPair in experimental)
                {
                    intensityPairs.Add((xyPair.Item2, 0));
                }
            }
            return intensityPairs;
        }

        #region normalization

        private double[] NormalizeSquareRootSpectrumSum(double[] spectrum)
        {
            double sqrtSum = spectrum.Select(y => Math.Sqrt(y)).Sum();

            for (int i = 0; i < spectrum.Length; i++)
            {
                spectrum[i] = Math.Sqrt(spectrum[i]) / sqrtSum;
            }
            return spectrum;
        }

        private double[] NormalizeMostAbundantPeak(double[] spectrum)
        {
            double max = spectrum.Max();

            for (int i = 0; i < spectrum.Length; i++)
            {
                spectrum[i] = spectrum[i] / max;
            }
            return spectrum;
        }

        private double[] NormalizeSpectrumSum(double[] spectrum)
        {
            double sum = spectrum.Sum();

            for (int i = 0; i < spectrum.Length; i++)
            {
                spectrum[i] = spectrum[i] / sum;
            }
            return spectrum;
        }

        #endregion normalization

        #region similarityMethods

        //The cosine similarity returns values between 1 and -1 with 1 being closes and -1 being opposite and 0 being orthoganal
        public double? CosineSimilarity()
        {
            if (_intensityPairs.First().Item1==-1)
            {
                return null;
            }
            double numerator = 0;
            double denominatorValue1 = 0;
            double denominatorValue2 = 0;
            foreach ((double, double) pair in _intensityPairs)
            {
                numerator += pair.Item1 * pair.Item2;
                denominatorValue1 += Math.Pow(pair.Item1, 2);
                denominatorValue2 += Math.Pow(pair.Item2, 2);
            }
            double denominatorProduct = denominatorValue1 * denominatorValue2;
            
            //because we keep all secondary spectrum peaks, denominatorValue1 can equal zero
            if(denominatorProduct == 0)
            {
                return 0;
            }
            return numerator / Math.Sqrt(denominatorProduct);
        }

        //Spectral contrast angle should expect values between 1 and -1;
        public double? SpectralContrastAngle()
        {
            if (_intensityPairs.First().Item1 == -1)
            {
                return null;
            }
            return (1 - 2 * Math.Acos((double)CosineSimilarity()) / Math.PI);

        }

        public double? EuclideanDistance()
        {
            if (_intensityPairs.First().Item1 == -1)
            {
                return null;
            }
            double sum = 0;
            foreach ((double, double) pair in _intensityPairs)
            {
                sum += Math.Pow(pair.Item1 - pair.Item2, 2);
            }
            return 1 - Math.Sqrt(sum);
        }

        public double? BrayCurtis()
        {
            if (_intensityPairs.First().Item1 == -1)
            {
                return null;
            }
            double numerator = 0;
            double denominator = 0;
            foreach ((double, double) pair in _intensityPairs)
            {
                numerator += Math.Abs(pair.Item1 - pair.Item2);
                denominator += pair.Item1 + pair.Item2;
            }
            return (1 - numerator / denominator);
        }

        public double? PearsonsCorrelation()
        {
            if (_intensityPairs.First().Item1 == -1)
            {
                return null;
            }
            double numerator = 0;
            double denominator = 0;
            double denominator1 = 0;
            double denominator2 = 0;
            double averagePrimaryIntensity = intensityPairs.Select(a => a.Item1).Sum() / intensityPairs.Count;
            double averageSecondaryIntensity = intensityPairs.Select(a => a.Item2).Sum() / intensityPairs.Count;
            foreach ((double, double) pair in _intensityPairs)
            {
                numerator += (pair.Item1 - averagePrimaryIntensity) * (pair.Item2 - averageSecondaryIntensity);
                denominator1 += Math.Pow((pair.Item1 - averagePrimaryIntensity), 2);
                denominator2 += Math.Pow((pair.Item2 - averageSecondaryIntensity), 2);
            }
            denominator = denominator1 * denominator2;
            if(denominator > 0)
            {
                return numerator / Math.Sqrt(denominator);
            }
            return -1;
        }

        public double? DotProduct()
        {
            if (_intensityPairs.First().Item1 == -1)
            {
                return null;
            }
            double sum = 0;
            foreach ((double, double) pair in _intensityPairs)
            {
                sum += pair.Item1 * pair.Item2;
            }
            return sum;
        }

<<<<<<< HEAD
        // This method should only be used with the SpectrumSum normalization method
        // This method should only be used when allPeaks is set to true
        public double? SpectralEntropy()
        {
            if (_intensityPairs.First().Item1 == -1)
            {
                return null;
            }
            double theoreticalEntropy = 0;
            foreach (double intensity in theoreticalYArray)
            {
                theoreticalEntropy += -1 * intensity * Math.Log(intensity);
            }
            double experimentalEntropy = 0;
            foreach (double intensity in experimentalYArray)
            {
                experimentalEntropy += -1 * intensity * Math.Log(intensity);
            }

            double combinedEntropy = 0;
            foreach ( (double,double) intensityPair in _intensityPairs)
            {
                double combinedIntensity = intensityPair.Item1 / 2 + intensityPair.Item2 / 2;
                combinedEntropy += -1* combinedIntensity * Math.Log(combinedIntensity);
            }

            double similarityScore = 1 - (2 * combinedEntropy - theoreticalEntropy - experimentalEntropy) / Math.Log(4);
            return similarityScore;
=======
        public double? KullbackLeiblerDivergence_P_Q()
        {
            double divergence = 0;
            foreach (var pair in intensityPairs)
            {
                if(pair.Item1 != 0 && pair.Item2 != 0)
                {
                    divergence += pair.Item1 * Math.Log(pair.Item1 / pair.Item2);
                } 
            }
            return divergence;
>>>>>>> 846fe3db
        }

        #endregion similarityMethods

        //use Math.Max() in the denominator for consistancy
        private bool Within(double mz1, double mz2)
        {
            return ((Math.Abs(mz1 - mz2) / Math.Max(mz1,mz2) * 1000000.0) < LocalPpmTolerance);
        }

        public enum SpectrumNormalizationScheme
        {
            squareRootSpectrumSum,
            spectrumSum,
            mostAbundantPeak,
            unnormalized
        }
    }
}<|MERGE_RESOLUTION|>--- conflicted
+++ resolved
@@ -10,39 +10,23 @@
     {
         public SpectralSimilarity(MzSpectrum experimentalSpectrum, MzSpectrum theoreticalSpectrum, SpectrumNormalizationScheme scheme, double toleranceInPpm, bool allPeaks, double filterOutBelowThisMz = 300)
         {
-<<<<<<< HEAD
             experimentalYArray = Normalize(FilterOutIonsBelowThisMz(experimentalSpectrum.XArray,experimentalSpectrum.YArray, filterOutBelowThisMz).Select(p=>p.Item2).ToArray(),scheme);
             experimentalXArray = FilterOutIonsBelowThisMz(experimentalSpectrum.XArray, experimentalSpectrum.YArray, filterOutBelowThisMz).Select(p => p.Item1).ToArray();
             theoreticalYArray = Normalize(FilterOutIonsBelowThisMz(theoreticalSpectrum.XArray, theoreticalSpectrum.YArray, filterOutBelowThisMz).Select(p => p.Item2).ToArray(), scheme);
             theoreticalXArray = FilterOutIonsBelowThisMz(theoreticalSpectrum.XArray, theoreticalSpectrum.YArray, filterOutBelowThisMz).Select(p => p.Item1).ToArray();
             localPpmTolerance = toleranceInPpm;
             normalizationScheme = scheme;
-=======
-            ExperimentalYArray = Normalize(FilterOutIonsBelowThisMz(experimentalSpectrum.XArray,experimentalSpectrum.YArray, filterOutBelowThisMz).Select(p=>p.Item2).ToArray(),scheme);
-            ExperimentalXArray = FilterOutIonsBelowThisMz(experimentalSpectrum.XArray, experimentalSpectrum.YArray, filterOutBelowThisMz).Select(p => p.Item1).ToArray();
-            TheoreticalYArray = Normalize(FilterOutIonsBelowThisMz(theoreticalSpectrum.XArray, theoreticalSpectrum.YArray, filterOutBelowThisMz).Select(p => p.Item2).ToArray(), scheme);
-            TheoreticalXArray = FilterOutIonsBelowThisMz(theoreticalSpectrum.XArray, theoreticalSpectrum.YArray, filterOutBelowThisMz).Select(p => p.Item1).ToArray();
-            LocalPpmTolerance = toleranceInPpm;
->>>>>>> 846fe3db
             _intensityPairs = IntensityPairs(allPeaks);
         }
 
         public SpectralSimilarity(MzSpectrum experimentalSpectrum, double[] theoreticalX, double[] theoreticalY, SpectrumNormalizationScheme scheme, double toleranceInPpm, bool allPeaks, double filterOutBelowThisMz = 300)
         {
-<<<<<<< HEAD
             experimentalYArray = Normalize(FilterOutIonsBelowThisMz(experimentalSpectrum.XArray, experimentalSpectrum.YArray, filterOutBelowThisMz).Select(p => p.Item2).ToArray(), scheme);
             experimentalXArray = FilterOutIonsBelowThisMz(experimentalSpectrum.XArray, experimentalSpectrum.YArray, filterOutBelowThisMz).Select(p => p.Item1).ToArray();
             theoreticalYArray = Normalize(FilterOutIonsBelowThisMz(theoreticalX, theoreticalY, filterOutBelowThisMz).Select(p => p.Item2).ToArray(), scheme);
             theoreticalXArray = FilterOutIonsBelowThisMz(theoreticalX, theoreticalY, filterOutBelowThisMz).Select(p => p.Item1).ToArray();
             localPpmTolerance = toleranceInPpm;
             normalizationScheme = scheme;
-=======
-            ExperimentalYArray = Normalize(FilterOutIonsBelowThisMz(experimentalSpectrum.XArray, experimentalSpectrum.YArray, filterOutBelowThisMz).Select(p => p.Item2).ToArray(), scheme);
-            ExperimentalXArray = FilterOutIonsBelowThisMz(experimentalSpectrum.XArray, experimentalSpectrum.YArray, filterOutBelowThisMz).Select(p => p.Item1).ToArray();
-            TheoreticalYArray = Normalize(FilterOutIonsBelowThisMz(theoreticalX, theoreticalY, filterOutBelowThisMz).Select(p => p.Item2).ToArray(), scheme);
-            TheoreticalXArray = FilterOutIonsBelowThisMz(theoreticalX, theoreticalY, filterOutBelowThisMz).Select(p => p.Item1).ToArray();
-            LocalPpmTolerance = toleranceInPpm;
->>>>>>> 846fe3db
             _intensityPairs = IntensityPairs(allPeaks);
         }
 
@@ -60,13 +44,9 @@
         public double[] TheoreticalYArray { get; private set; }
         public double[] TheoreticalXArray { get; private set; }
 
-<<<<<<< HEAD
         private SpectrumNormalizationScheme normalizationScheme;
 
-        private double localPpmTolerance;
-=======
         private double LocalPpmTolerance;
->>>>>>> 846fe3db
 
         private readonly List<(double, double)> _intensityPairs = new();
         
@@ -339,7 +319,6 @@
             return sum;
         }
 
-<<<<<<< HEAD
         // This method should only be used with the SpectrumSum normalization method
         // This method should only be used when allPeaks is set to true
         public double? SpectralEntropy()
@@ -368,7 +347,9 @@
 
             double similarityScore = 1 - (2 * combinedEntropy - theoreticalEntropy - experimentalEntropy) / Math.Log(4);
             return similarityScore;
-=======
+        }
+      
+        
         public double? KullbackLeiblerDivergence_P_Q()
         {
             double divergence = 0;
@@ -380,7 +361,6 @@
                 } 
             }
             return divergence;
->>>>>>> 846fe3db
         }
 
         #endregion similarityMethods
