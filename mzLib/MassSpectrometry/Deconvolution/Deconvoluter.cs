﻿using System.Collections.Generic;
using Chemistry;
using MzLibUtil;

namespace MassSpectrometry
{
    /// <summary>
    /// Context class for all deconvolution
    /// </summary>
    public static class Deconvoluter
    {
        /// <summary>
        /// Static deconvolution of an MsDataScan that does not require Deconvoluter construction
        /// </summary>
        /// <param name="scan">scan to deconvolute</param>
        /// <param name="deconvolutionParameters">decon parameters to use, also determines type of deconvolution used</param>
        /// <param name="rangeToGetPeaksFrom">Range of peaks to deconvolute, if null, will deconvolute entire spectra</param>
        /// <returns></returns>
        public static IEnumerable<IsotopicEnvelope> Deconvolute(MsDataScan scan,
            DeconvolutionParameters deconvolutionParameters, MzRange rangeToGetPeaksFrom = null)
        {
            // set any specific deconvolution parameters found only in the MsDataScan
<<<<<<< HEAD

            foreach (var isotopicEnvelope in Deconvolute(scan.MassSpectrum, deconvolutionParameters, rangeToGetPeaksFrom)) 
                yield return isotopicEnvelope;
=======
            return Deconvolute(scan.MassSpectrum, deconvolutionParameters, rangeToGetPeaksFrom);
>>>>>>> 109eaef3
        }

        /// <summary>
        /// Static deconvolution of an MzSpectrum that does not require Deconvoluter construction
        /// </summary>
        /// <param name="spectrum">spectrum to deconvolute</param>
        /// <param name="deconvolutionParameters">decon parameters to use, also determines type of deconvolution used</param>
        /// <param name="rangeToGetPeaksFrom">Range of peaks to deconvolute, if null, will deconvolute entire spectra</param>
        /// <returns></returns>
        public static IEnumerable<IsotopicEnvelope> Deconvolute(MzSpectrum spectrum,
            DeconvolutionParameters deconvolutionParameters, MzRange rangeToGetPeaksFrom = null)
        {
            rangeToGetPeaksFrom ??= spectrum.Range;

            // Short circuit deconvolution if it is called on a neutral mass spectrum
            if (spectrum is NeutralMassSpectrum newt)
                return DeconvoluteNeutralMassSpectrum(newt, rangeToGetPeaksFrom);

            // set deconvolution algorithm 
            DeconvolutionAlgorithm deconAlgorithm = CreateAlgorithm(deconvolutionParameters);

            // Delegate deconvolution to the algorithm
            return deconAlgorithm.Deconvolute(spectrum, rangeToGetPeaksFrom);
        }

        /// <summary>
        /// Factory method to create the correct deconvolution algorithm from the parameters
        /// </summary>
        /// <param name="parameters"></param>
        /// <returns></returns>
        /// <exception cref="MzLibException"></exception>
        private static DeconvolutionAlgorithm CreateAlgorithm(DeconvolutionParameters parameters)
        {
            return parameters.DeconvolutionType switch
            {
                DeconvolutionType.ClassicDeconvolution => new ClassicDeconvolutionAlgorithm(parameters),
                DeconvolutionType.ExampleNewDeconvolutionTemplate => new ExampleNewDeconvolutionAlgorithmTemplate(parameters),
                DeconvolutionType.IsoDecDeconvolution => new IsoDecAlgorithm(parameters),
                _ => throw new MzLibException("DeconvolutionType not yet supported")
            };
        }

        /// <summary>
        /// Returns all peaks in the neutral mass spectrum as an isotopic envelope with a single peak
        /// </summary>
        /// <param name="neutralSpectrum"></param>
        /// <param name="range"></param>
        /// <returns></returns>
        private static IEnumerable<IsotopicEnvelope> DeconvoluteNeutralMassSpectrum(NeutralMassSpectrum neutralSpectrum, MzRange range)
        {
            for (int i = 0; i < neutralSpectrum.XArray.Length; i++)
            {
                double neutralMass = neutralSpectrum.XArray[i];
                double intensity = neutralSpectrum.YArray[i];
                int chargeState = neutralSpectrum.Charges[i];

                if (range.Contains(neutralMass.ToMz(chargeState)))
                {
                    yield return new IsotopicEnvelope(neutralMass, intensity, chargeState);
                }
            }
<<<<<<< HEAD

            // Short circuit deconvolution if it is called on a neutral mass spectrum
            if (spectrum is NeutralMassSpectrum newt)
            {
                for (int i = 0; i < newt.XArray.Length; i++)
                {
                    // skip this peak if it's outside the range of interest (e.g. if we're only interested in deconvoluting a small m/z range)
                    if (!rangeToGetPeaksFrom.Contains(newt.XArray[i].ToMz(newt.Charges[i])))
                        continue; 
                    yield return new IsotopicEnvelope(newt.XArray[i], newt.YArray[i], newt.Charges[i]);
                }
            }
            else
            {
                foreach (var isotopicEnvelope in deconAlgorithm.Deconvolute(spectrum, rangeToGetPeaksFrom)) 
                    yield return isotopicEnvelope;
            }
=======
>>>>>>> 109eaef3
        }
    }
}<|MERGE_RESOLUTION|>--- conflicted
+++ resolved
@@ -20,13 +20,7 @@
             DeconvolutionParameters deconvolutionParameters, MzRange rangeToGetPeaksFrom = null)
         {
             // set any specific deconvolution parameters found only in the MsDataScan
-<<<<<<< HEAD
-
-            foreach (var isotopicEnvelope in Deconvolute(scan.MassSpectrum, deconvolutionParameters, rangeToGetPeaksFrom)) 
-                yield return isotopicEnvelope;
-=======
             return Deconvolute(scan.MassSpectrum, deconvolutionParameters, rangeToGetPeaksFrom);
->>>>>>> 109eaef3
         }
 
         /// <summary>
@@ -88,26 +82,6 @@
                     yield return new IsotopicEnvelope(neutralMass, intensity, chargeState);
                 }
             }
-<<<<<<< HEAD
-
-            // Short circuit deconvolution if it is called on a neutral mass spectrum
-            if (spectrum is NeutralMassSpectrum newt)
-            {
-                for (int i = 0; i < newt.XArray.Length; i++)
-                {
-                    // skip this peak if it's outside the range of interest (e.g. if we're only interested in deconvoluting a small m/z range)
-                    if (!rangeToGetPeaksFrom.Contains(newt.XArray[i].ToMz(newt.Charges[i])))
-                        continue; 
-                    yield return new IsotopicEnvelope(newt.XArray[i], newt.YArray[i], newt.Charges[i]);
-                }
-            }
-            else
-            {
-                foreach (var isotopicEnvelope in deconAlgorithm.Deconvolute(spectrum, rangeToGetPeaksFrom)) 
-                    yield return isotopicEnvelope;
-            }
-=======
->>>>>>> 109eaef3
         }
     }
 }