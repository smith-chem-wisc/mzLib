--- conflicted
+++ resolved
@@ -23,31 +23,8 @@
         {
             // set any specific deconvolution parameters found only in the MsDataScan
 
-<<<<<<< HEAD
-            // set deconvolution algorithm and any specific deconvolution parameters found in the MsDataScan
-            DeconvolutionAlgorithm deconAlgorithm;
-            switch (deconvolutionParameters.DeconvolutionType)
-            {
-                case DeconvolutionType.ClassicDeconvolution:
-                    deconAlgorithm = new ClassicDeconvolutionAlgorithm(deconvolutionParameters);
-                    break;
-
-                case DeconvolutionType.ExampleNewDeconvolutionTemplate:
-                    deconAlgorithm = new ExampleNewDeconvolutionAlgorithmTemplate(deconvolutionParameters);
-                    break;
-
-                case DeconvolutionType.IsoDecDeconvolution:
-                    deconAlgorithm = new IsoDecAlgorithm(deconvolutionParameters);
-                    break;
-
-                default: throw new MzLibException("DeconvolutionType not yet supported");
-            }
-
-            return deconAlgorithm.Deconvolute(scan.MassSpectrum, rangeToGetPeaksFrom);
-=======
             foreach (var isotopicEnvelope in Deconvolute(scan.MassSpectrum, deconvolutionParameters, rangeToGetPeaksFrom)) 
                 yield return isotopicEnvelope;
->>>>>>> f049ee45
         }
 
         /// <summary>
