--- conflicted
+++ resolved
@@ -1,14 +1,15 @@
 ﻿using System.Collections.Generic;
-<<<<<<< HEAD
 using System.Linq;
-=======
->>>>>>> dc447735
 using Chemistry;
 using MzLibUtil;
 
 namespace MassSpectrometry
 {
-    
+    public enum DeconvolutionType
+    {
+        ClassicDeconvolution,
+        ExampleNewDeconvolutionTemplate,
+    }
 
     /// <summary>
     /// Context class for all deconvolution
@@ -26,10 +27,6 @@
             DeconvolutionParameters deconvolutionParameters, MzRange rangeToGetPeaksFrom = null)
         {
             // set any specific deconvolution parameters found only in the MsDataScan
-<<<<<<< HEAD
-=======
-
->>>>>>> dc447735
             foreach (var isotopicEnvelope in Deconvolute(scan.MassSpectrum, deconvolutionParameters, rangeToGetPeaksFrom)) 
                 yield return isotopicEnvelope;
         }
@@ -70,26 +67,8 @@
                 foreach (var isotopicEnvelope in deconAlgorithm.Deconvolute(spectrum, rangeToGetPeaksFrom).ToList()) 
                     yield return isotopicEnvelope;
             }
-<<<<<<< HEAD
-=======
 
-            // Short circuit deconvolution if it is called on a neutral mass spectrum
-            if (spectrum is NeutralMassSpectrum newt)
-            {
-                for (int i = 0; i < newt.XArray.Length; i++)
-                {
-                    // skip this peak if it's outside the range of interest (e.g. if we're only interested in deconvoluting a small m/z range)
-                    if (!rangeToGetPeaksFrom.Contains(newt.XArray[i].ToMz(newt.Charges[i])))
-                        continue; 
-                    yield return new IsotopicEnvelope(newt.XArray[i], newt.YArray[i], newt.Charges[i]);
-                }
-            }
-            else
-            {
-                foreach (var isotopicEnvelope in deconAlgorithm.Deconvolute(spectrum, rangeToGetPeaksFrom)) 
-                    yield return isotopicEnvelope;
-            }
->>>>>>> dc447735
+            return deconAlgorithm.Deconvolute(spectrum, rangeToGetPeaksFrom);
         }
     }
 }