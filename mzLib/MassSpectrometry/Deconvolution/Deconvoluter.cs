﻿using System;
using System.Collections.Generic;
using System.Linq;
using System.Text;
using System.Threading.Tasks;
using Easy.Common.Extensions;
using MassSpectrometry.Deconvolution.Algorithms;
using MzLibUtil;

namespace MassSpectrometry
{
    public enum DeconvolutionTypes
    {
        ClassicDeconvolution,
        SpectralDeconvolution,
    }

    /// <summary>
    /// Context class for all deconvolution
    /// </summary>
    public class Deconvoluter
    {
        public DeconvolutionAlgorithm DeconvolutionAlgorithm { get; private set; }
        public DeconvolutionTypes DeconvolutionType { get; }
        public DeconvolutionParameters DeconvolutionParameters { get; }

        public Deconvoluter(DeconvolutionTypes deconType, DeconvolutionParameters deconParameters)
        {
            DeconvolutionParameters = deconParameters;
            DeconvolutionType = deconType;
            ConstructDeconvolutionAlgorithm(deconParameters);
        }

        /// <summary>
        /// Deconvolute a MsDataScan
        /// </summary>
        /// <param name="scan">scan to deconvolute</param>
        /// <param name="rangeToGetPeaksFrom">Range of peaks to deconvolute, if null, will deconvolute entire spectra</param>
        /// <returns></returns>
        public IEnumerable<IsotopicEnvelope> Deconvolute(MsDataScan scan, MzRange rangeToGetPeaksFrom = null)
        {
            rangeToGetPeaksFrom ??= scan.MassSpectrum.Range;

            // set deconvolution parameters that are only present in the MsDataScan
            switch (DeconvolutionType)
            {
                case DeconvolutionTypes.ClassicDeconvolution:
<<<<<<< HEAD
                    ((ClassicDeconvolutionParameters)DeconvolutionParameters).Range = 
                        new MzRange(scan.IsolationRange.Minimum - 8.5, scan.IsolationRange.Maximum + 8.5);
                    break;

                case DeconvolutionTypes.SpectralDeconvolution:
                    ((SpectralDeconvolutionParameters)DeconvolutionParameters).ScanRange =
                        new MzRange(scan.IsolationRange.Minimum - 8.5, scan.IsolationRange.Maximum + 8.5);
=======
                    break;

                case DeconvolutionTypes.AlexDeconvolution:
>>>>>>> aef9814d
                    break;
            }

            return DeconvolutionAlgorithm.Deconvolute(scan.MassSpectrum, rangeToGetPeaksFrom);
        }

 

        /// <summary>
        /// Constructs the relevant deconvolution algorithm
        /// </summary>
        /// <param name="deconParameters"></param>
        /// <exception cref="MzLibException">if a type of enum is used that is not supported</exception>
        private void ConstructDeconvolutionAlgorithm(DeconvolutionParameters deconParameters)
        {
            // construct algorithm object
            switch (DeconvolutionType)
            {
                case DeconvolutionTypes.ClassicDeconvolution:
                    DeconvolutionAlgorithm = new ClassicDeconvolutionAlgorithm(deconParameters);
                    break;

                case DeconvolutionTypes.SpectralDeconvolution:
                    DeconvolutionAlgorithm = new SpectralDeconvolutionAlgorithm(deconParameters);
                    break;

                default: throw new MzLibException("DeconvolutionType not yet supported");
            }
        }
    }
}<|MERGE_RESOLUTION|>--- conflicted
+++ resolved
@@ -45,7 +45,6 @@
             switch (DeconvolutionType)
             {
                 case DeconvolutionTypes.ClassicDeconvolution:
-<<<<<<< HEAD
                     ((ClassicDeconvolutionParameters)DeconvolutionParameters).Range = 
                         new MzRange(scan.IsolationRange.Minimum - 8.5, scan.IsolationRange.Maximum + 8.5);
                     break;
@@ -53,11 +52,6 @@
                 case DeconvolutionTypes.SpectralDeconvolution:
                     ((SpectralDeconvolutionParameters)DeconvolutionParameters).ScanRange =
                         new MzRange(scan.IsolationRange.Minimum - 8.5, scan.IsolationRange.Maximum + 8.5);
-=======
-                    break;
-
-                case DeconvolutionTypes.AlexDeconvolution:
->>>>>>> aef9814d
                     break;
             }
 
