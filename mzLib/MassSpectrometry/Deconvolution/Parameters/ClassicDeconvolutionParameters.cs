--- conflicted
+++ resolved
@@ -12,13 +12,10 @@
     /// </summary>
     public class ClassicDeconvolutionParameters : DeconvolutionParameters
     {
-<<<<<<< HEAD
         public MzRange Range { get; set; }
-=======
         public int MinAssumedChargeState { get; set; }
         public int MaxAssumedChargeState { get; set; }
         public double DeconvolutionTolerancePpm { get; set; }
->>>>>>> aef9814d
         public double IntensityRatioLimit { get; set; }
 
         /// <summary>
@@ -29,12 +26,8 @@
         /// <param name="deconPpm"></param>
         /// <param name="intensityRatio"></param>
         /// <param name="range">Isolation range of the scan to be deconvoluted</param>
-<<<<<<< HEAD
         public ClassicDeconvolutionParameters(int minCharge, int maxCharge, double deconPpm, double intensityRatio, MzRange range = null) : 
             base (minCharge, maxCharge, deconPpm)
-=======
-        public ClassicDeconvolutionParameters(int minCharge, int maxCharge, double deconPpm, double intensityRatio) : base()
->>>>>>> aef9814d
         {
             IntensityRatioLimit = intensityRatio;
         }
