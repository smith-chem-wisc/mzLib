--- conflicted
+++ resolved
@@ -45,13 +45,7 @@
             public int endindex;
         }
 
-<<<<<<< HEAD
-
-        
-        [DllImport(@"C:\Python\UniDec3\unidec\IsoDec\src\isodec\x64\Release\isodeclib.dll", CallingConvention = CallingConvention.Cdecl)]
-=======
         [DllImport("Deconvolution/Algorithms/IsoDecResources/isodeclib.dll", CallingConvention = CallingConvention.Cdecl)]
->>>>>>> 64d4a4bd
         public static extern int process_spectrum(float[] mz, float[] intensity, int len, string modelpath, IntPtr matchedpeaks);
 
         public override IEnumerable<IsotopicEnvelope> Deconvolute(MzSpectrum spectrum, MzRange range)
@@ -67,11 +61,7 @@
                 .ToArray();
 
             IntPtr matchedPeaksPtr = Marshal.AllocHGlobal(Marshal.SizeOf(typeof(MatchedPeak)) * intensities.Length);
-<<<<<<< HEAD
-            int result = process_spectrum(mzs, intensities, intensities.Length, @"C:\Python\UniDec3\unidec\IsoDec\phase_model.bin", matchedPeaksPtr);
-=======
             int result = process_spectrum(mzs, intensities, intensities.Length, _phaseModelPath , matchedPeaksPtr);
->>>>>>> 64d4a4bd
             if(result > 0)
             {
                 MatchedPeak[] matchedpeaks = new MatchedPeak[result];
