--- conflicted
+++ resolved
@@ -7,13 +7,6 @@
 
 namespace MassSpectrometry
 {
-<<<<<<< HEAD
-    public class ClassicDeconvolutionAlgorithm(DeconvolutionParameters deconParameters)
-        : DeconvolutionAlgorithm(deconParameters)
-    {
-        private MzSpectrum spectrum;
-
-=======
     internal class ClassicDeconvolutionAlgorithm : DeconvolutionAlgorithm
     {
         private MzSpectrum spectrum;
@@ -23,7 +16,6 @@
 
         }
 
->>>>>>> f049ee45
         /// <summary>
         /// Override to deconvolute the spectra using the Classic Deconvolution algorithm
         /// </summary>
