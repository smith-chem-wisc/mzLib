--- conflicted
+++ resolved
@@ -90,12 +90,8 @@
         /// <param name="missedScansAllowed"> the number of successive missed scans allowed before the xic is terminated </param>
         /// <param name="maxPeakHalfWidth"> the maximum distance from the apex RT of the XIC to both start RT and end RT </param>
         /// <returns> A list of IIndexedPeak objects, ordered by retention time </returns>
-<<<<<<< HEAD
         public List<IIndexedPeak> GetXic(double mz, double retentionTime, PpmTolerance ppmTolerance,
             int missedScansAllowed, double maxPeakHalfWidth = double.MaxValue, int? charge = null)
-=======
-        public List<IIndexedPeak> GetXic(double mz, double retentionTime, Tolerance ppmTolerance, int missedScansAllowed, double maxPeakHalfWidth = double.MaxValue)
->>>>>>> 3db8b3c9
         {
             // get precursor scan to start at
             int scanIndex = -1;
@@ -127,11 +123,7 @@
         /// <param name="missedScansAllowed"> the number of successive missed scans allowed before the xic is terminated </param>
         /// <param name="maxPeakHalfWidth"> the maximum distance from the apex RT of the XIC to both start RT and end RT </param>
         /// <returns> A list of IIndexedPeak objects, ordered by retention time </returns>
-<<<<<<< HEAD
         public List<IIndexedPeak> GetXic(double mz, int zeroBasedStartIndex, PpmTolerance ppmTolerance, int missedScansAllowed, double maxPeakHalfWidth = double.MaxValue, int? charge = null)
-=======
-        public List<IIndexedPeak> GetXic(double mz, int zeroBasedStartIndex, Tolerance ppmTolerance, int missedScansAllowed, double maxPeakHalfWidth = double.MaxValue)
->>>>>>> 3db8b3c9
         {
             if (IndexedPeaks == null || ScanInfoArray == null) throw new MzLibException("Error: Attempt to retrieve XIC before peak indexing was performed");
             List<IIndexedPeak> xic = new List<IIndexedPeak>();
@@ -217,11 +209,7 @@
             return allBins;
         }
 
-<<<<<<< HEAD
         internal static T? GetBestPeakFromBins(List<List<T>> allBins, double mz, int zeroBasedScanIndex, IList<int> peakIndicesInBins, PpmTolerance ppmTolerance, int? charge = null)
-=======
-        internal static T? GetBestPeakFromBins(List<List<T>> allBins, double mz, int zeroBasedScanIndex, IList<int> peakIndicesInBins, Tolerance ppmTolerance)
->>>>>>> 3db8b3c9
         {
             T? bestPeak = default(T);
             for (int i = 0; i < allBins.Count; i++)
@@ -240,11 +228,7 @@
         /// <summary>
         /// Returns the peak that is closest to the target mz
         /// </summary>
-<<<<<<< HEAD
         internal static T GetPeakFromBin(List<T> bin, double mz, int zeroBasedScanIndex, int peakIndexInBin, PpmTolerance ppmTolerance, int? charge = null)
-=======
-        internal static T GetPeakFromBin(List<T> bin, double mz, int zeroBasedScanIndex, int peakIndexInBin, Tolerance ppmTolerance)
->>>>>>> 3db8b3c9
         {
             T? bestPeak = default(T);
             if (peakIndexInBin < 0 || peakIndexInBin >= bin.Count) return bestPeak;
