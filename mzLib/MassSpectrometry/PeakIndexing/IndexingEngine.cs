--- conflicted
+++ resolved
@@ -81,16 +81,12 @@
         /// <param name="retentionTime"> the retention time where peak searching will begin </param>
         /// <param name="missedScansAllowed"> the number of successive missed scans allowed before the xic is terminated </param>
         /// <param name="maxPeakHalfWidth"> the maximum distance from the apex RT of the XIC to both start RT and end RT </param>
-<<<<<<< HEAD
-        /// <param name="charge"> an optional parameter used only for IIndexedMass and massIndexingEngine; must be null for mz peak indexing </param>
-        /// <returns> A list of IIndexedPeak objects, ordered by retention time </returns>
-        public List<IIndexedPeak> GetXic(double m, double retentionTime, Tolerance ppmTolerance,
-            int missedScansAllowed, double maxPeakHalfWidth = double.MaxValue, int? charge = null)
-=======
+        /// <param name="charge"> an optional parameter used only for IIndexedMass and massIndexingEngine; must be null for mz peak indexing </param>
         /// <param name="matchedPeaks"> the dictionary that stores all the peaks already matched to an xic </param>
         /// <returns> A list of IIndexedPeak objects, ordered by retention time </returns>
         public List<IIndexedPeak> GetXic(double mz, double retentionTime, Tolerance ppmTolerance, int missedScansAllowed, double maxPeakHalfWidth = double.MaxValue, Dictionary<IIndexedPeak, ExtractedIonChromatogram> matchedPeaks = null)
->>>>>>> 746656f1
+        public List<IIndexedPeak> GetXic(double m, double retentionTime, Tolerance ppmTolerance,
+            int missedScansAllowed, double maxPeakHalfWidth = double.MaxValue, int? charge = null)
         {
             // get precursor scan to start at
             int scanIndex = -1;
@@ -108,11 +104,7 @@
                 }
             }
 
-<<<<<<< HEAD
             return GetXic(m, scanIndex, ppmTolerance, missedScansAllowed, maxPeakHalfWidth, charge);
-=======
-            return GetXic(mz, scanIndex, ppmTolerance, missedScansAllowed, maxPeakHalfWidth, matchedPeaks);
->>>>>>> 746656f1
         }
 
         /// <summary>
@@ -126,15 +118,11 @@
         /// <param name="zeroBasedStartIndex"> the scan where peak searching begins </param>
         /// <param name="missedScansAllowed"> the number of successive missed scans allowed before the xic is terminated </param>
         /// <param name="maxPeakHalfWidth"> the maximum distance from the apex RT of the XIC to both start RT and end RT </param>
-<<<<<<< HEAD
-        /// <param name="charge"> an optional parameter used only for IIndexedMass and massIndexingEngine; must be null for mz peak indexing </param>
-        /// <returns> A list of IIndexedPeak objects, ordered by retention time </returns>
-        public List<IIndexedPeak> GetXic(double m, int zeroBasedStartIndex, Tolerance ppmTolerance, int missedScansAllowed, double maxPeakHalfWidth = double.MaxValue, int? charge = null)
-=======
+        /// <param name="charge"> an optional parameter used only for IIndexedMass and massIndexingEngine; must be null for mz peak indexing </param>
         /// <param name="matchedPeaks"> the dictionary that stores all the peaks already matched to an xic </param>
         /// <returns> A list of IIndexedPeak objects, ordered by retention time </returns>
         public List<IIndexedPeak> GetXic(double mz, int zeroBasedStartIndex, Tolerance ppmTolerance, int missedScansAllowed, double maxPeakHalfWidth = double.MaxValue, Dictionary<IIndexedPeak, ExtractedIonChromatogram> matchedPeaks = null)
->>>>>>> 746656f1
+        public List<IIndexedPeak> GetXic(double m, int zeroBasedStartIndex, Tolerance ppmTolerance, int missedScansAllowed, double maxPeakHalfWidth = double.MaxValue, int? charge = null)
         {
             if (IndexedPeaks == null || ScanInfoArray == null) throw new MzLibException("Error: Attempt to retrieve XIC before peak indexing was performed");
 
