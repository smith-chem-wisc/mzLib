﻿using Chemistry;
using MzLibUtil;
using System;
using System.Collections.Generic;
using System.Linq;
using static MassSpectrometry.IsoDecAlgorithm;

#nullable enable
namespace MassSpectrometry
{
    /// <summary>
    /// IIndexingEngine defines the behaviour needed to efficiently retrieve peaks from a jagged array of indexed peaks.
    /// </summary>
    public abstract class IndexingEngine<T> where T : IIndexedPeak
    {
        /// <summary>
        /// Jagged array. Each index of the array corresponds to a mass bin. Each element of the array is a list of peaks that fall within that mass bin.
        /// Peaks within each mass bin are ordered by scan number, ascending. Due to the width of the mass bin, it is possible to have multiple peaks with the same scan number but different masses in a list
        /// </summary>
        protected List<T>[]? IndexedPeaks;
        protected virtual int BinsPerDalton => 100;
        public ScanInfo[]? ScanInfoArray { get; private set; }

        /// <summary>
        /// Read in all spectral peaks from scans, index the peaks and store them in a list ordered by m/z
        /// </summary>
        /// <param name="scanArray">An array of raw data scans</param>
        public virtual bool IndexPeaks(MsDataScan[] scanArray)
        {
            if(scanArray.IsNullOrEmpty() || scanArray.All(p => p == null))
                return false;

            IndexedPeaks = new List<T>[(int)Math.Ceiling(scanArray.Where(p => p != null
                && p.MassSpectrum.LastX != null).Max(p => p.MassSpectrum.LastX.Value) * BinsPerDalton) + 1];
            ScanInfoArray = new ScanInfo[scanArray.Length];

            for (int scanIndex = 0; scanIndex < scanArray.Length; scanIndex++)
            {
                ScanInfoArray[scanIndex] = new ScanInfo(scanArray[scanIndex].OneBasedScanNumber, scanIndex, scanArray[scanIndex].RetentionTime, scanArray[scanIndex].MsnOrder);

                for (int j = 0; j < scanArray[scanIndex].MassSpectrum.XArray.Length; j++)
                {
                    int roundedMz = (int)Math.Round(scanArray[scanIndex].MassSpectrum.XArray[j] * BinsPerDalton, 0);
                    IndexedPeaks[roundedMz] ??= new List<T>();
                    IndexedPeaks[roundedMz].Add((T)(IIndexedPeak)
                        new IndexedMassSpectralPeak(
                            scanArray[scanIndex].MassSpectrum.XArray[j],
                            scanArray[scanIndex].MassSpectrum.YArray[j],
                            scanIndex,
                            scanArray[scanIndex].RetentionTime));
                }
            }
            if (IndexedPeaks == null || IndexedPeaks.Length == 0)
                return false;
            else
                return true;
        }

        /// <summary>
        /// A generic method for finding the closest peak with a specified mass and charge state and in a specified scan. Returns null if no peaks within tolerance are found.
        /// </summary>
        /// <param name="mz"> the m/z of the peak to be searched for </param>
        /// <param name="zeroBasedScanIndex"> the zero based index of the scan where the peak is to be found </param>
        public IIndexedPeak? GetIndexedPeak(double theorMass, int zeroBasedScanIndex, Tolerance ppmTolerance, int chargeState) =>
            GetIndexedPeak(theorMass.ToMz(chargeState), zeroBasedScanIndex, ppmTolerance);

        /// <summary>
        /// A generic method for finding the closest peak with a specified m/z and in a specified scan. Returns null if no peaks within tolerance are found.
        /// </summary>
        /// <param name="mz"> the m/z of the peak to be searched for </param>
        /// <param name="zeroBasedScanIndex"> the zero based index of the scan where the peak is to be found </param>
        public IIndexedPeak? GetIndexedPeak(double mz, int zeroBasedScanIndex, Tolerance ppmTolerance)
        {
            if (IndexedPeaks == null) throw new MzLibException("Error: Attempt to retrieve indexed peak before peak indexing was performed");
            var bins = GetBinsInRange(mz, ppmTolerance);
            if (bins.Count == 0) return default(T);
            List<int> peakIndicesInBins = bins.Select(b => BinarySearchForIndexedPeak(b, zeroBasedScanIndex)).ToList();
            return GetBestPeakFromBins(bins, mz, zeroBasedScanIndex, peakIndicesInBins, ppmTolerance);
        }

        /// <summary>
        /// A generic method of peak tracing across the retention time. Finds peaks with a given mz that occur on either side of a given
        /// retention time. Peak searching iterates backwards through the scans until the peak 
        /// is no longer observed (i.e., is absent in more scans than allowed, as defined by the
        /// missedScansAllowed parameter. Missed scans don't have to be sequential. The same procedure
        /// is then repeated in the forward direction.
        /// </summary>
        /// <param name="mz"> the m/z of the peak to be searched for </param>
        /// <param name="retentionTime"> the retention time where peak searching will begin </param>
        /// <param name="missedScansAllowed"> the number of successive missed scans allowed before the xic is terminated </param>
        /// <param name="maxPeakHalfWidth"> the maximum distance from the apex RT of the XIC to both start RT and end RT </param>
        /// <returns> A list of IIndexedPeak objects, ordered by retention time </returns>
<<<<<<< HEAD
        public List<IIndexedPeak> GetXic(double mz, double retentionTime, PpmTolerance ppmTolerance, int missedScansAllowed, double maxPeakHalfWidth = double.MaxValue, Dictionary<IIndexedPeak, ExtractedIonChromatogram> matchedPeaks = null)
=======
        public List<IIndexedPeak> GetXic(double mz, double retentionTime, Tolerance ppmTolerance, int missedScansAllowed, double maxPeakHalfWidth = double.MaxValue)
>>>>>>> 3db8b3c9
        {
            // get precursor scan to start at
            int scanIndex = -1;
            if (ScanInfoArray == null) throw new MzLibException("Error: Attempt to retrieve XIC before peak indexing was performed");
            foreach (ScanInfo scan in ScanInfoArray)
            {
                if (scan.RetentionTime < retentionTime)
                {
                    scanIndex = scan.ZeroBasedScanIndex;
                }
                else
                {
                    break;
                }
            }

            return GetXic(mz, scanIndex, ppmTolerance, missedScansAllowed, maxPeakHalfWidth, matchedPeaks);
        }

        /// <summary>
        /// A generic method of peak tracing across the retention time. Finds peaks with a given mz that occur on either side of a given
        /// retention time. Peak searching iterates backwards through the scans until the peak 
        /// is no longer observed (i.e., is absent in more scans than allowed, as defined by the
        /// missedScansAllowed parameter. Missed scans don't have to be sequential. The same procedure
        /// is then repeated in the forward direction.
        /// </summary>
        /// <param name="mz"> the m/z of the peak to be searched for </param>
        /// <param name="zeroBasedStartIndex"> the scan where peak searching begins </param>
        /// <param name="missedScansAllowed"> the number of successive missed scans allowed before the xic is terminated </param>
        /// <param name="maxPeakHalfWidth"> the maximum distance from the apex RT of the XIC to both start RT and end RT </param>
        /// <returns> A list of IIndexedPeak objects, ordered by retention time </returns>
<<<<<<< HEAD
        public List<IIndexedPeak> GetXic(double mz, int zeroBasedStartIndex, PpmTolerance ppmTolerance, int missedScansAllowed, double maxPeakHalfWidth = double.MaxValue, Dictionary<IIndexedPeak, ExtractedIonChromatogram> matchedPeaks = null)
=======
        public List<IIndexedPeak> GetXic(double mz, int zeroBasedStartIndex, Tolerance ppmTolerance, int missedScansAllowed, double maxPeakHalfWidth = double.MaxValue)
>>>>>>> 3db8b3c9
        {
            if (IndexedPeaks == null || ScanInfoArray == null) throw new MzLibException("Error: Attempt to retrieve XIC before peak indexing was performed");
            List<IIndexedPeak> xic = new List<IIndexedPeak>();
            var allBins = GetBinsInRange(mz, ppmTolerance);
            if (allBins.Count == 0)
                return xic;

            // For each bin, find + store a pointer to the current index
            int[] peakPointerArray = allBins.Select(b => BinarySearchForIndexedPeak(b, zeroBasedStartIndex)).ToArray();
            var initialPeak = GetBestPeakFromBins(allBins, mz, zeroBasedStartIndex, peakPointerArray, ppmTolerance);

            if (initialPeak.IsNotDefaultOrNull())
                xic.Add(initialPeak);

            foreach (int direction in new List<int> { -1, 1 })
            {
                //int missedPeaks = initialPeak == null ? 1 : 0;
                int missedPeaks = 0; // In the legacy code, the initial peak was not counted as a missed peak if it wasn't found. This should change in the future, but for now, we will keep it as is.
                int currentZeroBasedScanIndex = zeroBasedStartIndex;
                var pointerArrayCopy = new int[peakPointerArray.Length];
                Array.Copy(peakPointerArray, pointerArrayCopy, peakPointerArray.Length);

                while (missedPeaks <= missedScansAllowed)
                {
                    // increment the scan index we're searching for
                    currentZeroBasedScanIndex += direction;
                    if(currentZeroBasedScanIndex < 0 || currentZeroBasedScanIndex > ScanInfoArray.Length - 1 || (initialPeak.IsNotDefaultOrNull() && Math.Abs(ScanInfoArray[currentZeroBasedScanIndex].RetentionTime - initialPeak.RetentionTime) > maxPeakHalfWidth))
                        break;
                    
                    for (int i = 0; i < pointerArrayCopy.Length; i++)
                    {
                        // Switch statement designed to increment all pointers in the pointer array
                        // such that they point at the first instances of a peak with the given currentZeroBasedScanIndex
                        switch (direction)
                        {
                            case -1:
                                do
                                {
                                    pointerArrayCopy[i]--;
                                } while (pointerArrayCopy[i] >= 0 && allBins[i][pointerArrayCopy[i]].ZeroBasedScanIndex > currentZeroBasedScanIndex - 1);
                                pointerArrayCopy[i]++;
                                break;
                            case 1:
                                while (pointerArrayCopy[i] < allBins[i].Count - 1 && allBins[i][pointerArrayCopy[i]].ZeroBasedScanIndex < currentZeroBasedScanIndex)
                                    pointerArrayCopy[i]++;
                                break;
                        }
                    }

                    // Search for the next peak
                    var nextPeak = GetBestPeakFromBins(allBins, mz, currentZeroBasedScanIndex, pointerArrayCopy, ppmTolerance);

                    // Add the peak to the XIC or increment the missed peaks
                    if (nextPeak == null || (matchedPeaks != null && matchedPeaks.ContainsKey(nextPeak)))
                        missedPeaks++;
                    else
                    {
                        if(initialPeak.IsDefaultOrNull()) initialPeak = nextPeak; // if the initial peak is null, set it to the next peak
                        xic.Add(nextPeak);
                        missedPeaks = 0;
                    }    
                }
            }

            // Sort the XIC in place
            xic.Sort((x, y) => x.RetentionTime.CompareTo(y.RetentionTime));
            return xic;
        }

        public List<ExtractedIonChromatogram> GetAllXics(PpmTolerance peakFindingTolerance, int maxMissedScanAllowed, double maxRTRange, int numPeakThreshold)
        {
            var xics = new List<ExtractedIonChromatogram>();
            var matchedPeaks = new Dictionary<IIndexedPeak, ExtractedIonChromatogram>();
            var sortedPeaks = IndexedPeaks.Where(v => v != null).SelectMany(peaks => peaks).OrderBy(p => p.Intensity).ToList();
            foreach (var peak in sortedPeaks)
            {
                if (!matchedPeaks.ContainsKey(peak))
                {
                    var peakList = GetXic(peak.M, peak.RetentionTime, peakFindingTolerance, maxMissedScanAllowed, maxRTRange, matchedPeaks);
                    if (peakList.Count >= numPeakThreshold)
                    {
                        var newXIC = new ExtractedIonChromatogram(peakList);
                        foreach(var matchedPeak in peakList)
                        {
                            matchedPeaks.Add(matchedPeak, newXIC);
                        }
                        xics.Add(newXIC);
                    }
                    else
                    {
                        matchedPeaks.Add(peak, null);
                    }
                }
            }
            return xics;
        }
        #region Peak finding helper functions

        internal List<List<T>> GetBinsInRange(double mz, Tolerance ppmTolerance)
        {
            int ceilingMz = (int)Math.Ceiling(ppmTolerance.GetMaximumValue(mz) * BinsPerDalton);
            int floorMz = (int)Math.Floor(ppmTolerance.GetMinimumValue(mz) * BinsPerDalton);
            List<List<T>> allBins = new();
            for (int j = floorMz; j <= ceilingMz; j++)
            {
                if (j >= IndexedPeaks.Length || IndexedPeaks[j] == null)
                    continue;
                allBins.Add(IndexedPeaks[j]);
            }
            return allBins;
        }

        internal static T? GetBestPeakFromBins(List<List<T>> allBins, double mz, int zeroBasedScanIndex, IList<int> peakIndicesInBins, Tolerance ppmTolerance)
        {
            T? bestPeak = default(T);
            for (int i = 0; i < allBins.Count; i++)
            {
                var tempPeak = GetPeakFromBin(allBins[i], mz, zeroBasedScanIndex, peakIndicesInBins[i], ppmTolerance);
                if (tempPeak.IsDefaultOrNull()) continue;
                // Check if the peak is within the tolerance and if it is closer to the target M than the current peak
                if (bestPeak.IsDefaultOrNull() || Math.Abs(tempPeak.M - mz) < Math.Abs(bestPeak.M - mz))
                {
                    bestPeak = tempPeak;
                }
            }
            return bestPeak;
        }

        /// <summary>
        /// Returns the peak that is closest to the target mz
        /// </summary>
        internal static T GetPeakFromBin(List<T> bin, double mz, int zeroBasedScanIndex, int peakIndexInBin, Tolerance ppmTolerance)
        {
            T? bestPeak = default(T);
            if (peakIndexInBin < 0 || peakIndexInBin >= bin.Count) return bestPeak;
            for (int i = peakIndexInBin; i < bin.Count; i++)
            {
                var peak = bin[i];

                if (peak.ZeroBasedScanIndex > zeroBasedScanIndex)
                {
                    break;
                }

                if (ppmTolerance.Within(peak.M, mz)
                    && peak.ZeroBasedScanIndex == zeroBasedScanIndex
                    && (bestPeak.IsDefaultOrNull() || Math.Abs(peak.M - mz) < Math.Abs(bestPeak.M - mz)))
                {
                    bestPeak = peak;
                }
            }
            return bestPeak;
        }

        internal static int BinarySearchForIndexedPeak(List<T> indexedPeaks, int zeroBasedScanIndex)
        {
            int m = 0;
            int l = 0;
            int r = indexedPeaks.Count - 1;

            while (l <= r)
            {
                m = l + ((r - l) / 2);

                if (r - l < 2)
                {
                    break;
                }
                if (indexedPeaks[m].ZeroBasedScanIndex < zeroBasedScanIndex)
                {
                    l = m + 1;
                }
                else
                {
                    r = m - 1;
                }
            }

            for (int i = m; i >= 0; i--)
            {
                if (indexedPeaks[i].ZeroBasedScanIndex < zeroBasedScanIndex)
                {
                    break;
                }

                m--;
            }

            if (m < 0)
            {
                m = 0;
            }

            return m;
        }
        #endregion
    }
}<|MERGE_RESOLUTION|>--- conflicted
+++ resolved
@@ -90,11 +90,8 @@
         /// <param name="missedScansAllowed"> the number of successive missed scans allowed before the xic is terminated </param>
         /// <param name="maxPeakHalfWidth"> the maximum distance from the apex RT of the XIC to both start RT and end RT </param>
         /// <returns> A list of IIndexedPeak objects, ordered by retention time </returns>
-<<<<<<< HEAD
+        public List<IIndexedPeak> GetXic(double mz, double retentionTime, Tolerance ppmTolerance, int missedScansAllowed, double maxPeakHalfWidth = double.MaxValue)
         public List<IIndexedPeak> GetXic(double mz, double retentionTime, PpmTolerance ppmTolerance, int missedScansAllowed, double maxPeakHalfWidth = double.MaxValue, Dictionary<IIndexedPeak, ExtractedIonChromatogram> matchedPeaks = null)
-=======
-        public List<IIndexedPeak> GetXic(double mz, double retentionTime, Tolerance ppmTolerance, int missedScansAllowed, double maxPeakHalfWidth = double.MaxValue)
->>>>>>> 3db8b3c9
         {
             // get precursor scan to start at
             int scanIndex = -1;
@@ -126,11 +123,8 @@
         /// <param name="missedScansAllowed"> the number of successive missed scans allowed before the xic is terminated </param>
         /// <param name="maxPeakHalfWidth"> the maximum distance from the apex RT of the XIC to both start RT and end RT </param>
         /// <returns> A list of IIndexedPeak objects, ordered by retention time </returns>
-<<<<<<< HEAD
         public List<IIndexedPeak> GetXic(double mz, int zeroBasedStartIndex, PpmTolerance ppmTolerance, int missedScansAllowed, double maxPeakHalfWidth = double.MaxValue, Dictionary<IIndexedPeak, ExtractedIonChromatogram> matchedPeaks = null)
-=======
         public List<IIndexedPeak> GetXic(double mz, int zeroBasedStartIndex, Tolerance ppmTolerance, int missedScansAllowed, double maxPeakHalfWidth = double.MaxValue)
->>>>>>> 3db8b3c9
         {
             if (IndexedPeaks == null || ScanInfoArray == null) throw new MzLibException("Error: Attempt to retrieve XIC before peak indexing was performed");
             List<IIndexedPeak> xic = new List<IIndexedPeak>();
