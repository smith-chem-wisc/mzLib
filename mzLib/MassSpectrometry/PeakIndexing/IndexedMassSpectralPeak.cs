--- conflicted
+++ resolved
@@ -6,19 +6,11 @@
     public class IndexedMassSpectralPeak : IIndexedPeak
     {
         public int ZeroBasedScanIndex { get; init; }
-<<<<<<< HEAD
         public float Mz { get; init; }
         public float M => Mz;
         public float RetentionTime { get; init; }
         public float Intensity { get; init; }
         public IndexedMassSpectralPeak(float mz, float intensity, int zeroBasedMs1ScanIndex, float retentionTime)
-=======
-        public double Mz { get; init; }
-        public double M => Mz;
-        public double RetentionTime { get; init; }
-        public double Intensity { get; init; }
-        public IndexedMassSpectralPeak(double mz, double intensity, int zeroBasedScanIndex, double retentionTime)
->>>>>>> 3db8b3c9
         {
             this.Mz = mz;
             this.ZeroBasedScanIndex = zeroBasedScanIndex;
