--- conflicted
+++ resolved
@@ -1510,13 +1510,8 @@
             // Any change to ML.NET or the PEP Analysis engine will cause these to change.
             Console.WriteLine("r1 PIP event count: " + f1r1MbrResults.Count);
             Console.WriteLine("r2 PIP event count: " + f1r2MbrResults.Count);
-<<<<<<< HEAD
-            Assert.AreEqual(137, f1r1MbrResults.Count);
-            Assert.AreEqual(76, f1r2MbrResults.Count);
-=======
             Assert.AreEqual(141, f1r1MbrResults.Count);
             Assert.AreEqual(78, f1r2MbrResults.Count);
->>>>>>> 8cea9fcc
 
             // Check that MS/MS identified peaks and MBR identified peaks have similar intensities 
             List<(double, double)> peptideIntensities = f1r1MbrResults.Select(pep => (Math.Log(pep.Value.GetIntensity(f1r1)), Math.Log(pep.Value.GetIntensity(f1r2)))).ToList();
