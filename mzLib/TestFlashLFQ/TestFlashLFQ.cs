--- conflicted
+++ resolved
@@ -626,8 +626,6 @@
                 if (i == 2) continue; // exclude the mbr peak from the calculation
                 rtDiffs.Add(Math.Abs(file1Rt[i] - file2Rt[i]));
             }
-<<<<<<< HEAD
-=======
 
             // The ambiguous engine tests that a non-confident ID (i.e., a PSM that didn't make the peptide level fdr cutoff) 
             // gets overwritten by a MBR transfer of a confident ID, and that non-confident IDs are overwriteen by confident MS2 ids
@@ -637,7 +635,6 @@
             Assert.That(results.Peaks[file2].Any(peak => peak.Identifications.First().ModifiedSequence == "TARGETPEP"));
             Assert.AreEqual(results.Peaks[file2].Count(peak => peak.IsMbrPeak), 2);
 
->>>>>>> 983c3b01
         }
 
         [Test]
@@ -1374,14 +1371,10 @@
                 ids.Add(id);
             }
 
-<<<<<<< HEAD
             // Setting the FDR threshold to 0.1 ensures that all detected peak traces are included
             // Setting the FDR threshold below 0.1 makes the results stochastic due to the way the decoy selection process interacts with the 
             // test data
             var engine = new FlashLfqEngine(ids, matchBetweenRuns: true, requireMsmsIdInCondition: false, maxThreads: 1, matchBetweenRunsFdrThreshold: 0.10, maxMbrWindow: 0.5);
-=======
-            var engine = new FlashLfqEngine(ids, matchBetweenRuns: true, requireMsmsIdInCondition: false, maxThreads: 5);
->>>>>>> 983c3b01
             var results = engine.Run();
 
             var f1r1MbrResults = results
@@ -1395,11 +1388,7 @@
             var f1r2MbrResults = results.PeptideModifiedSequences
                 .Where(p => p.Value.GetDetectionType(f1r1) == DetectionType.MSMS && p.Value.GetDetectionType(f1r2) == DetectionType.MBR).ToList();
 
-<<<<<<< HEAD
             Assert.GreaterOrEqual(f1r2MbrResults.Count, 50);
-=======
-            Assert.GreaterOrEqual(f1r2MbrResults.Count, 77);
->>>>>>> 983c3b01
 
             List<(double, double)> peptideIntensities = new List<(double, double)>();
 
@@ -1411,11 +1400,7 @@
             }
 
             double corr = Correlation.Pearson(peptideIntensities.Select(p => p.Item1), peptideIntensities.Select(p => p.Item2));
-<<<<<<< HEAD
             Assert.Greater(corr, 0.75);
-=======
-            Assert.Greater(corr, 0.8);
->>>>>>> 983c3b01
 
             peptideIntensities.Clear();
             foreach (var peptide in f1r2MbrResults)
@@ -1427,12 +1412,7 @@
 
             corr = Correlation.Pearson(peptideIntensities.Select(p => p.Item1), peptideIntensities.Select(p => p.Item2));
 
-<<<<<<< HEAD
             Assert.Greater(corr, 0.75);
-=======
-            // Update means more MBR-detections, which decreases the correlation slightly. Will increase again when we begin filtering based on MBR score
-            Assert.Greater(corr, 0.69);
->>>>>>> 983c3b01
 
             // the "requireMsmsIdInCondition" field requires that at least one MS/MS identification from a protein
             // has to be observed in a condition for match-between-runs
