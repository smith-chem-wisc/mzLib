﻿using Chemistry;
using FlashLFQ;
using MassSpectrometry;
using MathNet.Numerics.Distributions;
using MathNet.Numerics.Statistics;
using MzLibUtil;
using NUnit.Framework;
using Assert = NUnit.Framework.Legacy.ClassicAssert;
using CollectionAssert = NUnit.Framework.Legacy.CollectionAssert;
using Proteomics.AminoAcidPolymer;
using System;
using System.Collections.Generic;
using System.IO;
using System.Linq;
using Test.FileReadingTests;
using UsefulProteomicsDatabases;
using ChromatographicPeak = FlashLFQ.ChromatographicPeak;
using Stopwatch = System.Diagnostics.Stopwatch;
using TopDownProteomics;

namespace Test
{
    [TestFixture]
    [System.Diagnostics.CodeAnalysis.ExcludeFromCodeCoverage]
    internal class TestFlashLFQ
    {
        private static Stopwatch Stopwatch { get; set; }

        [SetUp]
        public static void Setuppp()
        {
            Stopwatch = new Stopwatch();
            Stopwatch.Start();
        }

        [TearDown]
        public static void TearDown()
        {
            Console.WriteLine($"Analysis time: {Stopwatch.Elapsed.Hours}h {Stopwatch.Elapsed.Minutes}m {Stopwatch.Elapsed.Seconds}s");
        }

        [Test]
        public static void TestFlashLfq()
        {
            // get the raw file paths
            SpectraFileInfo raw = new SpectraFileInfo(Path.Combine(TestContext.CurrentContext.TestDirectory, "TestData", @"sliced-raw.raw"), "a", 0, 0, 0);
            SpectraFileInfo mzml = new SpectraFileInfo(Path.Combine(TestContext.CurrentContext.TestDirectory, "TestData", @"sliced-mzml.mzml"), "a", 1, 0, 0);

            // create some PSMs
            var pg = new ProteinGroup("MyProtein", "gene", "org");
            Identification id1 = new Identification(raw, "EGFQVADGPLYR", "EGFQVADGPLYR", 1350.65681, 94.12193, 2, new List<ProteinGroup> { pg });
            Identification id2 = new Identification(raw, "EGFQVADGPLYR", "EGFQVADGPLYR", 1350.65681, 94.05811, 2, new List<ProteinGroup> { pg });
            Identification id3 = new Identification(mzml, "EGFQVADGPLYR", "EGFQVADGPLYR", 1350.65681, 94.12193, 2, new List<ProteinGroup> { pg });
            Identification id4 = new Identification(mzml, "EGFQVADGPLYR", "EGFQVADGPLYR", 1350.65681, 94.05811, 2, new List<ProteinGroup> { pg });

            // create the FlashLFQ engine
            FlashLfqEngine engine = new FlashLfqEngine(new List<Identification> { id1, id2, id3, id4 }, normalize: true, maxThreads: 1);

            // run the engine
            var results = engine.Run();

            // check raw results
            Assert.That(results.Peaks[raw].Count == 1);
            Assert.That(results.Peaks[raw].First().Intensity > 0);
            Assert.That(!results.Peaks[raw].First().IsMbrPeak);
            Assert.That(results.PeptideModifiedSequences["EGFQVADGPLYR"].GetIntensity(raw) > 0);

            // NOTE: this is commented out because the protein quantity will be listed as NaN.
            // this is technically a bug, but it's very rare and hard to fix. NaNs happen
            // when the median polish protein quant algorithm finds that multiple files have
            // the exact same intensity, and flags this as a mistake, and sets their protein intensities
            // to NaN on purpose. this is to a correct an artifact of median polish,
            // when protein quantities are sometimes erroneously marked as identical in 2+ files.
            // if the protein quantities are *actually* exactly identical, then 
            // they will be marked as NaN by mistake. this rarely happens in real life, but it happens
            // in simple unit tests like this.

            //Assert.That(results.ProteinGroups["MyProtein"].GetIntensity(raw) > 0);

            // check mzml results
            Assert.That(results.Peaks[mzml].Count == 1);
            Assert.That(results.Peaks[mzml].First().Intensity > 0);
            Assert.That(!results.Peaks[mzml].First().IsMbrPeak);
            Assert.That(results.PeptideModifiedSequences["EGFQVADGPLYR"].GetIntensity(mzml) > 0);
            //Assert.That(results.ProteinGroups["MyProtein"].GetIntensity(mzml) > 0);

            // check that condition normalization worked
            int int1 = (int)System.Math.Round(results.Peaks[mzml].First().Intensity, 0);
            int int2 = (int)System.Math.Round(results.Peaks[raw].First().Intensity, 0);
            Assert.That(int1 == int2);

            // test peak output
            results.WriteResults(
                Path.Combine(TestContext.CurrentContext.TestDirectory, @"peaks.tsv"),
                Path.Combine(TestContext.CurrentContext.TestDirectory, @"modSeq.tsv"),
                Path.Combine(TestContext.CurrentContext.TestDirectory, @"protein.tsv"),
                null,
                true);
        }

        [Test]
        public static void TestFlashLfqBayesian()
        {
            // get the raw file paths
            SpectraFileInfo raw = new SpectraFileInfo(Path.Combine(TestContext.CurrentContext.TestDirectory, "TestData", @"sliced-raw.raw"), "a", 0, 0, 0);
            SpectraFileInfo mzml = new SpectraFileInfo(Path.Combine(TestContext.CurrentContext.TestDirectory, "TestData", @"sliced-mzml.mzml"), "a", 1, 0, 0);

            // create some PSMs
            var pg = new ProteinGroup("MyProtein", "gene", "org");
            Identification id1 = new Identification(raw, "EGFQVADGPLYR", "EGFQVADGPLYR", 1350.65681, 94.12193, 2, new List<ProteinGroup> { pg });
            Identification id2 = new Identification(raw, "EGFQVADGPLYR", "EGFQVADGPLYR", 1350.65681, 94.05811, 2, new List<ProteinGroup> { pg });
            Identification id3 = new Identification(mzml, "EGFQVADGPLYR", "EGFQVADGPLYR", 1350.65681, 94.12193, 2, new List<ProteinGroup> { pg });
            Identification id4 = new Identification(mzml, "EGFQVADGPLYR", "EGFQVADGPLYR", 1350.65681, 94.05811, 2, new List<ProteinGroup> { pg });

            // create the FlashLFQ engine
            FlashLfqEngine engine = new FlashLfqEngine(new List<Identification> { id1, id2, id3, id4 }, normalize: true, maxThreads: 1, bayesianProteinQuant: true);

            // run the engine
            var results = engine.Run();

            // check raw results
            Assert.That(results.Peaks[raw].Count == 1);
            Assert.That(results.Peaks[raw].First().Intensity > 0);
            Assert.That(!results.Peaks[raw].First().IsMbrPeak);
            Assert.That(results.PeptideModifiedSequences["EGFQVADGPLYR"].GetIntensity(raw) > 0);

            // NOTE: this is commented out because the protein quantity will be listed as NaN.
            // this is technically a bug, but it's very rare and hard to fix. NaNs happen
            // when the median polish protein quant algorithm finds that multiple files have
            // the exact same intensity, and flags this as a mistake, and sets their protein intensities
            // to NaN on purpose. this is to a correct an artifact of median polish,
            // when protein quantities are sometimes erroneously marked as identical in 2+ files.
            // if the protein quantities are *actually* exactly identical, then 
            // they will be marked as NaN by mistake. this rarely happens in real life, but it happens
            // in simple unit tests like this.

            //Assert.That(results.ProteinGroups["MyProtein"].GetIntensity(raw) > 0);

            // check mzml results
            Assert.That(results.Peaks[mzml].Count == 1);
            Assert.That(results.Peaks[mzml].First().Intensity > 0);
            Assert.That(!results.Peaks[mzml].First().IsMbrPeak);
            Assert.That(results.PeptideModifiedSequences["EGFQVADGPLYR"].GetIntensity(mzml) > 0);
            //Assert.That(results.ProteinGroups["MyProtein"].GetIntensity(mzml) > 0);

            // check that condition normalization worked
            int int1 = (int)System.Math.Round(results.Peaks[mzml].First().Intensity, 0);
            int int2 = (int)System.Math.Round(results.Peaks[raw].First().Intensity, 0);
            Assert.That(int1 == int2);

            // test peak output
            results.WriteResults(
                Path.Combine(TestContext.CurrentContext.TestDirectory, @"peaks.tsv"),
                Path.Combine(TestContext.CurrentContext.TestDirectory, @"modSeq.tsv"),
                Path.Combine(TestContext.CurrentContext.TestDirectory, @"protein.tsv"),
                null,
                true);
        }

        [Test]
        public static void TestFlashLfqSilent()
        {
            // get the raw file paths
            SpectraFileInfo raw = new SpectraFileInfo(Path.Combine(TestContext.CurrentContext.TestDirectory, "TestData", @"sliced-raw.raw"), "a", 0, 0, 0);
            SpectraFileInfo mzml = new SpectraFileInfo(Path.Combine(TestContext.CurrentContext.TestDirectory, "TestData", @"sliced-mzml.mzml"), "a", 1, 0, 0);

            // create some PSMs
            var pg = new ProteinGroup("MyProtein", "gene", "org");
            Identification id1 = new Identification(raw, "EGFQVADGPLYR", "EGFQVADGPLYR", 1350.65681, 94.12193, 2, new List<ProteinGroup> { pg });
            Identification id2 = new Identification(raw, "EGFQVADGPLYR", "EGFQVADGPLYR", 1350.65681, 94.05811, 2, new List<ProteinGroup> { pg });
            Identification id3 = new Identification(mzml, "EGFQVADGPLYR", "EGFQVADGPLYR", 1350.65681, 94.12193, 2, new List<ProteinGroup> { pg });
            Identification id4 = new Identification(mzml, "EGFQVADGPLYR", "EGFQVADGPLYR", 1350.65681, 94.05811, 2, new List<ProteinGroup> { pg });

            // create the FlashLFQ engine
            FlashLfqEngine engine = new FlashLfqEngine(new List<Identification> { id1, id2, id3, id4 }, normalize: true, maxThreads: 1, silent: true);

            // run the engine
            var results = engine.Run();

            // check raw results
            Assert.That(results.Peaks[raw].Count == 1);
            Assert.That(results.Peaks[raw].First().Intensity > 0);
            Assert.That(!results.Peaks[raw].First().IsMbrPeak);
            Assert.That(results.PeptideModifiedSequences["EGFQVADGPLYR"].GetIntensity(raw) > 0);

            // NOTE: this is commented out because the protein quantity will be listed as NaN.
            // this is technically a bug, but it's very rare and hard to fix. NaNs happen
            // when the median polish protein quant algorithm finds that multiple files have
            // the exact same intensity, and flags this as a mistake, and sets their protein intensities
            // to NaN on purpose. this is to a correct an artifact of median polish,
            // when protein quantities are sometimes erroneously marked as identical in 2+ files.
            // if the protein quantities are *actually* exactly identical, then 
            // they will be marked as NaN by mistake. this rarely happens in real life, but it happens
            // in simple unit tests like this.

            //Assert.That(results.ProteinGroups["MyProtein"].GetIntensity(raw) > 0);

            // check mzml results
            Assert.That(results.Peaks[mzml].Count == 1);
            Assert.That(results.Peaks[mzml].First().Intensity > 0);
            Assert.That(!results.Peaks[mzml].First().IsMbrPeak);
            Assert.That(results.PeptideModifiedSequences["EGFQVADGPLYR"].GetIntensity(mzml) > 0);
            //Assert.That(results.ProteinGroups["MyProtein"].GetIntensity(mzml) > 0);

            // check that condition normalization worked
            int int1 = (int)System.Math.Round(results.Peaks[mzml].First().Intensity, 0);
            int int2 = (int)System.Math.Round(results.Peaks[raw].First().Intensity, 0);
            Assert.That(int1 == int2);

            // test peak output
            results.WriteResults(
                Path.Combine(TestContext.CurrentContext.TestDirectory, @"peaks.tsv"),
                Path.Combine(TestContext.CurrentContext.TestDirectory, @"modSeq.tsv"),
                Path.Combine(TestContext.CurrentContext.TestDirectory, @"protein.tsv"),
                null,
                true);
        }

        [Test]
        public static void TestFlashLfqWithNonParsableBaseSequence()
        {
            // get the raw file paths
            SpectraFileInfo raw = new SpectraFileInfo(Path.Combine(TestContext.CurrentContext.TestDirectory, "TestData", @"sliced-raw.raw"), "a", 0, 0, 0);
            SpectraFileInfo mzml = new SpectraFileInfo(Path.Combine(TestContext.CurrentContext.TestDirectory, "TestData", @"sliced-mzml.mzml"), "a", 1, 0, 0);

            // create some PSMs
            var pg = new ProteinGroup("MyProtein", "gene", "org");
            Identification id1 = new Identification(raw, "EGF[+42]QVADGPLYR", "EGF[+42]QVADGPLYR", 1350.65681, 94.12193, 2, new List<ProteinGroup> { pg });
            Identification id2 = new Identification(raw, "EGF[+42]QVADGPLYR", "EGF[+42]QVADGPLYR", 1350.65681, 94.05811, 2, new List<ProteinGroup> { pg });
            Identification id3 = new Identification(mzml, "EGF[+42]QVADGPLYR", "EGF[+42]QVADGPLYR", 1350.65681, 94.12193, 2, new List<ProteinGroup> { pg });
            Identification id4 = new Identification(mzml, "EGF[+42]QVADGPLYR", "EGF[+42]QVADGPLYR", 1350.65681, 94.05811, 2, new List<ProteinGroup> { pg });

            // create the FlashLFQ engine
            FlashLfqEngine engine = new FlashLfqEngine(new List<Identification> { id1, id2, id3, id4 }, normalize: true, maxThreads: 1);

            // run the engine
            var results = engine.Run();

            // check raw results
            Assert.That(results.Peaks[raw].Count == 1);
            Assert.That(results.Peaks[raw].First().Intensity > 0);
            Assert.That(!results.Peaks[raw].First().IsMbrPeak);
            Assert.That(results.PeptideModifiedSequences["EGF[+42]QVADGPLYR"].GetIntensity(raw) > 0);

            // NOTE: this is commented out because the protein quantity will be listed as NaN.
            // this is technically a bug, but it's very rare and hard to fix. NaNs happen
            // when the median polish protein quant algorithm finds that multiple files have
            // the exact same intensity, and flags this as a mistake, and sets their protein intensities
            // to NaN on purpose. this is to a correct an artifact of median polish,
            // when protein quantities are sometimes erroneously marked as identical in 2+ files.
            // if the protein quantities are *actually* exactly identical, then 
            // they will be marked as NaN by mistake. this rarely happens in real life, but it happens
            // in simple unit tests like this.

            //Assert.That(results.ProteinGroups["MyProtein"].GetIntensity(raw) > 0);

            // check mzml results
            Assert.That(results.Peaks[mzml].Count == 1);
            Assert.That(results.Peaks[mzml].First().Intensity > 0);
            Assert.That(!results.Peaks[mzml].First().IsMbrPeak);
            Assert.That(results.PeptideModifiedSequences["EGF[+42]QVADGPLYR"].GetIntensity(mzml) > 0);
            //Assert.That(results.ProteinGroups["MyProtein"].GetIntensity(mzml) > 0);

            // check that condition normalization worked
            int int1 = (int)System.Math.Round(results.Peaks[mzml].First().Intensity, 0);
            int int2 = (int)System.Math.Round(results.Peaks[raw].First().Intensity, 0);
            Assert.That(int1 == int2);

            // test peak output
            results.WriteResults(
                Path.Combine(TestContext.CurrentContext.TestDirectory, @"peaks.tsv"),
                Path.Combine(TestContext.CurrentContext.TestDirectory, @"modSeq.tsv"),
                Path.Combine(TestContext.CurrentContext.TestDirectory, @"protein.tsv"),
                null,
                true);
        }

        [Test]
        public static void TestFlashLfqWithPercolatorStyleIds()
        {
            // get the raw file paths
            SpectraFileInfo raw = new SpectraFileInfo(Path.Combine(TestContext.CurrentContext.TestDirectory, "TestData", @"sliced-raw.raw"), "a", 0, 0, 0);
            SpectraFileInfo mzml = new SpectraFileInfo(Path.Combine(TestContext.CurrentContext.TestDirectory, "TestData", @"sliced-mzml.mzml"), "a", 1, 0, 0);

            // create some PSMs
            var pg = new ProteinGroup("MyProtein", "gene", "org");
            Identification id1 = new Identification(raw, null, "EGFQVAD[15.99]GPLYR", 1350.65681, 94.12193, 2, new List<ProteinGroup> { pg });
            Identification id2 = new Identification(raw, null, "EGFQVAD[15.99]GPLYR", 1350.65681, 94.05811, 2, new List<ProteinGroup> { pg });
            Identification id3 = new Identification(mzml, null, "EGFQVAD[15.99]GPLYR", 1350.65681, 94.12193, 2, new List<ProteinGroup> { pg });
            Identification id4 = new Identification(mzml, null, "EGFQVAD[15.99]GPLYR", 1350.65681, 94.05811, 2, new List<ProteinGroup> { pg });

            // create the FlashLFQ engine
            FlashLfqEngine engine = new FlashLfqEngine(new List<Identification> { id1, id2, id3, id4 }, normalize: true, maxThreads: 1);

            // run the engine
            var results = engine.Run();

            // check raw results
            Assert.That(results.Peaks[raw].Count == 1);
            Assert.That(results.Peaks[raw].First().Intensity > 0);
            Assert.That(!results.Peaks[raw].First().IsMbrPeak);
            Assert.That(results.PeptideModifiedSequences["EGFQVAD[15.99]GPLYR"].GetIntensity(raw) > 0);
            //Assert.That(results.ProteinGroups["MyProtein"].GetIntensity(raw) > 0);

            // check mzml results
            Assert.That(results.Peaks[mzml].Count == 1);
            Assert.That(results.Peaks[mzml].First().Intensity > 0);
            Assert.That(!results.Peaks[mzml].First().IsMbrPeak);
            Assert.That(results.PeptideModifiedSequences["EGFQVAD[15.99]GPLYR"].GetIntensity(mzml) > 0);
            //Assert.That(results.ProteinGroups["MyProtein"].GetIntensity(mzml) > 0);

            // check that condition normalization worked
            int int1 = (int)System.Math.Round(results.Peaks[mzml].First().Intensity, 0);
            int int2 = (int)System.Math.Round(results.Peaks[raw].First().Intensity, 0);
            Assert.That(int1 == int2);

            // test peak output
            results.WriteResults(
                Path.Combine(TestContext.CurrentContext.TestDirectory, @"peaks.tsv"),
                Path.Combine(TestContext.CurrentContext.TestDirectory, @"modSeq.tsv"),
                Path.Combine(TestContext.CurrentContext.TestDirectory, @"protein.tsv"),
                null,
                true);
        }
        [Test]
        public static void TestEnvelopQuantification()
        {
            double monoIsotopicMass = 1350.65681;
            double massOfAveragine = 111.1254;
            double numberOfAveragines = monoIsotopicMass / massOfAveragine;

            double averageC = 4.9384 * numberOfAveragines;
            double averageH = 7.7583 * numberOfAveragines;
            double averageO = 1.4773 * numberOfAveragines;
            double averageN = 1.3577 * numberOfAveragines;
            double averageS = 0.0417 * numberOfAveragines;

            ChemicalFormula myFormula = ChemicalFormula.ParseFormula(
                "C" + (int)Math.Round(averageC) +
                "H" + (int)Math.Round(averageH) +
                "O" + (int)Math.Round(averageO) +
                "N" + (int)Math.Round(averageN) +
                "S" + (int)Math.Round(averageS));


            // get the raw file paths
            SpectraFileInfo mzml = new SpectraFileInfo(Path.Combine(TestContext.CurrentContext.TestDirectory, "TestData", @"sliced-mzml.mzml"), "a", 0, 0, 0);

            // create some PSMs
            var pg = new ProteinGroup("MyProtein", "gene", "org");

            Identification id3 = new Identification(mzml, "", "1", 1350.65681, 94.12193, 2, new List<ProteinGroup> { pg }, myFormula);
            Identification id4 = new Identification(mzml, "", "2", 1350.65681, 94.05811, 2, new List<ProteinGroup> { pg }, myFormula);

            // create the FlashLFQ engine
            FlashLfqEngine engine = new FlashLfqEngine(new List<Identification> { id3, id4 }, normalize: true);

            // run the engine
            var results = engine.Run();

            Assert.IsTrue(results.Peaks.First().Value.First().Intensity > 0);
        }

        [Test]
        public static void TestFlashLfqNormalization()
        {
            // ********************************* check biorep normalization *********************************
            // get the raw file paths
            SpectraFileInfo raw = new SpectraFileInfo(Path.Combine(TestContext.CurrentContext.TestDirectory, "TestData", @"sliced-raw.raw"), "a", 0, 0, 0);
            SpectraFileInfo mzml = new SpectraFileInfo(Path.Combine(TestContext.CurrentContext.TestDirectory, "TestData", @"sliced-mzml.mzml"), "a", 1, 0, 0);

            // create some PSMs
            var pg = new ProteinGroup("MyProtein", "gene", "org");
            Identification id1 = new Identification(raw, "EGFQVADGPLYR", "EGFQVADGPLYR", 1350.65681, 94.12193, 2, new List<ProteinGroup> { pg });
            Identification id2 = new Identification(mzml, "EGFQVADGPLYR", "EGFQVADGPLYR", 1350.65681, 94.12193, 2, new List<ProteinGroup> { pg });

            // create the FlashLFQ engine
            var results = new FlashLfqEngine(new List<Identification> { id1, id2 }, normalize: true).Run();

            // check that biorep normalization worked
            int int1 = (int)System.Math.Round(results.Peaks[mzml].First().Intensity, 0);
            int int2 = (int)System.Math.Round(results.Peaks[raw].First().Intensity, 0);
            Assert.That(int1 > 0);
            Assert.That(int1 == int2);

            // ********************************* check condition normalization *********************************
            raw = new SpectraFileInfo(Path.Combine(TestContext.CurrentContext.TestDirectory, "TestData", @"sliced-raw.raw"), "a", 0, 0, 0);
            mzml = new SpectraFileInfo(Path.Combine(TestContext.CurrentContext.TestDirectory, "TestData", @"sliced-mzml.mzml"), "b", 0, 0, 0);

            id1 = new Identification(raw, "EGFQVADGPLYR", "EGFQVADGPLYR", 1350.65681, 94.12193, 2, new List<ProteinGroup> { pg });
            id2 = new Identification(mzml, "EGFQVADGPLYR", "EGFQVADGPLYR", 1350.65681, 94.12193, 2, new List<ProteinGroup> { pg });

            results = new FlashLfqEngine(new List<Identification> { id1, id2 }, normalize: true).Run();

            int int3 = (int)System.Math.Round(results.Peaks[mzml].First().Intensity, 0);
            int int4 = (int)System.Math.Round(results.Peaks[raw].First().Intensity, 0);
            Assert.That(int3 > 0);
            Assert.That(int3 == int4);

            // ********************************* check techrep normalization *********************************
            raw = new SpectraFileInfo(Path.Combine(TestContext.CurrentContext.TestDirectory, "TestData", @"sliced-raw.raw"), "a", 0, 0, 0);
            mzml = new SpectraFileInfo(Path.Combine(TestContext.CurrentContext.TestDirectory, "TestData", @"sliced-mzml.mzml"), "a", 0, 1, 0);

            id1 = new Identification(raw, "EGFQVADGPLYR", "EGFQVADGPLYR", 1350.65681, 94.12193, 2, new List<ProteinGroup> { pg });
            id2 = new Identification(mzml, "EGFQVADGPLYR", "EGFQVADGPLYR", 1350.65681, 94.12193, 2, new List<ProteinGroup> { pg });

            results = new FlashLfqEngine(new List<Identification> { id1, id2 }, normalize: true).Run();

            int int5 = (int)System.Math.Round(results.Peaks[mzml].First().Intensity, 0);
            int int6 = (int)System.Math.Round(results.Peaks[raw].First().Intensity, 0);
            Assert.That(int5 > 0);
            Assert.That(int5 == int6);

            Assert.That(int1 == int3);
            Assert.That(int1 == int5);

            // ********************************* check fraction normalization *********************************
            raw = new SpectraFileInfo(Path.Combine(TestContext.CurrentContext.TestDirectory, "TestData", @"sliced-raw.raw"), "a", 0, 0, 0);
            var raw2 = new SpectraFileInfo(Path.Combine(TestContext.CurrentContext.TestDirectory, "TestData", @"sliced-raw.raw"), "a", 0, 0, 1);
            mzml = new SpectraFileInfo(Path.Combine(TestContext.CurrentContext.TestDirectory, "TestData", @"sliced-mzml.mzml"), "a", 1, 0, 0);
            var mzml2 = new SpectraFileInfo(Path.Combine(TestContext.CurrentContext.TestDirectory, "TestData", @"sliced-mzml.mzml"), "a", 1, 0, 1);

            id1 = new Identification(raw, "EGFQVADGPLYR", "EGFQVADGPLYR", 1350.65681, 94.12193, 2, new List<ProteinGroup> { pg });
            id2 = new Identification(raw2, "EGFQVADGPLYR", "EGFQVADGPLYR", 1350.65681, 94.12193, 2, new List<ProteinGroup> { pg });
            var id3 = new Identification(mzml, "EGFQVADGPLYR", "EGFQVADGPLYR", 1350.65681, 94.12193, 2, new List<ProteinGroup> { pg });
            var id4 = new Identification(mzml2, "EGFQVADGPLYR", "EGFQVADGPLYR", 1350.65681, 94.12193, 2, new List<ProteinGroup> { pg });

            results = new FlashLfqEngine(new List<Identification> { id1, id2, id3, id4 }, normalize: true, integrate: false).Run();

            int int7 = (int)System.Math.Round(results.PeptideModifiedSequences["EGFQVADGPLYR"].GetIntensity(raw) + results.PeptideModifiedSequences["EGFQVADGPLYR"].GetIntensity(raw2));
            int int8 = (int)System.Math.Round(results.PeptideModifiedSequences["EGFQVADGPLYR"].GetIntensity(mzml) + results.PeptideModifiedSequences["EGFQVADGPLYR"].GetIntensity(mzml2));
            Assert.That(int7 > 0);
            Assert.That(int7 == int8);

            results.ReNormalizeResults(true);
            int int9 = (int)System.Math.Round(results.PeptideModifiedSequences["EGFQVADGPLYR"].GetIntensity(raw) + results.PeptideModifiedSequences["EGFQVADGPLYR"].GetIntensity(raw2));
            int int10 = (int)System.Math.Round(results.PeptideModifiedSequences["EGFQVADGPLYR"].GetIntensity(mzml) + results.PeptideModifiedSequences["EGFQVADGPLYR"].GetIntensity(mzml2));
            Assert.That(int9 > int7);
            Assert.That(int9, Is.EqualTo(int10).Within(1));
        }

        [Test]
        public static void TestFlashLfqMergeResults()
        {
            SpectraFileInfo rawA = new SpectraFileInfo(Path.Combine(TestContext.CurrentContext.TestDirectory, "TestData", @"sliced-raw.raw"), "a", 0, 0, 0);
            SpectraFileInfo mzmlA = new SpectraFileInfo(Path.Combine(TestContext.CurrentContext.TestDirectory, "TestData", @"sliced-mzml.mzml"), "a", 0, 1, 0);

            // create some PSMs
            var pgA = new ProteinGroup("MyProtein", "gene", "org");
            Identification id1A = new Identification(rawA, "EGFQVADGPLYR", "EGFQVADGPLYR", 1350.65681, 94.12193, 2, new List<ProteinGroup> { pgA });
            Identification id2A = new Identification(rawA, "EGFQVADGPLYR", "EGFQVADGPLYR", 1350.65681, 94.05811, 2, new List<ProteinGroup> { pgA });
            Identification id3A = new Identification(mzmlA, "EGFQVADGPLYR", "EGFQVADGPLYR", 1350.65681, 94.12193, 2, new List<ProteinGroup> { pgA });
            Identification id4A = new Identification(mzmlA, "EGFQVADGPLYR", "EGFQVADGPLYR", 1350.65681, 94.05811, 2, new List<ProteinGroup> { pgA });

            // create the FlashLFQ engine
            FlashLfqEngine engineA = new FlashLfqEngine(new List<Identification> { id1A, id2A, id3A, id4A });

            // run the engine
            var resultsA = engineA.Run();

            SpectraFileInfo rawB = new SpectraFileInfo(Path.Combine(TestContext.CurrentContext.TestDirectory, "TestData", @"sliced-raw.raw"), "b", 0, 0, 0);
            SpectraFileInfo mzmlB = new SpectraFileInfo(Path.Combine(TestContext.CurrentContext.TestDirectory, "TestData", @"sliced-mzml.mzml"), "b", 0, 1, 0);

            // create some PSMs
            var pgB = new ProteinGroup("MyProtein", "gene", "org");
            Identification id1 = new Identification(rawB, "EGFQVADGPLYR", "EGFQVADGPLYR", 1350.65681, 94.12193, 2, new List<ProteinGroup> { pgB });
            Identification id2 = new Identification(rawB, "EGFQVADGPLYR", "EGFQVADGPLYR", 1350.65681, 94.05811, 2, new List<ProteinGroup> { pgB });
            Identification id3 = new Identification(mzmlB, "EGFQVADGPLYR", "EGFQVADGPLYR", 1350.65681, 94.12193, 2, new List<ProteinGroup> { pgB });
            Identification id4 = new Identification(mzmlB, "EGFQVADGPLYR", "EGFQVADGPLYR", 1350.65681, 94.05811, 2, new List<ProteinGroup> { pgB });

            // create the FlashLFQ engine
            FlashLfqEngine engineB = new FlashLfqEngine(new List<Identification> { id1, id2, id3, id4 });

            // run the engine
            var resultsB = engineB.Run();

            resultsA.MergeResultsWith(resultsB);
            Assert.AreEqual(4, resultsA.Peaks.Count);
            Assert.AreEqual(1, resultsA.PeptideModifiedSequences.Count);
            Assert.AreEqual(1, resultsA.ProteinGroups.Count);
            Assert.AreEqual(4, resultsA.SpectraFiles.Count);
        }


        /// <summary>
        /// This test MatchBetweenRuns by creating two fake mzML files and a list of fake IDs. 
        /// There are multiple sets of IDs, where most are shared between the two runs but one+ is/are missing
        /// MBR is tested by ensuring that IDs are transferred between runs
        /// </summary>
        [Test]
        public static void TestFlashLfqMatchBetweenRuns()
        {
            List<string> filesToWrite = new List<string> { "mzml_1", "mzml_2" };
            List<string> pepSequences = new List<string>
                {
                "PEPTIDE",
                "PEPTIDEV",
                "PEPTIDEVV",
                "TARGETPEP",
                "PEPTIDEVVV",
                "PEPTIDEVVVV",
                "PEPTIDEVVVVA",
                "PEPTIDEVVVVAA"
            };
            double intensity = 1e6;

            double[] file1Rt = new double[] { 1.01, 1.02, 1.03, 1.033, 1.035, 1.04, 1.045, 1.05 };
            double[] file2Rt = new double[] { 1.00, 1.025, 1.03, 1.031, 1.035, 1.04, 1.055, 1.07 };

            // generate mzml files (5 peptides each)
            for (int f = 0; f < filesToWrite.Count; f++)
            {
                // 1 MS1 scan per peptide
                MsDataScan[] scans = new MsDataScan[8];

                for (int p = 0; p < pepSequences.Count; p++)
                {
                    ChemicalFormula cf = new Proteomics.AminoAcidPolymer.Peptide(pepSequences[p]).GetChemicalFormula();
                    IsotopicDistribution dist = IsotopicDistribution.GetDistribution(cf, 0.125, 1e-8);
                    double[] mz = dist.Masses.Select(v => v.ToMz(1)).ToArray();
                    double[] intensities = dist.Intensities.Select(v => v * intensity).ToArray();
                    double rt;
                    if (f == 0)
                    {
                        rt = file1Rt[p];
                    }
                    else
                    {
                        rt = file2Rt[p];
                    }

                    // add the scan
                    scans[p] = new MsDataScan(massSpectrum: new MzSpectrum(mz, intensities, false), oneBasedScanNumber: p + 1, msnOrder: 1, isCentroid: true,
                        polarity: Polarity.Positive, retentionTime: rt, scanWindowRange: new MzRange(400, 1600), scanFilter: "f",
                        mzAnalyzer: MZAnalyzerType.Orbitrap, totalIonCurrent: intensities.Sum(), injectionTime: 1.0, noiseData: null, nativeId: "scan=" + (p + 1));
                }

                // write the .mzML
                Readers.MzmlMethods.CreateAndWriteMyMzmlWithCalibratedSpectra(new FakeMsDataFile(scans),
                    Path.Combine(TestContext.CurrentContext.TestDirectory, filesToWrite[f] + ".mzML"), false);
            }

            // set up spectra file info
            SpectraFileInfo file1 = new SpectraFileInfo(Path.Combine(TestContext.CurrentContext.TestDirectory, filesToWrite[0] + ".mzML"), "a", 0, 0, 0);
            SpectraFileInfo file2 = new SpectraFileInfo(Path.Combine(TestContext.CurrentContext.TestDirectory, filesToWrite[1] + ".mzML"), "a", 1, 0, 0);

            // create some PSMs
            var pg = new ProteinGroup("MyProtein", "gene", "org");
            Identification id1 = new Identification(file1, "PEPTIDE", "PEPTIDE",
                new Proteomics.AminoAcidPolymer.Peptide("PEPTIDE").MonoisotopicMass, file1Rt[0] + 0.001, 1, new List<ProteinGroup> { pg });
            Identification id2 = new Identification(file1, "PEPTIDEV", "PEPTIDEV",
                new Proteomics.AminoAcidPolymer.Peptide("PEPTIDEV").MonoisotopicMass, file1Rt[1] + 0.001, 1, new List<ProteinGroup> { pg });
            Identification id3 = new Identification(file1, "PEPTIDEVV", "PEPTIDEVV",
                new Proteomics.AminoAcidPolymer.Peptide("PEPTIDEVV").MonoisotopicMass, file1Rt[2] + 0.001, 1, new List<ProteinGroup> { pg });
            Identification id4 = new Identification(file1, "PEPTIDEVVV", "PEPTIDEVVV",
                new Proteomics.AminoAcidPolymer.Peptide("PEPTIDEVVV").MonoisotopicMass, file1Rt[4] + 0.001, 1, new List<ProteinGroup> { pg });
            Identification id5 = new Identification(file1, "PEPTIDEVVVV", "PEPTIDEVVVV",
                new Proteomics.AminoAcidPolymer.Peptide("PEPTIDEVVVV").MonoisotopicMass, file1Rt[5] + 0.001, 1, new List<ProteinGroup> { pg });

            Identification id6 = new Identification(file2, "PEPTIDE", "PEPTIDE",
                new Proteomics.AminoAcidPolymer.Peptide("PEPTIDE").MonoisotopicMass, file2Rt[0] + 0.001, 1, new List<ProteinGroup> { pg });
            Identification id7 = new Identification(file2, "PEPTIDEV", "PEPTIDEV",
                new Proteomics.AminoAcidPolymer.Peptide("PEPTIDEV").MonoisotopicMass, file2Rt[1] + 0.001, 1, new List<ProteinGroup> { pg });
            // missing ID 8 - MBR feature - "PEPTIDEVV"

            Identification id9 = new Identification(file2, "PEPTIDEVVV", "PEPTIDEVVV",
                new Proteomics.AminoAcidPolymer.Peptide("PEPTIDEVVV").MonoisotopicMass, file2Rt[4] + 0.001, 1, new List<ProteinGroup> { pg });
            Identification id10 = new Identification(file2, "PEPTIDEVVVV", "PEPTIDEVVVV",
                new Proteomics.AminoAcidPolymer.Peptide("PEPTIDEVVVV").MonoisotopicMass, file2Rt[5] + 0.001, 1, new List<ProteinGroup> { pg });

            // Adding additional peaks to check interquartile range
            Identification id11 = new Identification(file1, "PEPTIDEVVVVA", "PEPTIDEVVVVA",
                new Proteomics.AminoAcidPolymer.Peptide("PEPTIDEVVVVA").MonoisotopicMass, file1Rt[6] + 0.001, 1, new List<ProteinGroup> { pg });
            Identification id12 = new Identification(file1, "PEPTIDEVVVVAA", "PEPTIDEVVVVAA",
                new Proteomics.AminoAcidPolymer.Peptide("PEPTIDEVVVVAA").MonoisotopicMass, file1Rt[7] + 0.001, 1, new List<ProteinGroup> { pg });
            Identification id13 = new Identification(file2, "PEPTIDEVVVVA", "PEPTIDEVVVVA",
                new Proteomics.AminoAcidPolymer.Peptide("PEPTIDEVVVVA").MonoisotopicMass, file2Rt[6] + 0.001, 1, new List<ProteinGroup> { pg });
            Identification id14 = new Identification(file2, "PEPTIDEVVVVAA", "PEPTIDEVVVVAA",
                new Proteomics.AminoAcidPolymer.Peptide("PEPTIDEVVVVAA").MonoisotopicMass, file2Rt[7] + 0.001, 1, new List<ProteinGroup> { pg });

            // Additional peaks, check that a non-confident ID (i.e., one that isn't included in the peptides to quantify list) is overwritten
            // by a MBR transfer of a more confident ID
            Identification id15 = new Identification(file1, "TARGETPEP", "TARGETPEP",
                new Proteomics.AminoAcidPolymer.Peptide("TARGETPEP").MonoisotopicMass, file1Rt[3] + 0.001, 1, new List<ProteinGroup> { pg });
            Identification id16 = new Identification(file2, "DECOYPEP", "DECOYPEP",
                new Proteomics.AminoAcidPolymer.Peptide("TARGETPEP").MonoisotopicMass, file2Rt[3] + 0.001, 1, new List<ProteinGroup> { pg });

            // Additional peaks to ensure that non-confident IDs aren't merged with confident IDs at the peak level
            Identification id17 = new Identification(file1, "DECOYPEP", "DECOYPEP",
                new Proteomics.AminoAcidPolymer.Peptide("TARGETPEP").MonoisotopicMass, file1Rt[3] + 0.001, 1, new List<ProteinGroup> { pg });
            Identification id18 = new Identification(file1, "DECOYPEP2", "DECOYPEP2",
                new Proteomics.AminoAcidPolymer.Peptide("TARGETPEP").MonoisotopicMass, file1Rt[3] + 0.001, 1, new List<ProteinGroup> { pg });

            // create the FlashLFQ engine
            FlashLfqEngine engine = new FlashLfqEngine(new List<Identification> { id1, id2, id3, id4, id5, id6, id7, id9, id10 }, matchBetweenRuns: true);
            FlashLfqEngine interquartileEngine = new FlashLfqEngine(
                new List<Identification> { id1, id2, id3, id4, id5, id11, id12, id6, id7, id9, id10, id13, id14 }, matchBetweenRuns: true);

            //run the engine
            var results = engine.Run();

            Assert.That(results.Peaks[file2].Count == 5);
            Assert.That(results.Peaks[file2].Where(p => p.IsMbrPeak).Count() == 1);

            var peak = results.Peaks[file2].Where(p => p.IsMbrPeak).First();
            var otherFilePeak = results.Peaks[file1].Where(p => p.Identifications.First().BaseSequence ==
                peak.Identifications.First().BaseSequence).First();

            Assert.That(peak.Intensity > 0);
            Assert.That(peak.Intensity == otherFilePeak.Intensity);
            List<double> rtDiffs = new();
            for (int i = 0; i < 5; i++)
            {
                if (i == 2) continue; // exclude the mbr peak from the calculation
                rtDiffs.Add(Math.Abs(file1Rt[i] - file2Rt[i]));
            }

            Assert.That(results.Peaks[file1].Count == 5);
            Assert.That(!results.Peaks[file1].Any(p => p.IsMbrPeak));

            results = interquartileEngine.Run();
            peak = results.Peaks[file2].Where(p => p.IsMbrPeak).First();

            for (int i = 0; i < 5; i++)
            {
                if (i == 2) continue; // exclude the mbr peak from the calculation
                rtDiffs.Add(Math.Abs(file1Rt[i] - file2Rt[i]));
            }

            FlashLfqEngine engineAmbiguous = new FlashLfqEngine(new List<Identification> { id1, id2, id3, id4, id5, id6, id7, id9, id10, id18, id15, id16, id17 }, matchBetweenRuns: true, peptideSequencesToQuantify: pepSequences, donorCriterion: DonorCriterion.Intensity);
            // The ambiguous engine tests that a non-confident ID (i.e., a PSM that didn't make the peptide level fdr cutoff) 
            // gets overwritten by a MBR transfer of a confident ID, and that non-confident IDs are overwritten by confident MS2 ids
            results = engineAmbiguous.Run();
            Assert.False(results.PeptideModifiedSequences.Select(kvp => kvp.Key).Contains("DECOYPEP"));
            Assert.False(results.Peaks[file1].Any(peak => peak.Identifications.Any(id => id.ModifiedSequence.Contains("DECOYPEP"))));
            Assert.That(results.Peaks[file2].Any(peak => peak.Identifications.First().ModifiedSequence == "TARGETPEP"));
            Assert.AreEqual(results.Peaks[file2].Count(peak => peak.IsMbrPeak), 2);
        }

        [Test]
        public static void TestPeakSplittingLeft()
        {
            string fileToWrite = "myMzml.mzML";
            string peptide = "PEPTIDE";
            double intensity = 1e6;

            // generate mzml file

            // 1 MS1 scan per peptide
            MsDataScan[] scans = new MsDataScan[10];
            double[] intensityMultipliers = { 1, 3, 1, 1, 3, 5, 10, 5, 3, 1 };

            for (int s = 0; s < scans.Length; s++)
            {
                ChemicalFormula cf = new Proteomics.AminoAcidPolymer.Peptide(peptide).GetChemicalFormula();
                IsotopicDistribution dist = IsotopicDistribution.GetDistribution(cf, 0.125, 1e-8);
                double[] mz = dist.Masses.Select(v => v.ToMz(1)).ToArray();
                double[] intensities = dist.Intensities.Select(v => v * intensity * intensityMultipliers[s]).ToArray();

                // add the scan
                scans[s] = new MsDataScan(massSpectrum: new MzSpectrum(mz, intensities, false), oneBasedScanNumber: s + 1, msnOrder: 1, isCentroid: true,
                    polarity: Polarity.Positive, retentionTime: 1.0 + s / 10.0, scanWindowRange: new MzRange(400, 1600), scanFilter: "f",
                    mzAnalyzer: MZAnalyzerType.Orbitrap, totalIonCurrent: intensities.Sum(), injectionTime: 1.0, noiseData: null, nativeId: "scan=" + (s + 1));
            }

            // write the .mzML
            Readers.MzmlMethods.CreateAndWriteMyMzmlWithCalibratedSpectra(new FakeMsDataFile(scans),
                Path.Combine(TestContext.CurrentContext.TestDirectory, fileToWrite), false);

            // set up spectra file info
            SpectraFileInfo file1 = new SpectraFileInfo(Path.Combine(TestContext.CurrentContext.TestDirectory, fileToWrite), "", 0, 0, 0);

            // create some PSMs
            var pg = new ProteinGroup("MyProtein", "gene", "org");

            Identification id1 = new Identification(file1, peptide, peptide,
                new Proteomics.AminoAcidPolymer.Peptide(peptide).MonoisotopicMass, 1.7 + 0.001, 1, new List<ProteinGroup> { pg });

            // create the FlashLFQ engine
            FlashLfqEngine engine = new FlashLfqEngine(new List<Identification> { id1 });

            // run the engine
            var results = engine.Run();
            ChromatographicPeak peak = results.Peaks.First().Value.First();

            Assert.That(peak.Apex.IndexedPeak.RetentionTime == 1.6);
            Assert.That(peak.SplitRT == 1.3);
            Assert.That(!peak.IsotopicEnvelopes.Any(p => p.IndexedPeak.RetentionTime < 1.3));
            Assert.That(peak.IsotopicEnvelopes.Count == 6);
        }

        [Test]
        public static void TestPeakSplittingRight()
        {
            string fileToWrite = "myMzml.mzML";
            string peptide = "PEPTIDE";
            double intensity = 1e6;

            // generate mzml file

            // 1 MS1 scan per peptide
            MsDataScan[] scans = new MsDataScan[10];
            double[] intensityMultipliers = { 1, 3, 5, 10, 5, 3, 1, 1, 3, 1 };

            for (int s = 0; s < scans.Length; s++)
            {
                ChemicalFormula cf = new Proteomics.AminoAcidPolymer.Peptide(peptide).GetChemicalFormula();
                IsotopicDistribution dist = IsotopicDistribution.GetDistribution(cf, 0.125, 1e-8);
                double[] mz = dist.Masses.Select(v => v.ToMz(1)).ToArray();
                double[] intensities = dist.Intensities.Select(v => v * intensity * intensityMultipliers[s]).ToArray();

                // add the scan
                scans[s] = new MsDataScan(massSpectrum: new MzSpectrum(mz, intensities, false), oneBasedScanNumber: s + 1, msnOrder: 1, isCentroid: true,
                    polarity: Polarity.Positive, retentionTime: 1.0 + s / 10.0, scanWindowRange: new MzRange(400, 1600), scanFilter: "f",
                    mzAnalyzer: MZAnalyzerType.Orbitrap, totalIonCurrent: intensities.Sum(), injectionTime: 1.0, noiseData: null, nativeId: "scan=" + (s + 1));
            }

            // write the .mzML
            Readers.MzmlMethods.CreateAndWriteMyMzmlWithCalibratedSpectra(new FakeMsDataFile(scans),
                Path.Combine(TestContext.CurrentContext.TestDirectory, fileToWrite), false);

            // set up spectra file info
            SpectraFileInfo file1 = new SpectraFileInfo(Path.Combine(TestContext.CurrentContext.TestDirectory, fileToWrite), "", 0, 0, 0);

            // create some PSMs
            var pg = new ProteinGroup("MyProtein", "gene", "org");

            Identification id1 = new Identification(file1, peptide, peptide,
                new Proteomics.AminoAcidPolymer.Peptide(peptide).MonoisotopicMass, 1.3 + 0.001, 1, new List<ProteinGroup> { pg });

            // create the FlashLFQ engine
            FlashLfqEngine engine = new FlashLfqEngine(new List<Identification> { id1 });

            // run the engine
            var results = engine.Run();
            ChromatographicPeak peak = results.Peaks.First().Value.First();

            Assert.That(peak.Apex.IndexedPeak.RetentionTime == 1.3);
            Assert.That(peak.SplitRT == 1.6);
            Assert.That(!peak.IsotopicEnvelopes.Any(p => p.IndexedPeak.RetentionTime > 1.6));
            Assert.That(peak.IsotopicEnvelopes.Count == 6);
        }

        [Test]
        public static void TestPeakSplittingRightWithEmptyScan()
        {
            string fileToWrite = "myMzml.mzML";
            string peptide = "PEPTIDE";
            double intensity = 1e6;

            // generate mzml file

            // 1 MS1 scan per peptide
            MsDataScan[] scans = new MsDataScan[10];
            double[] intensityMultipliers = { 1, 3, 5, 10, 5, 3, 1, 1, 3, 1 };

            for (int s = 0; s < scans.Length; s++)
            {
                ChemicalFormula cf = new Proteomics.AminoAcidPolymer.Peptide(peptide).GetChemicalFormula();
                IsotopicDistribution dist = IsotopicDistribution.GetDistribution(cf, 0.125, 1e-8);
                double[] mz = dist.Masses.Select(v => v.ToMz(1)).ToArray();
                double[] intensities = dist.Intensities.Select(v => v * intensity * intensityMultipliers[s]).ToArray();

                if (s == 7)
                {
                    mz = new[] { 401.0 };
                    intensities = new[] { 1000.0 };
                }

                // add the scan
                scans[s] = new MsDataScan(massSpectrum: new MzSpectrum(mz, intensities, false), oneBasedScanNumber: s + 1, msnOrder: 1, isCentroid: true,
                    polarity: Polarity.Positive, retentionTime: 1.0 + s / 10.0, scanWindowRange: new MzRange(400, 1600), scanFilter: "f",
                    mzAnalyzer: MZAnalyzerType.Orbitrap, totalIonCurrent: intensities.Sum(), injectionTime: 1.0, noiseData: null, nativeId: "scan=" + (s + 1));
            }

            // write the .mzML
            Readers.MzmlMethods.CreateAndWriteMyMzmlWithCalibratedSpectra(new FakeMsDataFile(scans),
                Path.Combine(TestContext.CurrentContext.TestDirectory, fileToWrite), false);

            // set up spectra file info
            SpectraFileInfo file1 = new SpectraFileInfo(Path.Combine(TestContext.CurrentContext.TestDirectory, fileToWrite), "", 0, 0, 0);

            // create some PSMs
            var pg = new ProteinGroup("MyProtein", "gene", "org");

            Identification id1 = new Identification(file1, peptide, peptide,
                new Proteomics.AminoAcidPolymer.Peptide(peptide).MonoisotopicMass, 1.3 + 0.001, 1, new List<ProteinGroup> { pg });

            // create the FlashLFQ engine
            FlashLfqEngine engine = new FlashLfqEngine(new List<Identification> { id1 });

            // run the engine
            var results = engine.Run();
            ChromatographicPeak peak = results.Peaks.First().Value.First();

            Assert.That(peak.Apex.IndexedPeak.RetentionTime == 1.3);
            Assert.That(peak.SplitRT == 1.6);
            Assert.That(!peak.IsotopicEnvelopes.Any(p => p.IndexedPeak.RetentionTime > 1.6));
            Assert.That(peak.IsotopicEnvelopes.Count == 6);
        }

        [Test]
        public static void TestPeakSplittingLeftWithEmptyScan()
        {
            string fileToWrite = "myMzml.mzML";
            string peptide = "PEPTIDE";
            double intensity = 1e6;

            // generate mzml file

            // 1 MS1 scan per peptide
            MsDataScan[] scans = new MsDataScan[10];
            double[] intensityMultipliers = { 1, 3, 1, 1, 3, 5, 10, 5, 3, 1 };

            for (int s = 0; s < scans.Length; s++)
            {
                ChemicalFormula cf = new Proteomics.AminoAcidPolymer.Peptide(peptide).GetChemicalFormula();
                IsotopicDistribution dist = IsotopicDistribution.GetDistribution(cf, 0.125, 1e-8);
                double[] mz = dist.Masses.Select(v => v.ToMz(1)).ToArray();
                double[] intensities = dist.Intensities.Select(v => v * intensity * intensityMultipliers[s]).ToArray();

                if (s == 2)
                {
                    mz = new[] { 401.0 };
                    intensities = new[] { 1000.0 };
                }

                // add the scan
                scans[s] = new MsDataScan(massSpectrum: new MzSpectrum(mz, intensities, false), oneBasedScanNumber: s + 1, msnOrder: 1, isCentroid: true,
                    polarity: Polarity.Positive, retentionTime: 1.0 + s / 10.0, scanWindowRange: new MzRange(400, 1600), scanFilter: "f",
                    mzAnalyzer: MZAnalyzerType.Orbitrap, totalIonCurrent: intensities.Sum(), injectionTime: 1.0, noiseData: null, nativeId: "scan=" + (s + 1));
            }

            // write the .mzML
            Readers.MzmlMethods.CreateAndWriteMyMzmlWithCalibratedSpectra(new FakeMsDataFile(scans),
                Path.Combine(TestContext.CurrentContext.TestDirectory, fileToWrite), false);

            // set up spectra file info
            SpectraFileInfo file1 = new SpectraFileInfo(Path.Combine(TestContext.CurrentContext.TestDirectory, fileToWrite), "", 0, 0, 0);

            // create some PSMs
            var pg = new ProteinGroup("MyProtein", "gene", "org");

            Identification id1 = new Identification(file1, peptide, peptide,
                new Proteomics.AminoAcidPolymer.Peptide(peptide).MonoisotopicMass, 1.3 + 0.001, 1, new List<ProteinGroup> { pg });

            // create the FlashLFQ engine
            FlashLfqEngine engine = new FlashLfqEngine(new List<Identification> { id1 });

            // run the engine
            var results = engine.Run();
            ChromatographicPeak peak = results.Peaks.First().Value.First();

            Assert.That(peak.Apex.IndexedPeak.RetentionTime == 1.6);
            Assert.That(peak.SplitRT == 1.3);
            Assert.That(!peak.IsotopicEnvelopes.Any(p => p.IndexedPeak.RetentionTime < 1.3));
            Assert.That(peak.IsotopicEnvelopes.Count == 6);
        }

        [Test]
        public static void TestPeakSplittingRightWithEmptyScanAndMs2Spectra()
        {
            string fileToWrite = "myMzml.mzML";
            string peptide = "PEPTIDE";
            double intensity = 1e6;

            Loaders.LoadElements();

            // generate mzml file

            // 1 MS1 scan per peptide
            MsDataScan[] scans = new MsDataScan[20];
            double[] intensityMultipliers = { 1, 3, 5, 10, 5, 3, 1, 1, 3, 1 };

            for (int s = 0; s < 10; s++)
            {
                ChemicalFormula cf = new Proteomics.AminoAcidPolymer.Peptide(peptide).GetChemicalFormula();
                IsotopicDistribution dist = IsotopicDistribution.GetDistribution(cf, 0.125, 1e-8);
                double[] mz = dist.Masses.Select(v => v.ToMz(1)).ToArray();
                double[] intensities = dist.Intensities.Select(v => v * intensity * intensityMultipliers[s]).ToArray();

                if (s == 7)
                {
                    mz = new[] { 401.0 };
                    intensities = new[] { 1000.0 };
                }

                int zeroBasedScanIndex = s * 2;
                // add the MS1 scan
                scans[zeroBasedScanIndex] = new MsDataScan(massSpectrum: new MzSpectrum(mz, intensities, false), oneBasedScanNumber: zeroBasedScanIndex + 1, msnOrder: 1, isCentroid: true,
                    polarity: Polarity.Positive, retentionTime: 1.0 + s / 10.0, scanWindowRange: new MzRange(400, 1600), scanFilter: "f",
                    mzAnalyzer: MZAnalyzerType.Orbitrap, totalIonCurrent: intensities.Sum(), injectionTime: 1.0, noiseData: null, nativeId: "scan=" + (zeroBasedScanIndex + 1));

                // add the MS2 scan
                scans[zeroBasedScanIndex + 1] = new MsDataScan(massSpectrum: new MzSpectrum(mz, intensities, false), oneBasedScanNumber: zeroBasedScanIndex + 2, msnOrder: 2, isCentroid: true,
                    polarity: Polarity.Positive, retentionTime: 1.5 + s / 10.0, scanWindowRange: new MzRange(400, 1600), scanFilter: "f",
                    mzAnalyzer: MZAnalyzerType.Orbitrap, totalIonCurrent: intensities.Sum(), injectionTime: 1.0, noiseData: null, nativeId: "scan=" + (zeroBasedScanIndex + 2),
                    oneBasedPrecursorScanNumber: zeroBasedScanIndex + 1,
                    selectedIonMz: mz.First(),
                    dissociationType: DissociationType.HCD);
            }

            // write the .mzML
            Readers.MzmlMethods.CreateAndWriteMyMzmlWithCalibratedSpectra(new FakeMsDataFile(scans),
                Path.Combine(TestContext.CurrentContext.TestDirectory, fileToWrite), false);

            // set up spectra file info
            SpectraFileInfo file1 = new SpectraFileInfo(Path.Combine(TestContext.CurrentContext.TestDirectory, fileToWrite), "", 0, 0, 0);

            // create some PSMs
            var pg = new ProteinGroup("MyProtein", "gene", "org");

            Identification id1 = new Identification(file1, peptide, peptide,
                new Proteomics.AminoAcidPolymer.Peptide(peptide).MonoisotopicMass, 1.3 + 0.001, 1, new List<ProteinGroup> { pg });

            // create the FlashLFQ engine
            FlashLfqEngine engine = new FlashLfqEngine(new List<Identification> { id1 });

            // run the engine
            var results = engine.Run();
            ChromatographicPeak peak = results.Peaks.First().Value.First();

            Assert.That(peak.Apex.IndexedPeak.RetentionTime == 1.3);
            Assert.That(peak.SplitRT == 1.6);
            Assert.That(!peak.IsotopicEnvelopes.Any(p => p.IndexedPeak.RetentionTime > 1.6));
            Assert.That(peak.IsotopicEnvelopes.Count == 6);
        }

        [Test]
        public static void TestPeakSplittingLeftWithEmptyScanAndMs2Spectra()
        {
            string fileToWrite = "myMzml.mzML";
            string peptide = "PEPTIDE";
            double intensity = 1e6;

            Loaders.LoadElements();

            // generate mzml file

            // 1 MS1 scan per peptide
            MsDataScan[] scans = new MsDataScan[20];
            double[] intensityMultipliers = { 1, 3, 1, 1, 3, 5, 10, 5, 3, 1 };

            for (int s = 0; s < 10; s++)
            {
                ChemicalFormula cf = new Proteomics.AminoAcidPolymer.Peptide(peptide).GetChemicalFormula();
                IsotopicDistribution dist = IsotopicDistribution.GetDistribution(cf, 0.125, 1e-8);
                double[] mz = dist.Masses.Select(v => v.ToMz(1)).ToArray();
                double[] intensities = dist.Intensities.Select(v => v * intensity * intensityMultipliers[s]).ToArray();

                if (s == 2)
                {
                    mz = new[] { 401.0 };
                    intensities = new[] { 1000.0 };
                }

                int zeroBasedScanIndex = s * 2;
                // add the MS1 scan
                scans[zeroBasedScanIndex] = new MsDataScan(massSpectrum: new MzSpectrum(mz, intensities, false), oneBasedScanNumber: zeroBasedScanIndex + 1, msnOrder: 1, isCentroid: true,
                    polarity: Polarity.Positive, retentionTime: 1.0 + s / 10.0, scanWindowRange: new MzRange(400, 1600), scanFilter: "f",
                    mzAnalyzer: MZAnalyzerType.Orbitrap, totalIonCurrent: intensities.Sum(), injectionTime: 1.0, noiseData: null, nativeId: "scan=" + (zeroBasedScanIndex + 1));

                // add the MS2 scan
                scans[zeroBasedScanIndex+1] = new MsDataScan(massSpectrum: new MzSpectrum(mz, intensities, false), oneBasedScanNumber: zeroBasedScanIndex + 2, msnOrder: 2, isCentroid: true,
                    polarity: Polarity.Positive, retentionTime: 1.5 + s / 10.0, scanWindowRange: new MzRange(400, 1600), scanFilter: "f",
                    mzAnalyzer: MZAnalyzerType.Orbitrap, totalIonCurrent: intensities.Sum(), injectionTime: 1.0, noiseData: null, nativeId: "scan=" + (zeroBasedScanIndex + 2),
                    oneBasedPrecursorScanNumber: zeroBasedScanIndex + 1,
                    selectedIonMz: mz.First(),
                    dissociationType: DissociationType.HCD);
            }

            // write the .mzML
            Readers.MzmlMethods.CreateAndWriteMyMzmlWithCalibratedSpectra(new FakeMsDataFile(scans),
                Path.Combine(TestContext.CurrentContext.TestDirectory, fileToWrite), false);

            // set up spectra file info
            SpectraFileInfo file1 = new SpectraFileInfo(Path.Combine(TestContext.CurrentContext.TestDirectory, fileToWrite), "", 0, 0, 0);

            // create some PSMs
            var pg = new ProteinGroup("MyProtein", "gene", "org");

            Identification id1 = new Identification(file1, peptide, peptide,
                new Proteomics.AminoAcidPolymer.Peptide(peptide).MonoisotopicMass, 1.3 + 0.001, 1, new List<ProteinGroup> { pg });

            // create the FlashLFQ engine
            FlashLfqEngine engine = new FlashLfqEngine(new List<Identification> { id1 });

            // run the engine
            var results = engine.Run();
            ChromatographicPeak peak = results.Peaks.First().Value.First();

            Assert.That(peak.Apex.IndexedPeak.RetentionTime == 1.6);
            Assert.That(peak.SplitRT == 1.3);
            Assert.That(!peak.IsotopicEnvelopes.Any(p => p.IndexedPeak.RetentionTime < 1.3));
            Assert.That(peak.IsotopicEnvelopes.Count == 6);
        }


        [Test]
        public static void TestToString()
        {
            // many of these are just to check that the ToString methods don't cause crashes
            var indexedPeak = new IndexedMassSpectralPeak(1.0, 2.0, 4, 5.0);
            Assert.That(indexedPeak.ToString().Equals("1.000; 4"));

            var spectraFile = new SpectraFileInfo("myFullPath", "", 0, 0, 0);
            string spectraString = spectraFile.ToString();

            var proteinGroup = new ProteinGroup("Accession", "Gene", "Organism");
            string pgString = proteinGroup.ToString(new List<SpectraFileInfo> { spectraFile });

            var identification = new Identification(
                spectraFile, "PEPTIDE", "PEPTIDE", 1.0, 2.0, 3,
                new List<ProteinGroup> { proteinGroup });
            string idString = identification.ToString();

            var chromPeak = new ChromatographicPeak(identification, false, spectraFile);
            string chromPeakString = chromPeak.ToString();
            chromPeak.CalculateIntensityForThisFeature(true);
            string peakAfterCalculatingIntensity = chromPeak.ToString();

            var peptide = new FlashLFQ.Peptide("PEPTIDE", "PEPTIDE", true, new HashSet<ProteinGroup>());
            var peptideString = peptide.ToString(new List<SpectraFileInfo> { spectraFile });
            Assert.That(peptideString == "PEPTIDE\tPEPTIDE\t\t\t\t0\tNotDetected");

            peptide = new FlashLFQ.Peptide("PEPTIDE", "PEPTIDE", true, new HashSet<ProteinGroup> { proteinGroup });
            peptideString = peptide.ToString(new List<SpectraFileInfo> { spectraFile });
            Assert.That(peptideString == "PEPTIDE\tPEPTIDE\tAccession\tGene\tOrganism\t0\tNotDetected");

            peptide = new FlashLFQ.Peptide("PEPTIDE", "PEPTIDE", true, new HashSet<ProteinGroup> { proteinGroup, new ProteinGroup("Accession2", "Gene2", "Organism2") });
            peptideString = peptide.ToString(new List<SpectraFileInfo> { spectraFile });
            Assert.That(peptideString == "PEPTIDE\tPEPTIDE\tAccession;Accession2\tGene;Gene2\tOrganism;Organism2\t0\tNotDetected");
        }

        [Test]
        public static void TestNotFound()
        {
            FlashLFQ.Peptide p = new FlashLFQ.Peptide("Seq", "SEQ", true, new HashSet<ProteinGroup>());
            var notFound = p.GetDetectionType(new SpectraFileInfo("", "", 0, 0, 0));
            Assert.That(notFound == DetectionType.NotDetected);
        }

        [Test]
        public static void TestAmbiguous()
        {
            // get the raw file paths
            SpectraFileInfo mzml = new SpectraFileInfo(Path.Combine(TestContext.CurrentContext.TestDirectory, "TestData", @"sliced-mzml.mzml"), "a", 0, 1, 0);

            // create some PSMs
            var pg = new ProteinGroup("MyProtein", "gene", "org");
            Identification id3 = new Identification(mzml, "EGFQVADGPLRY", "EGFQVADGPLRY", 1350.65681, 94.12193, 2, new List<ProteinGroup> { pg });
            Identification id4 = new Identification(mzml, "EGFQVADGPLYR", "EGFQVADGPLYR", 1350.65681, 94.05811, 2, new List<ProteinGroup> { pg });

            // create the FlashLFQ engine
            FlashLfqEngine engine = new FlashLfqEngine(new List<Identification> { id3, id4 });

            // run the engine
            var results = engine.Run();

            Assert.That(results.Peaks[mzml].Count == 1);
            Assert.That(results.Peaks[mzml].First().Intensity > 0);
            Assert.That(!results.Peaks[mzml].First().IsMbrPeak);
            Assert.That(results.Peaks[mzml].First().NumIdentificationsByFullSeq == 2);
            Assert.That(results.PeptideModifiedSequences["EGFQVADGPLYR"].GetIntensity(mzml) == 0);
            Assert.That(results.PeptideModifiedSequences["EGFQVADGPLRY"].GetIntensity(mzml) == 0);
            Assert.That(results.ProteinGroups["MyProtein"].GetIntensity(mzml) == 0);

            // test peak output
            results.WriteResults(
                Path.Combine(TestContext.CurrentContext.TestDirectory, @"peaks.tsv"),
                Path.Combine(TestContext.CurrentContext.TestDirectory, @"modSeq.tsv"),
                Path.Combine(TestContext.CurrentContext.TestDirectory, @"protein.tsv"),
                null, true);

            // Create & run a new engine with AmbiguousQuant enabled
            engine = new FlashLfqEngine(new List<Identification> { id3, id4 }, quantifyAmbiguousPeptides: true);
            results = engine.Run();

            Assert.That(results.Peaks[mzml].Count == 1);
            Assert.That(results.Peaks[mzml].First().Intensity > 0);
            Assert.That(!results.Peaks[mzml].First().IsMbrPeak);
            Assert.That(results.Peaks[mzml].First().NumIdentificationsByFullSeq == 2);
            Assert.That(results.PeptideModifiedSequences["EGFQVADGPLYR"].GetIntensity(mzml) > 0);
            Assert.That(results.PeptideModifiedSequences["EGFQVADGPLRY"].GetIntensity(mzml) > 0);
            Assert.That(
                results.PeptideModifiedSequences["EGFQVADGPLYR"].GetIntensity(mzml),
                Is.EqualTo(results.PeptideModifiedSequences["EGFQVADGPLRY"].GetIntensity(mzml)).Within(0.01)
            );
            Assert.That(results.ProteinGroups["MyProtein"].GetIntensity(mzml) == 0);
        }

        [Test]
        public static void TestMatchBetweenRunsWithNoIdsInCommon()
        {
            List<string> filesToWrite = new List<string> { "mzml_1", "mzml_2" };
            List<string> pepSequences = new List<string> { "PEPTIDE", "PEPTIDEV", "PEPTIDEVV", "PEPTIDEVVV", "PEPTIDEVVVV" };
            double intensity = 1e6;

            double[] file1Rt = new double[] { 1.01, 1.02, 1.03, 1.04, 1.05 };
            double[] file2Rt = new double[] { 1.015, 1.030, 1.036, 1.050, 1.065 };

            // generate mzml files (5 peptides each)
            for (int f = 0; f < filesToWrite.Count; f++)
            {
                // 1 MS1 scan per peptide
                MsDataScan[] scans = new MsDataScan[5];

                for (int p = 0; p < pepSequences.Count; p++)
                {
                    ChemicalFormula cf = new Proteomics.AminoAcidPolymer.Peptide(pepSequences[p]).GetChemicalFormula();
                    IsotopicDistribution dist = IsotopicDistribution.GetDistribution(cf, 0.125, 1e-8);
                    double[] mz = dist.Masses.Select(v => v.ToMz(1)).ToArray();
                    double[] intensities = dist.Intensities.Select(v => v * intensity).ToArray();
                    double rt;
                    if (f == 0)
                    {
                        rt = file1Rt[p];
                    }
                    else
                    {
                        rt = file2Rt[p];
                    }

                    // add the scan
                    scans[p] = new MsDataScan(massSpectrum: new MzSpectrum(mz, intensities, false), oneBasedScanNumber: p + 1, msnOrder: 1, isCentroid: true,
                        polarity: Polarity.Positive, retentionTime: rt, scanWindowRange: new MzRange(400, 1600), scanFilter: "f",
                        mzAnalyzer: MZAnalyzerType.Orbitrap, totalIonCurrent: intensities.Sum(), injectionTime: 1.0, noiseData: null, nativeId: "scan=" + (p + 1));
                }

                // write the .mzML
                Readers.MzmlMethods.CreateAndWriteMyMzmlWithCalibratedSpectra(new FakeMsDataFile(scans),
                    Path.Combine(TestContext.CurrentContext.TestDirectory, filesToWrite[f] + ".mzML"), false);
            }

            // set up spectra file info
            SpectraFileInfo file1 = new SpectraFileInfo(Path.Combine(TestContext.CurrentContext.TestDirectory, filesToWrite[0] + ".mzML"), "a", 0, 0, 0);
            SpectraFileInfo file2 = new SpectraFileInfo(Path.Combine(TestContext.CurrentContext.TestDirectory, filesToWrite[1] + ".mzML"), "a", 1, 0, 0);

            // create some PSMs
            var pg = new ProteinGroup("MyProtein", "gene", "org");
            var myMbrProteinGroup = new ProteinGroup("MyMbrProtein", "MbrGene", "org");

            Identification id1 = new Identification(file1, "PEPTIDE", "PEPTIDE",
                new Proteomics.AminoAcidPolymer.Peptide("PEPTIDE").MonoisotopicMass, file1Rt[0] + 0.001, 1, new List<ProteinGroup> { pg });
            Identification id2 = new Identification(file1, "PEPTIDEV", "PEPTIDEV",
                new Proteomics.AminoAcidPolymer.Peptide("PEPTIDEV").MonoisotopicMass, file1Rt[1] + 0.001, 1, new List<ProteinGroup> { pg });
            Identification id3 = new Identification(file1, "PEPTIDEVV", "PEPTIDEVV",
                new Proteomics.AminoAcidPolymer.Peptide("PEPTIDEVV").MonoisotopicMass, file1Rt[2] + 0.001, 1, new List<ProteinGroup> { myMbrProteinGroup });
            Identification id4 = new Identification(file1, "PEPTIDEVVV", "PEPTIDEVVV",
                new Proteomics.AminoAcidPolymer.Peptide("PEPTIDEVVV").MonoisotopicMass, file1Rt[3] + 0.001, 1, new List<ProteinGroup> { pg });
            Identification id5 = new Identification(file1, "PEPTIDEVVVV", "PEPTIDEVVVV",
                new Proteomics.AminoAcidPolymer.Peptide("PEPTIDEVVVV").MonoisotopicMass, file1Rt[4] + 0.001, 1, new List<ProteinGroup> { pg });

            Identification id6 = new Identification(file2, "PEPTIED", "PEPTIED",
                new Proteomics.AminoAcidPolymer.Peptide("PEPTIED").MonoisotopicMass, file2Rt[0] + 0.001, 1, new List<ProteinGroup> { pg });
            Identification id7 = new Identification(file2, "PEPTIEDV", "PEPTIEDV",
                new Proteomics.AminoAcidPolymer.Peptide("PEPTIEDV").MonoisotopicMass, file2Rt[1] + 0.001, 1, new List<ProteinGroup> { pg });
            // missing ID 8 - MBR feature
            Identification id9 = new Identification(file2, "PEPTIEDVVV", "PEPTIEDVVV",
                new Proteomics.AminoAcidPolymer.Peptide("PEPTIEDVVV").MonoisotopicMass, file2Rt[3] + 0.001, 1, new List<ProteinGroup> { pg });
            Identification id10 = new Identification(file2, "PEPTIEDVVVV", "PEPTIEDVVVV",
                new Proteomics.AminoAcidPolymer.Peptide("PEPTIEDVVVV").MonoisotopicMass, file2Rt[4] + 0.001, 1, new List<ProteinGroup> { pg });

            FlashLfqEngine engine = new FlashLfqEngine(new List<Identification> { id1, id2, id3, id4, id5, id6, id7, id9, id10 }, matchBetweenRuns: true);
            var results = engine.Run();

            Assert.Pass();// no assertions - just don't crash
        }

        [Test]
        public static void TestFlashLfqDoesNotRemovePeptides()
        {
            Residue x = new Residue("a", 'a', "a", Chemistry.ChemicalFormula.ParseFormula("C{13}6H12N{15}2O"), ModificationSites.All); //+8 lysine
            Residue lightLysine = Residue.GetResidue('K');

            Residue.AddNewResiduesToDictionary(new List<Residue> { new Residue("heavyLysine", 'a', "a", x.ThisChemicalFormula, ModificationSites.All) });

            SpectraFileInfo fileInfo = new SpectraFileInfo(Path.Combine(TestContext.CurrentContext.TestDirectory, @"TestData\SilacTest.mzML"), "", 0, 0, 0);
            FlashLfqEngine engine = new FlashLfqEngine(
                new List<Identification>
                {
                    new Identification(fileInfo,"RDILSSNNQHGILPLSWNIPELVNMGQWK","RDILSSNNQHGILPLSWNIPELVNM[Common Variable:Oxidation on M]GQWK",3374.7193792,98.814005,3,new List<FlashLFQ.ProteinGroup>{new FlashLFQ.ProteinGroup("P01027","C3","Mus") },null, true),
                    new Identification(fileInfo,"RDILSSNNQHGILPLSWNIPELVNMGQWa","RDILSSNNQHGILPLSWNIPELVNM[Common Variable:Oxidation on M]GQWa",3382.733578,98.814005,3,new List<FlashLFQ.ProteinGroup>{new FlashLFQ.ProteinGroup("P01027+8.014","C3","Mus") },null, true),
                    new Identification(fileInfo,"RDILSSNNQHGILPLSWNIPELVNMGQWK","RDILSSNNQHGILPLSWNIPELVNM[Common Variable:Oxidation on M]GQWK",3374.7193792,98.7193782,4,new List<FlashLFQ.ProteinGroup>{new FlashLFQ.ProteinGroup("P01027","C3","Mus") },null, true),
                    new Identification(fileInfo,"RDILSSNNQHGILPLSWNIPELVNMGQWa","RDILSSNNQHGILPLSWNIPELVNM[Common Variable:Oxidation on M]GQWa",3382.733578,98.7193782,4,new List<FlashLFQ.ProteinGroup>{new FlashLFQ.ProteinGroup("P01027+8.014","C3","Mus") },null, true),
                },
                ppmTolerance: 5,
                silent: true,
                maxThreads: 7
                );
            var results = engine.Run();
            Assert.IsTrue(results.PeptideModifiedSequences.Count == 2);
        }

        [Test]
        public static void TestBayesianProteinQuantification()
        {
            // this mostly just tests that the Bayesian quant algorithm produces "reasonable"
            // estimates of the posterior error probability (PEP) and mean differences.

            // the idea here is to create a protein, assign some peptides with intensities to it,
            // and compute the probability that the protein is changing between the conditions "a" and "b".
            // the intensities in condition "b" are about double that of condition "a", and the results
            // of the Bayesian estimation should reflect that.
            ProteinGroup pg = new ProteinGroup("Accession", "Gene", "Organism");
            var p = new FlashLFQ.Peptide("PEPTIDE", "PEPTIDE", true, new HashSet<ProteinGroup> { pg });

            var files = new List<SpectraFileInfo>
            {
                new SpectraFileInfo("a1", "a", 0, 0, 0),
                new SpectraFileInfo("a2", "a", 1, 0, 0),
                new SpectraFileInfo("a3", "a", 2, 0, 0),
                new SpectraFileInfo("b1", "b", 0, 0, 0),
                new SpectraFileInfo("b2", "b", 1, 0, 0),
                new SpectraFileInfo("b3", "b", 2, 0, 0)
            };

            var res = new FlashLfqResults(files, new List<Identification>
            {
                new Identification(null, "SEQUENCE", "SEQUENCE", 0, 0, 0, new List<ProteinGroup>{ new ProteinGroup("Accession", "Gene", "Organism") })
            });

            FlashLFQ.Peptide peptide = res.PeptideModifiedSequences.First().Value;
            ProteinGroup proteinGroup = res.ProteinGroups.First().Value;

            peptide.SetIntensity(files[0], 900);
            peptide.SetIntensity(files[1], 1000);
            peptide.SetIntensity(files[2], 1100);

            peptide.SetIntensity(files[3], 1950);
            peptide.SetIntensity(files[4], 2000);
            peptide.SetIntensity(files[5], 2050);

            var engine = new ProteinQuantificationEngine(res, maxThreads: 1, controlCondition: "a", randomSeed: 0, foldChangeCutoff: 0.1);
            engine.Run();

            var quantResult = (UnpairedProteinQuantResult)proteinGroup.ConditionToQuantificationResults["b"];

            Assert.That(Math.Round(quantResult.NullHypothesisInterval.Value, 3) == 0.100);
            Assert.That(Math.Round(quantResult.PosteriorErrorProbability, 3) == 0.000);
            Assert.That(Math.Round(quantResult.FoldChangePointEstimate, 3) == 1.000);
            Assert.That(quantResult.ConditionsWithPeptideSampleQuantities["a"].Count == 3);
            Assert.That(quantResult.ConditionsWithPeptideSampleQuantities["b"].Count == 3);

            string filepath = Path.Combine(TestContext.CurrentContext.TestDirectory, @"bayesianProteinQuant.tsv");
            res.WriteResults(null, null, null, filepath, true);

            var textResults = File.ReadAllLines(filepath);
            Assert.That(textResults.Length == 2);
            var line = textResults[1].Split(new char[] { '\t' });
            Assert.That(Math.Round(double.Parse(line[17]), 3) == 0.000);
            File.Delete(filepath);

            // try with some missing values
            peptide.SetIntensity(files[1], 0);
            peptide.SetIntensity(files[5], 0);

            proteinGroup.ConditionToQuantificationResults.Clear();
            engine = new ProteinQuantificationEngine(res, maxThreads: 1, controlCondition: "a", randomSeed: 2, foldChangeCutoff: 0.5);
            engine.Run();

            quantResult = (UnpairedProteinQuantResult)proteinGroup.ConditionToQuantificationResults["b"];

            Assert.That(Math.Round(quantResult.NullHypothesisInterval.Value, 3) == 0.500);
            Assert.That(Math.Round(quantResult.PosteriorErrorProbability, 3) == 1.000);
            Assert.That(Math.Round(quantResult.FoldChangePointEstimate, 3) == 0.922);
            Assert.That(quantResult.ConditionsWithPeptideSampleQuantities["a"].Count == 2);
            Assert.That(quantResult.ConditionsWithPeptideSampleQuantities["b"].Count == 2);
        }

        [Test]
        public static void TestFlashLfqQoutputRealData()
        {
            string testDataDirectory = Path.Combine(TestContext.CurrentContext.TestDirectory, "TestData");
            string outputDirectory = Path.Combine(testDataDirectory, "testFlash");
            Directory.CreateDirectory(outputDirectory);

            string psmFile = Path.Combine(testDataDirectory, "AllPSMs.psmtsv");

            SpectraFileInfo f1r1 = new SpectraFileInfo(Path.Combine(testDataDirectory, "20100614_Velos1_TaGe_SA_K562_3.mzML"), "one", 1, 1, 1);
            SpectraFileInfo f1r2 = new SpectraFileInfo(Path.Combine(testDataDirectory, "20100614_Velos1_TaGe_SA_K562_4.mzML"), "two", 1, 1, 1);

            List<string> acceptableProteinGroupAccessions = new() { "Q7KZF4", "Q15149", "P52298" };

            List<Identification> ids = new List<Identification>();
            Dictionary<string, ProteinGroup> allProteinGroups = new Dictionary<string, ProteinGroup>();
            foreach (string line in File.ReadAllLines(psmFile))
            {
                var split = line.Split(new char[] { '\t' });

                //skip the header
                if (split.Contains("File Name") || string.IsNullOrWhiteSpace(line))
                {
                    continue;
                }

                SpectraFileInfo file = null;

                if (split[0].Contains("20100614_Velos1_TaGe_SA_K562_3"))
                {
                    file = f1r1;
                }
                else if (split[0].Contains("20100614_Velos1_TaGe_SA_K562_4"))
                {
                    file = f1r2;
                }

                string baseSequence = split[12];
                string fullSequence = split[13];
                double monoMass = double.Parse(split[22]);
                double rt = double.Parse(split[2]);
                int z = (int)double.Parse(split[6]);
                var proteinSubset = split[25].Split(new char[] { '|' });
                List<ProteinGroup> proteinGroups = new();

                if (acceptableProteinGroupAccessions.Contains(proteinSubset.First()))
                {
                    foreach (var protein in proteinSubset)
                    {
                        if (allProteinGroups.TryGetValue(protein, out var proteinGroup))
                        {
                            proteinGroups.Add(proteinGroup);
                        }
                        else
                        {
                            allProteinGroups.Add(protein, new ProteinGroup(protein, "", ""));
                            proteinGroups.Add(allProteinGroups[protein]);
                        }
                    }

                    Identification id = new Identification(file, baseSequence, fullSequence, monoMass, rt, z, proteinGroups);
                    ids.Add(id);
                }
            }

            var engine = new FlashLfqEngine(ids, 
                matchBetweenRuns: true,
                requireMsmsIdInCondition: false, 
                useSharedPeptidesForProteinQuant: true, 
                maxThreads: -1);
            var results = engine.Run();

            results.WriteResults(Path.Combine(outputDirectory,"peaks.tsv"), Path.Combine(outputDirectory, "peptides.tsv"), Path.Combine(outputDirectory, "proteins.tsv"), Path.Combine(outputDirectory, "bayesian.tsv"),true);

            var peaks = results.Peaks.Values.ToList();
            var peptides = results.PeptideModifiedSequences.Values.ToList();
            var proteins = results.ProteinGroups.Values.ToList();

            Assert.AreEqual(4, peaks[0].Count(m => m.IsMbrPeak == false));
            Assert.AreEqual(5, peaks[1].Count(m => m.IsMbrPeak == false));

            CollectionAssert.AreEquivalent(new string[] { "Q7KZF4", "Q7KZF4", "P52298", "Q15149", "Q15149" }, peaks[0].SelectMany(i => i.Identifications).Select(g => g.ProteinGroups.First()).Select(m => m.ProteinGroupName).ToArray());
            CollectionAssert.AreEquivalent(new string[] { "Q7KZF4", "P52298", "Q15149", "Q15149", "Q7KZF4", "Q7KZF4", "P52298" }, peaks[1].SelectMany(i => i.Identifications).Select(g => g.ProteinGroups.First()).Select(m => m.ProteinGroupName).ToArray());

            Assert.AreEqual(6, peptides.Count);
            CollectionAssert.AreEquivalent(new string[] { "Q7KZF4", "P52298", "Q15149", "Q15149", "Q7KZF4", "P52298" }, peptides.Select(g => g.ProteinGroups.First()).Select(m => m.ProteinGroupName).ToArray());

            Assert.AreEqual(3, proteins.Count);

            List<string> peaksList = File.ReadAllLines(Path.Combine(outputDirectory, "peaks.tsv")).ToList();
            List<string> peptidesList = File.ReadAllLines(Path.Combine(outputDirectory, "peptides.tsv")).ToList();
            List<string> proteinsList = File.ReadAllLines(Path.Combine(outputDirectory, "proteins.tsv")).ToList();

            //check that all rows including header have the same number of elements
            Assert.AreEqual(1, peaksList.Select(l => l.Split('\t').Length).Distinct().ToList().Count);
            Assert.AreEqual(1, peptidesList.Select(l => l.Split('\t').Length).Distinct().ToList().Count);
            Assert.AreEqual(1, proteinsList.Select(l => l.Split('\t').Length).Distinct().ToList().Count);

            CollectionAssert.AreEquivalent(new string[] { "P52298", "Q15149", "Q7KZF4" }, proteins.Select(p => p.ProteinGroupName.ToArray()));

            Directory.Delete(outputDirectory, true);
        }

        public static IEnumerable<object[]> MedianPolishTestCases()
        {
            yield return
               new object[]
               {
                    new double[][] { new double[] { 0, 0, 0 }, new double[] { 0, 19.00979255, 17.59643536 }, new double[] { 0, 17.07315813, 14.91169105 } }, //array of intensities: two peptides and two conditions
                    new double[] { 1.1553446825000004, -1.1553446825000004 }, //expected row effects
                    new double[] { 0.8937060674999997, -0.89370606749999981 }, //expected column effects
                    17.1477692725 // expected overall effect
               };
            yield return
               new object[]
               {
                    new double[][] { new double[] { 0, 0, 0 }, new double[] { 0, 16.64839239, Double.NaN }, new double[] { 0, Double.NaN, 17.79219321 } }, //array of intensities: two peptides and two conditions
                    new double[] { -0.57190040999999958, 0.57190040999999958 }, //expected row effects
                    new double[] {  0, 0 }, //expected column effects
                    17.2202928 // expected overall effect
               };
            yield return
               new object[]
               {
                    new double[][] { new double[] { 0, 0, 0 }, new double[] { 0, 22.29123276, 20.82476044 }, new double[] { 0, Double.NaN, 19.63885674 } }, //array of intensities: two peptides and two conditions
                    new double[] { 0.59295324853698594, -0.59295324853698594 }, //expected row effects
                    new double[] { 0.73323616000000058, -0.73323476146301336 }, //expected column effects
                    20.965043351463017 // expected overall effect
               };

        }

        [Test, TestCaseSource("MedianPolishTestCases")]
        public static void TestMedianPolishWithIntensity(double[][] intensityArray, double[] expectedRowEffects, double[] expectedColumnEffects, double expectedOverallEffect)
        {
            FlashLfqResults.MedianPolish(intensityArray);
            var rowEffects = intensityArray.Select(p => p[0]).Skip(1).ToArray();
            var columnEffects = intensityArray[0].Skip(1).ToArray();
            var overallEffect = intensityArray[0][0];

            CollectionAssert.AreEqual(expectedRowEffects, rowEffects);
            CollectionAssert.AreEqual(expectedColumnEffects, columnEffects);
            Assert.AreEqual(expectedOverallEffect, overallEffect);
        }

        [Test]
        public static void TestMedianPolish()
        {
            double[][] array2D = new double[][] { 
                new double[] { 0, 0, 0 },
                new double[] { 0, 1, 2 }, 
                new double[] { 0, 3, 4 }, 
                new double[] { 0, 5, 6 }, 
                new double[] { 0, 7, 8 } 
            };

            FlashLfqResults.MedianPolish(array2D);
            var rowEffects = array2D.Select(p => p[0]).Skip(1).ToArray();
            var columnEffects = array2D[0].Skip(1).ToArray();
            var overallEffect = array2D[0][0];

            double[] expectedRowEffects = new double[] { -3, -1, 1, 3 };
            double[] expectedColumnEffects = new double[] { -0.5, 0.5 };
            double expectedOverallEffect = 4.5;

            CollectionAssert.AreEqual(expectedRowEffects, rowEffects);
            CollectionAssert.AreEqual(expectedColumnEffects, columnEffects);
            Assert.AreEqual(expectedOverallEffect, overallEffect);
        }

        [Test]
        public static void RealDataMbrTest()
        {
            string psmFile = Path.Combine(TestContext.CurrentContext.TestDirectory, "TestData", @"PSMsForMbrTest.psmtsv");

            SpectraFileInfo f1r1 = new SpectraFileInfo(Path.Combine(TestContext.CurrentContext.TestDirectory, "TestData", @"f1r1_sliced_mbr.raw"), "a", 0, 0, 0);
            SpectraFileInfo f1r2 = new SpectraFileInfo(Path.Combine(TestContext.CurrentContext.TestDirectory, "TestData", @"f1r2_sliced_mbr.raw"), "a", 1, 0, 0);

            List<Identification> ids = new List<Identification>();
            Dictionary<string, ProteinGroup> allProteinGroups = new Dictionary<string, ProteinGroup>();
            foreach (string line in File.ReadAllLines(psmFile))
            {
                var split = line.Split(new char[] { '\t' });

                if (split.Contains("File Name") || string.IsNullOrWhiteSpace(line))
                {
                    continue;
                }

                SpectraFileInfo file = null;

                if (split[0].Contains("f1r1"))
                {
                    file = f1r1;
                }
                else if (split[0].Contains("f1r2"))
                {
                    file = f1r2;
                    
                }

                string baseSequence = split[12];
                string fullSequence = split[13];
                double monoMass = double.Parse(split[21]);
                double rt = double.Parse(split[2]);
                int z = (int)double.Parse(split[6]);
                var proteins = split[24].Split(new char[] { '|' });
                bool decoyPeptide = split[39].Equals("D");
                List<ProteinGroup> proteinGroups = new List<ProteinGroup>();
                foreach (var protein in proteins)
                {
                    if (allProteinGroups.TryGetValue(protein, out var proteinGroup))
                    {
                        proteinGroups.Add(proteinGroup);
                    }
                    else
                    {
                        allProteinGroups.Add(protein, new ProteinGroup(protein, "", ""));
                        proteinGroups.Add(allProteinGroups[protein]);
                    }
                }

                Identification id = new Identification(file, baseSequence, fullSequence, monoMass, rt, z, proteinGroups, decoy: decoyPeptide);
                ids.Add(id);
            }

            var engine = new FlashLfqEngine(ids, matchBetweenRuns: true, requireMsmsIdInCondition: false, maxThreads: 1, matchBetweenRunsFdrThreshold: 0.15, maxMbrWindow: 1);
            var results = engine.Run();

            string outputDirectory = Path.Combine(TestContext.CurrentContext.TestDirectory, "TestData");
            results.WriteResults(Path.Combine(outputDirectory, "peaks.tsv"), Path.Combine(outputDirectory, "peptides.tsv"), Path.Combine(outputDirectory, "proteins.tsv"), Path.Combine(outputDirectory, "bayesian.tsv"), true);

            //Count the number of MBR results in each file
            var f1r1MbrResults = results
                .PeptideModifiedSequences
                .Where(p => p.Value.GetDetectionType(f1r1) == DetectionType.MBR && p.Value.GetDetectionType(f1r2) == DetectionType.MSMS)
                .ToList();
            var f1r2MbrResults = results
                .PeptideModifiedSequences
                .Where(p => p.Value.GetDetectionType(f1r1) == DetectionType.MSMS && p.Value.GetDetectionType(f1r2) == DetectionType.MBR)
                .ToList();

            // Due to the small number of results in the test data, the counts and correlation values can be quite variable.
            // Any change to ML.NET or the PEP Analysis engine will cause these to change.
            Console.WriteLine("r1 PIP event count: " + f1r1MbrResults.Count);
            Console.WriteLine("r2 PIP event count: " + f1r2MbrResults.Count);
<<<<<<< HEAD
            Assert.AreEqual(140, f1r1MbrResults.Count);
            Assert.AreEqual(77, f1r2MbrResults.Count);

            //// Check that MS/MS identified peaks and MBR identified peaks have similar intensities 
            //List<(double, double)> peptideIntensities = f1r1MbrResults.Select(pep => (Math.Log(pep.Value.GetIntensity(f1r1)), Math.Log(pep.Value.GetIntensity(f1r2)))).ToList();
            //double corrRun1 = Correlation.Pearson(peptideIntensities.Select(p => p.Item1), peptideIntensities.Select(p => p.Item2));

            //peptideIntensities = f1r2MbrResults.Select(pep => (Math.Log(pep.Value.GetIntensity(f1r1)), Math.Log(pep.Value.GetIntensity(f1r2)))).ToList();
            //double corrRun2 = Correlation.Pearson(peptideIntensities.Select(p => p.Item1), peptideIntensities.Select(p => p.Item2));

            //// These values are also sensitive, changes can cause them to dip as low as 0.6 (specifically the corrRun2 value)
            //Console.WriteLine("r1 correlation: " + corrRun1);
            //Console.WriteLine("r2 correlation: " + corrRun2);
            //Assert.Greater(corrRun1, 0.75);
            //Assert.Greater(corrRun2, 0.65);

            //// the "requireMsmsIdInCondition" field requires that at least one MS/MS identification from a protein
            //// has to be observed in a condition for match-between-runs
            //f1r1.Condition = "b";
            //engine = new FlashLfqEngine(ids, matchBetweenRuns: true, requireMsmsIdInCondition: true, maxThreads: 5);
            //results = engine.Run();
            //var proteinsObservedInF1 = ids.Where(id => !id.IsDecoy).Where(p => p.FileInfo == f1r1).SelectMany(p => p.ProteinGroups).Distinct().ToList();
            //var proteinsObservedInF2 = ids.Where(id => !id.IsDecoy).Where(p => p.FileInfo == f1r2).SelectMany(p => p.ProteinGroups).Distinct().ToList();
            //var proteinsObservedInF1ButNotF2 = proteinsObservedInF1.Except(proteinsObservedInF2).ToList();
            //foreach (ProteinGroup protein in proteinsObservedInF1ButNotF2)
            //{
            //    Assert.That(results.ProteinGroups[protein.ProteinGroupName].GetIntensity(f1r2) == 0);
            //}

            //// Test that no decoys are reported in the final resultsw
            //Assert.AreEqual(0, ids.Where(id => id.IsDecoy).Count(id => results.ProteinGroups.ContainsKey(id.ProteinGroups.First().ProteinGroupName)));

            //List<string> peptidesToUse = ids.Where(id => id.QValue <= 0.007 & !id.IsDecoy).Select(id => id.ModifiedSequence).Distinct().ToList();
            //engine = new FlashLfqEngine(ids, matchBetweenRuns: true, requireMsmsIdInCondition: true, maxThreads: 1, matchBetweenRunsFdrThreshold: 0.5, maxMbrWindow: 1, peptideSequencesToQuantify: peptidesToUse);
            //results = engine.Run();

            //CollectionAssert.AreEquivalent(results.PeptideModifiedSequences.Select(kvp => kvp.Key), peptidesToUse);
=======
            Assert.AreEqual(141, f1r1MbrResults.Count);
            Assert.AreEqual(77, f1r2MbrResults.Count);

            // Check that MS/MS identified peaks and MBR identified peaks have similar intensities 
            List<(double, double)> peptideIntensities = f1r1MbrResults.Select(pep => (Math.Log(pep.Value.GetIntensity(f1r1)), Math.Log(pep.Value.GetIntensity(f1r2)))).ToList();
            double corrRun1 = Correlation.Pearson(peptideIntensities.Select(p => p.Item1), peptideIntensities.Select(p => p.Item2));

            peptideIntensities = f1r2MbrResults.Select(pep => (Math.Log(pep.Value.GetIntensity(f1r1)), Math.Log(pep.Value.GetIntensity(f1r2)))).ToList();
            double corrRun2 = Correlation.Pearson(peptideIntensities.Select(p => p.Item1), peptideIntensities.Select(p => p.Item2));

            // These values are also sensitive, changes can cause them to dip as low as 0.6 (specifically the corrRun2 value)
            Console.WriteLine("r1 correlation: " + corrRun1);
            Console.WriteLine("r2 correlation: " + corrRun2);
            Assert.Greater(corrRun1, 0.75);
            Assert.Greater(corrRun2, 0.65);

            // the "requireMsmsIdInCondition" field requires that at least one MS/MS identification from a protein
            // has to be observed in a condition for match-between-runs
            f1r1.Condition = "b";
            engine = new FlashLfqEngine(ids, matchBetweenRuns: true, requireMsmsIdInCondition: true, maxThreads: 5);
            results = engine.Run();
            var proteinsObservedInF1 = ids.Where(id => !id.IsDecoy).Where(p => p.FileInfo == f1r1).SelectMany(p => p.ProteinGroups).Distinct().ToList();
            var proteinsObservedInF2 = ids.Where(id => !id.IsDecoy).Where(p => p.FileInfo == f1r2).SelectMany(p => p.ProteinGroups).Distinct().ToList();
            var proteinsObservedInF1ButNotF2 = proteinsObservedInF1.Except(proteinsObservedInF2).ToList();
            foreach (ProteinGroup protein in proteinsObservedInF1ButNotF2)
            {
                Assert.That(results.ProteinGroups[protein.ProteinGroupName].GetIntensity(f1r2) == 0);
            }

            // Test that no decoys are reported in the final resultsw
            Assert.AreEqual(0, ids.Where(id => id.IsDecoy).Count(id => results.ProteinGroups.ContainsKey(id.ProteinGroups.First().ProteinGroupName)));

            List<string> peptidesToUse = ids.Where(id => id.QValue <= 0.007 & !id.IsDecoy).Select(id => id.ModifiedSequence).Distinct().ToList();
            engine = new FlashLfqEngine(ids, matchBetweenRuns: true, requireMsmsIdInCondition: true, maxThreads: 1, matchBetweenRunsFdrThreshold: 0.5, maxMbrWindow: 1, peptideSequencesToQuantify: peptidesToUse);
            results = engine.Run();

            CollectionAssert.AreEquivalent(results.PeptideModifiedSequences.Select(kvp => kvp.Key), peptidesToUse);
>>>>>>> f02d7959
        }

        [Test]
        public static void ProteoformPeakfindingTest()
        {
            string sequence =
                "PEPTIDEPEPTIDEPEPTIDEPEPTIDEPEPTIDEPEPTIDEPEPTIDE" +
                "PEPTIDEPEPTIDEPEPTIDEPEPTIDEPEPTIDEPEPTIDEPEPTIDE" +
                "PEPTIDEPEPTIDEPEPTIDEPEPTIDEPEPTIDEPEPTIDEPEPTIDE" +
                "PEPTIDEPEPTIDEPEPTIDEPEPTIDEPEPTIDEPEPTIDEPEPTIDE" +
                "PEPTIDEPEPTIDEPEPTIDEPEPTIDEPEPTIDEPEPTIDEPEPTIDE" +
                "PEPTIDEPEPTIDEPEPTIDEPEPTIDEPEPTIDEPEPTIDEPEPTIDE";

            int charge = 7;

            MsDataScan[] scans = new MsDataScan[10];

            ChemicalFormula cf = new Proteomics.AminoAcidPolymer.Peptide(sequence).GetChemicalFormula();

            IsotopicDistribution dist = IsotopicDistribution.GetDistribution(cf, 0.125, 1e-8);
            double[] mz = dist.Masses.Select(v => v.ToMz(charge)).ToArray();
            double[] intensities = dist.Intensities.Select(v => v * 1e7).ToArray();

            List<double> filteredMzs = new List<double>();
            List<double> filteredIntensities = new List<double>();

            for (int i = 0; i < mz.Length; i++)
            {
                if (intensities[i] < 1000)
                {
                    continue;
                }

                filteredMzs.Add(mz[i]);
                filteredIntensities.Add(intensities[i]);
            }

            for (int s = 0; s < scans.Length; s++)
            {
                double rt = s + 0.1;

                // add the scan
                scans[s] = new MsDataScan(massSpectrum: new MzSpectrum(filteredMzs.ToArray(), filteredIntensities.ToArray(), false),
                    oneBasedScanNumber: s + 1, msnOrder: 1, isCentroid: true,
                    polarity: Polarity.Positive, retentionTime: rt, scanWindowRange: new MzRange(400, 1600), scanFilter: "f",
                    mzAnalyzer: MZAnalyzerType.Orbitrap, totalIonCurrent: intensities.Sum(), injectionTime: 1.0, noiseData: null, nativeId: "scan=" + (s + 1));
            }

            // write the .mzML
            string path = Path.Combine(TestContext.CurrentContext.TestDirectory, "testFile.mzML");
            Readers.MzmlMethods.CreateAndWriteMyMzmlWithCalibratedSpectra(new FakeMsDataFile(scans), path, false);

            // set up spectra file info
            SpectraFileInfo file1 = new SpectraFileInfo(path, "a", 0, 0, 0);

            // create the PSM
            var pg = new ProteinGroup("MyProtein", "gene", "org");
            Identification id1 = new Identification(file1, sequence, sequence,
                cf.MonoisotopicMass, scans[0].RetentionTime + 0.001, charge, new List<ProteinGroup> { pg });

            // create the FlashLFQ engine
            FlashLfqEngine engine = new FlashLfqEngine(new List<Identification> { id1 });

            // run the engine
            var results = engine.Run();

            Assert.That((int)results.PeptideModifiedSequences[sequence].GetIntensity(file1) == 1386491);
            ChromatographicPeak peak = results.Peaks[file1].First(p => p.Identifications.First().ModifiedSequence == sequence);
            Assert.That(Math.Round(peak.MassError, 3), Is.EqualTo(0));
            Assert.That(peak.IsotopicEnvelopes.Count == 10);
        }

        [Test]
        public static void TestUseSharedPeptidesForQuant()
        {
            ProteinGroup pg1 = new ProteinGroup("Accession1", "Gene1", "Organism");
            ProteinGroup pg2 = new ProteinGroup("Accession2", "Gene2", "Organism");

            var files = new List<SpectraFileInfo>
            {
                new SpectraFileInfo("a1", "a", 0, 0, 0)
            };

            // this peptide is shared between protein groups
            var id = new Identification(files[0], "PEPTIDE", "PEPTIDE", 0, 0, 1, new List<ProteinGroup> { pg1, pg2 });

            // this is unique to a single protein group
            var id2 = new Identification(files[0], "PEPTIDEA", "PEPTIDEA", 0, 0, 1, new List<ProteinGroup> { pg1 });

            var res = new FlashLfqResults(files, new List<Identification> { id, id2 });

            res.PeptideModifiedSequences["PEPTIDE"].SetIntensity(files[0], 1000); // shared peptide
            res.PeptideModifiedSequences["PEPTIDEA"].SetIntensity(files[0], 2000); // unique peptide
            res.PeptideModifiedSequences["PEPTIDE"].SetDetectionType(files[0], DetectionType.MSMS);
            res.PeptideModifiedSequences["PEPTIDEA"].SetDetectionType(files[0], DetectionType.MSMS);

            res.CalculateProteinResultsTop3(useSharedPeptides: true);
            Assert.That(res.ProteinGroups["Accession1"].GetIntensity(files[0]) == 3000); // protein intensity should be the sum of shared+unique peptides

            res.CalculateProteinResultsTop3(useSharedPeptides: false);
            Assert.That(res.ProteinGroups["Accession1"].GetIntensity(files[0]) == 2000); // protein intensity should be from the unique peptide only
        }

        [Test]
        public static void TestIntensityDependentProteinQuant()
        {
            List<double> diffAbundantFractions = new List<double> { 0.1 };
            int peptidesPerProtein = 4;

            foreach (var differentiallyAbundantFraction in diffAbundantFractions)
            {
                // create the files, peptides, and proteins
                int numTotalProteins = 300;
                int numDifferentiallyAbundant = (int)(numTotalProteins * differentiallyAbundantFraction);

                Random randomSource = new Random(0);
                List<ProteinGroup> pgs = new List<ProteinGroup>();
                List<Identification> ids = new List<Identification>();

                var files = new List<SpectraFileInfo>
            {
                new SpectraFileInfo("a1", "a", 0, 0, 0),
                new SpectraFileInfo("a2", "a", 1, 0, 0),
                new SpectraFileInfo("a3", "a", 2, 0, 0),
                new SpectraFileInfo("b1", "b", 0, 0, 0),
                new SpectraFileInfo("b2", "b", 1, 0, 0),
                new SpectraFileInfo("b3", "b", 2, 0, 0)
            };

                for (int i = 0; i < numTotalProteins; i++)
                {
                    string organism = i < numDifferentiallyAbundant ? "changing" : "not_changing";

                    var pg = new ProteinGroup("protein_" + i, "", organism);

                    for (int j = 0; j < peptidesPerProtein; j++)
                    {
                        string peptideName = "peptide_" + i + "_" + j;

                        foreach (var file in files)
                        {
                            var id = new Identification(file, peptideName, peptideName, 0, 0, 0, new List<ProteinGroup> { pg });
                            ids.Add(id);
                        }
                    }

                    pgs.Add(pg);
                }

                var res = new FlashLfqResults(files, ids);

                // set intensity values
                var differentiallyAbundantProteins = new HashSet<ProteinGroup>(pgs.Take(numDifferentiallyAbundant));
                Normal n = new Normal(20, 5, randomSource);

                foreach (var peptide in res.PeptideModifiedSequences)
                {
                    var protein = peptide.Value.ProteinGroups.First();

                    bool differentiallyAbundant = differentiallyAbundantProteins.Contains(protein);

                    double groupAIntensity = 0;
                    double groupBIntensity = 0;
                    while (groupAIntensity <= 0)
                    {
                        groupAIntensity = n.Sample();
                    }

                    if (differentiallyAbundant)
                    {
                        groupBIntensity = groupAIntensity + 1;
                    }
                    else
                    {
                        groupBIntensity = groupAIntensity;
                    }

                    foreach (var file in files)
                    {
                        if (file.Condition == "a")
                        {
                            double noise = Normal.Sample(randomSource, 0, 1 / (groupAIntensity * 0.1));
                            double fileIntensity = Math.Pow(2, groupAIntensity + noise);
                            peptide.Value.SetIntensity(file, fileIntensity);
                        }
                        else
                        {
                            double noise = Normal.Sample(randomSource, 0, 1 / (groupBIntensity * 0.1));
                            double fileIntensity = Math.Pow(2, groupBIntensity + noise);
                            peptide.Value.SetIntensity(file, fileIntensity);
                        }
                    }
                }

                // run the protein quant engine
                ProteinQuantificationEngine engine = new ProteinQuantificationEngine(res, -1, "a", false, 0.1, 0, 1000, 1000, false);
                engine.Run();

                // test the quant engine results
                var proteinQuantResults = res.ProteinGroups.Values.Select(p => (UnpairedProteinQuantResult)p.ConditionToQuantificationResults["b"]).ToList();

                var proteinsBelow5percentFdr = proteinQuantResults.Where(p => p.FalseDiscoveryRate < 0.05).ToList();
                var fdp = proteinsBelow5percentFdr.Count(p => p.Protein.Organism == "not_changing") / (double)proteinsBelow5percentFdr.Count;

                // require FDR control
                Assert.That(fdp < 0.05);

                // require 70% sensitivity
                // in this unit test there are 4 peptides per protein
                // if the number of peptides is increased, the classifier will be more sensitive
                Assert.That(proteinsBelow5percentFdr.Count >= proteinQuantResults.Count * differentiallyAbundantFraction * 0.7);
            }
        }

        [Test]
        public static void TestAmbiguousFraction()
        {
            SpectraFileInfo fraction1 = new SpectraFileInfo("", "", 0, 0, fraction: 0);
            SpectraFileInfo fraction2 = new SpectraFileInfo("", "", 0, 0, fraction: 1);
            Identification id1 = new Identification(fraction1, "peptide1", "peptide1", 0, 0, 0, new List<ProteinGroup>());

            Identification id2 = new Identification(fraction2, "peptide1", "peptide1", 0, 0, 0, new List<ProteinGroup>());
            Identification id3 = new Identification(fraction2, "peptide2", "peptide2", 0, 0, 0, new List<ProteinGroup>());

            ChromatographicPeak peak1 = new ChromatographicPeak(id1, false, fraction1);
            ChromatographicPeak peak2 = new ChromatographicPeak(id2, false, fraction1);
            peak2.Identifications.Add(id3);

            peak1.ResolveIdentifications();
            peak2.ResolveIdentifications();

            peak1.IsotopicEnvelopes.Add(new FlashLFQ.IsotopicEnvelope(new IndexedMassSpectralPeak(0, 0, 0, 0), 1, 1000, 1));
            peak2.IsotopicEnvelopes.Add(new FlashLFQ.IsotopicEnvelope(new IndexedMassSpectralPeak(0, 0, 0, 0), 1, 10000, 1));

            peak1.CalculateIntensityForThisFeature(false);
            peak2.CalculateIntensityForThisFeature(false);

            FlashLfqResults res = new FlashLfqResults(new List<SpectraFileInfo> { fraction1, fraction2 }, new List<Identification> { id1, id2, id3 });
            res.Peaks[fraction1].Add(peak1);
            res.Peaks[fraction2].Add(peak2);
            res.CalculatePeptideResults(quantifyAmbiguousPeptides: false);

            var peptides = res.PeptideModifiedSequences;
            Assert.That(peptides["peptide1"].GetIntensity(fraction1) == 0);
            Assert.That(peptides["peptide1"].GetIntensity(fraction2) == 0);
            Assert.That(peptides["peptide2"].GetIntensity(fraction1) == 0);
            Assert.That(peptides["peptide2"].GetIntensity(fraction2) == 0);

            Assert.That(peptides["peptide1"].GetDetectionType(fraction1) == DetectionType.MSMS);
            Assert.That(peptides["peptide1"].GetDetectionType(fraction2) == DetectionType.MSMSAmbiguousPeakfinding);
            Assert.That(peptides["peptide2"].GetDetectionType(fraction1) == DetectionType.NotDetected);
            Assert.That(peptides["peptide2"].GetDetectionType(fraction2) == DetectionType.MSMSAmbiguousPeakfinding);
        }

        [Test]
        public static void TestMedianPolishProteinQuant()
        {
            // 2 groups, 2 samples each, 3 fractions per sample
            List<SpectraFileInfo> spectraFileInfos = new List<SpectraFileInfo>
            {
                new SpectraFileInfo("", "group1", 0, 0, 0),
                new SpectraFileInfo("", "group1", 0, 0, 1),
                new SpectraFileInfo("", "group1", 0, 0, 2),

                new SpectraFileInfo("", "group1", 1, 0, 0),
                new SpectraFileInfo("", "group1", 1, 0, 1),
                new SpectraFileInfo("", "group1", 1, 0, 2),

                new SpectraFileInfo("", "group2", 0, 0, 0),
                new SpectraFileInfo("", "group2", 0, 0, 1),
                new SpectraFileInfo("", "group2", 0, 0, 2),

                new SpectraFileInfo("", "group2", 1, 0, 0),
                new SpectraFileInfo("", "group2", 1, 0, 1),
                new SpectraFileInfo("", "group2", 1, 0, 2),
            };

            // 2 proteins
            ProteinGroup pg1 = new ProteinGroup("accession1", "gene1", "organism1");
            ProteinGroup pg2 = new ProteinGroup("accession2", "gene2", "organism1");

            // 3 peptides, 1 peptide is shared b/w protein1 and protein2
            FlashLFQ.Peptide pep1 = new FlashLFQ.Peptide("PEPTIDE", "PEPTIDE1", true, new HashSet<ProteinGroup> { pg1 });
            FlashLFQ.Peptide pep2 = new FlashLFQ.Peptide("PEPTIDEE", "PEPTIDE2", true, new HashSet<ProteinGroup> { pg1 });
            FlashLFQ.Peptide pep3 = new FlashLFQ.Peptide("PEPTIDEEE", "PEPTIDE3", true, new HashSet<ProteinGroup> { pg1, pg2 }); // shared peptide

            FlashLfqResults res = new FlashLfqResults(spectraFileInfos, new List<Identification>());
            res.PeptideModifiedSequences.Add(pep1.Sequence, pep1);
            res.PeptideModifiedSequences.Add(pep2.Sequence, pep2);
            res.PeptideModifiedSequences.Add(pep3.Sequence, pep3);

            res.ProteinGroups.Add(pg1.ProteinGroupName, pg1);
            res.ProteinGroups.Add(pg2.ProteinGroupName, pg2);

            Random r = new Random(1);
            List<FlashLFQ.Peptide> peptides = new List<FlashLFQ.Peptide> { pep1, pep2, pep3 };
            Normal randomIonizationEfficiencyGenerator = new Normal(20, 2, r);

            // create peptide quantities
            foreach (var peptide in peptides)
            {
                double logIonizationEfficiency = randomIonizationEfficiencyGenerator.Sample();

                foreach (var group in spectraFileInfos.GroupBy(p => p.Condition))
                {
                    foreach (var sample in group.GroupBy(p => p.BiologicalReplicate))
                    {
                        foreach (var fraction in sample.OrderBy(p => p.Fraction))
                        {
                            // peptide 1 will elute in fraction 1, peptide 2 elutes in fraction 2...
                            int peptideNumber = peptides.IndexOf(peptide);

                            if (peptideNumber == fraction.Fraction)
                            {
                                if (group.Key == "group2" && sample.Key == 1 && peptideNumber == 1)
                                {
                                    // create a missing peptide value
                                    // the protein should still get quantified because its other peptide had a valid value
                                }
                                else
                                {
                                    // this is hacky, but it exists so that the different samples won't have exactly the same intensity
                                    var dummy = sample.First().BiologicalReplicate / 1000.0;

                                    peptide.SetIntensity(fraction, Math.Pow(2, logIonizationEfficiency) + dummy);
                                    peptide.SetDetectionType(fraction, DetectionType.MSMS);
                                }
                            }
                        }
                    }
                }
            }

            // do the protein quant, skipping shared peptides
            res.CalculateProteinResultsMedianPolish(useSharedPeptides: false);

            // write/read the protein quantification output
            string filepath = Path.Combine(TestContext.CurrentContext.TestDirectory, @"proteinQuant.tsv");
            res.WriteResults(null, null, filepath, null, true);

            var textResults = File.ReadAllLines(filepath);
            Assert.That(textResults.Length == 3);

            // the header should show the names of the samples, not the fractionated file names
            var header = textResults[0].Split(new char[] { '\t' });
            Assert.That(header[3] == "Intensity_group1_1");
            Assert.That(header[4] == "Intensity_group1_2");
            Assert.That(header[5] == "Intensity_group2_1");
            Assert.That(header[6] == "Intensity_group2_2");

            // the quantities reported for protein1 should have no missing values and should be ~identical (rounded)
            var protein1Results = textResults[1].Split(new char[] { '\t' });
            Assert.That((int)double.Parse(protein1Results[3]) > 0);
            Assert.That((int)double.Parse(protein1Results[4]) == (int)double.Parse(protein1Results[3]));
            Assert.That((int)double.Parse(protein1Results[5]) == (int)double.Parse(protein1Results[3]));
            Assert.That((int)double.Parse(protein1Results[6]) == (int)double.Parse(protein1Results[3]));

            // protein2 doesn't get quantified because it only has 1 peptide and it's shared,
            // and we said to not quantified shared peptides
            var protein2Results = textResults[2].Split(new char[] { '\t' });
            Assert.That(double.Parse(protein2Results[3]) == 0);
            Assert.That(double.Parse(protein2Results[4]) == 0);
            Assert.That(double.Parse(protein2Results[5]) == 0);
            Assert.That(double.Parse(protein2Results[6]) == 0);

            File.Delete(filepath);
        }

        [Test]
        public void TestMedianPolish_UnquantifiableProtein()
        {
            // this represents the intensities of peptides from a single protein
            var peptideIntensities = new double[][]
            { 
                // each column is a sample, each row is a peptide
                new double[] { 0,    1000 },
                new double[] { 1000, 0 }
            };

            var res = QuantifyMedianPolishProteinFromPeptideArray(peptideIntensities);
            var protein = res.ProteinGroups.First().Value;

            // intensity should be NaN (protein is not quantifiable)
            foreach (SpectraFileInfo file in res.SpectraFiles)
            {
                Assert.That(double.IsNaN(protein.GetIntensity(file)));
            }
        }

        [Test]
        public static void TestMedianPolish_WithMissingPeptideValues()
        {
            // this represents the intensities of peptides from a single protein
            var peptideIntensities = new double[][]
            { 
                // each column is a sample, each row is a peptide
                new double[] { 9796546,     9852023.625 },
                new double[] { 2193142.286, 2132802.28 },
                new double[] { 22670965.15, 0 },
                new double[] { 0,           0 },
                new double[] { 0,           2121691.667 },
                new double[] { 13807677.53, 12251660.38 },
                new double[] { 0,           0 },
                new double[] { 19007964.63, 18208648.31 },
                new double[] { 15951524.58, 16042378.83 },
                new double[] { 14890408.31, 14411359.03 },
                new double[] { 27894671.25, 27384454.5 },
                new double[] { 20857567.75, 21912047.75 },
                new double[] { 9142974.708, 17019194.54 },
                new double[] { 29630634,    29207244.17 },
                new double[] { 4463091.969, 3933777.311 },
                new double[] { 18686402.29, 19290511.46 },
                new double[] { 20132718.25, 22085322 },
                new double[] { 4073149.652, 4451360.921 }
            };

            var res = QuantifyMedianPolishProteinFromPeptideArray(peptideIntensities);
            var protein = res.ProteinGroups.First().Value;

            // intensity should be >0 in both samples
            foreach (SpectraFileInfo file in res.SpectraFiles)
            {
                Assert.That(protein.GetIntensity(file) > 0);
            }

            var log2FoldChange = Math.Log(protein.GetIntensity(res.SpectraFiles[0]), 2) - Math.Log(protein.GetIntensity(res.SpectraFiles[1]), 2);
            Assert.That(Math.Abs(log2FoldChange) < 0.02);
            Assert.That(Math.Abs(log2FoldChange) > 0);
        }

        [Test]
        public static void TestMedianPolish_WithSimilarIntensityRanks()
        {
            var peptideIntensities = new double[][]
            { 
                // each column is a sample, each row is a peptide
                new double[] { 19007964.63, 18208648.31, 0 },
                new double[] { 14890408.31, 14411359.03, 14910408.31 },
                new double[] { 27894671.25, 27384454.5,  27914671.25 },
                new double[] { 20857567.75, 21912047.75, 20877567.75 },
                new double[] { 9142974.708, 17019194.54, 9162974.708 },
                new double[] { 29630634,    29207244.17, 0 },
                new double[] { 4463091.969, 3933777.311, 4483091.969 },
                new double[] { 18686402.29, 19290511.46, 18706402.29 },
                new double[] { 4073149.652, 4451360.921, 4093149.652 }
            };

            var res = QuantifyMedianPolishProteinFromPeptideArray(peptideIntensities);
            var protein = res.ProteinGroups.First().Value;

            Assert.That(protein.GetIntensity(res.SpectraFiles[0]) > 0);
            Assert.That(protein.GetIntensity(res.SpectraFiles[1]) > 0);
            Assert.That(protein.GetIntensity(res.SpectraFiles[2]) > 0);

            // test change between file2 and file0
            var log2FoldChange = Math.Log(protein.GetIntensity(res.SpectraFiles[2]), 2) - Math.Log(protein.GetIntensity(res.SpectraFiles[0]), 2);
            Assert.That(log2FoldChange > 0);
            Assert.That(log2FoldChange < 0.01);

            // test change between file2 and file0
            log2FoldChange = Math.Log(protein.GetIntensity(res.SpectraFiles[1]), 2) - Math.Log(protein.GetIntensity(res.SpectraFiles[0]), 2);
            Assert.That(log2FoldChange < 0);
            Assert.That(log2FoldChange > -0.03);
        }

        [Test]
        public static void TestMedianPolish_TrueChanger()
        {
            var peptideIntensities = new double[][]
            { 
                // each column is a sample, each row is a peptide
                new double[] { 1000, 1010, 2050, 2010 },
                new double[] { 2000, 1900, 3900, 4100 },
            };

            FlashLfqResults res = QuantifyMedianPolishProteinFromPeptideArray(peptideIntensities);
            var protein = res.ProteinGroups.First().Value;

            Assert.That(protein.GetIntensity(res.SpectraFiles[0]) > 0);
            Assert.That(protein.GetIntensity(res.SpectraFiles[1]) > 0);
            Assert.That(protein.GetIntensity(res.SpectraFiles[2]) > 0);
            Assert.That(protein.GetIntensity(res.SpectraFiles[3]) > 0);

            var log2FoldChange = Math.Log(protein.GetIntensity(res.SpectraFiles[0]), 2) - Math.Log(protein.GetIntensity(res.SpectraFiles[2]), 2);
            Assert.That(Math.Abs(log2FoldChange) < 1.1);
            Assert.That(Math.Abs(log2FoldChange) > 0.9);
        }

        [Test]
        public static void TestMedianPolish_MissingProteinValue()
        {
            // this represents the intensities of peptides from a single protein
            var peptideIntensities = new double[][]
            { 
                // each column is a sample, each row is a peptide
                new double[] { 9796546,     9852023.625, 0 },
                new double[] { 2193142.286, 2132802.28,  0 },
                new double[] { 13807677.53, 12251660.38, 0 },
            };

            var res = QuantifyMedianPolishProteinFromPeptideArray(peptideIntensities);
            var protein = res.ProteinGroups.First().Value;

            Assert.That(protein.GetIntensity(res.SpectraFiles[0]) > 0);
            Assert.That(protein.GetIntensity(res.SpectraFiles[1]) > 0);
            Assert.That(protein.GetIntensity(res.SpectraFiles[2]) == 0);

            var log2FoldChange = Math.Log(protein.GetIntensity(res.SpectraFiles[0]), 2) - Math.Log(protein.GetIntensity(res.SpectraFiles[1]), 2);
            Assert.That(Math.Abs(log2FoldChange) < 0.05);
            Assert.That(Math.Abs(log2FoldChange) > 0);
        }

        [Test]
        public static void TestMedianPolish_OneValue()
        {
            // this represents the intensities of peptides from a single protein
            var peptideIntensities = new double[][]
            { 
                // each column is a sample, each row is a peptide
                new double[] { 9796546 },
            };

            var res = QuantifyMedianPolishProteinFromPeptideArray(peptideIntensities);
            var protein = res.ProteinGroups.First().Value;

            Assert.That(protein.GetIntensity(res.SpectraFiles[0]) > 0);
        }

        [Test]
        public static void TestMedianPolish_OneValidValue()
        {
            // this represents the intensities of peptides from a single protein
            var peptideIntensities = new double[][]
            { 
                // each column is a sample, each row is a peptide
                new double[] { 9796546, 0 },
            };

            var res = QuantifyMedianPolishProteinFromPeptideArray(peptideIntensities);
            var protein = res.ProteinGroups.First().Value;

            Assert.That(protein.GetIntensity(res.SpectraFiles[0]) > 0);
            Assert.That(protein.GetIntensity(res.SpectraFiles[1]) == 0);
        }

        private static FlashLfqResults QuantifyMedianPolishProteinFromPeptideArray(double[][] peptideIntensities)
        {
            // pass intensity info into FlashLFQ, initializing required objects
            FlashLfqResults res = new FlashLfqResults(
                peptideIntensities[0].Select(p => new SpectraFileInfo("", "cond", Array.IndexOf(peptideIntensities[0], p), 0, 0)).ToList(),
                new List<Identification>());

            ProteinGroup protein = new ProteinGroup("accession1", "gene1", "organism1");
            res.ProteinGroups.Add(protein.ProteinGroupName, protein);

            for (int row = 0; row < peptideIntensities.Length; row++)
            {
                FlashLFQ.Peptide pep = new FlashLFQ.Peptide("PEPTIDE" + row, "PEPTIDE" + row, true, new HashSet<ProteinGroup> { protein });
                res.PeptideModifiedSequences.Add(pep.Sequence, pep);

                for (int col = 0; col < peptideIntensities[0].Length; col++)
                {
                    var file = res.SpectraFiles.First(p => p.BiologicalReplicate == col);
                    pep.SetIntensity(file, peptideIntensities[row][col]);
                    pep.SetDetectionType(file, DetectionType.MSMS);
                }
            }

            res.CalculateProteinResultsMedianPolish(false);

            return res;
        }

        [Test]
        public static void TestTabSeparatedHeader()
        {
            Assert.Throws<NotImplementedException>(() =>
            {
                PairedProteinQuantResult.TabSeparatedHeader();
            });
        }

        [Test]
        public static void TestPairedSamplesQuantificationEngineThrowsNotImplemented()
        {
                        ProteinGroup pg = new ProteinGroup("Accession", "Gene", "Organism");
            var p = new FlashLFQ.Peptide("PEPTIDE", "PEPTIDE", true, new HashSet<ProteinGroup> { pg });

            var files = new List<SpectraFileInfo>
            {
                new SpectraFileInfo("a1", "a", 0, 0, 0),
                new SpectraFileInfo("a2", "a", 1, 0, 0),
                new SpectraFileInfo("a3", "a", 2, 0, 0),
                new SpectraFileInfo("b1", "b", 0, 0, 0),
                new SpectraFileInfo("b2", "b", 1, 0, 0),
                new SpectraFileInfo("b3", "b", 2, 0, 0)
            };

            var res = new FlashLfqResults(files, new List<Identification>
            {
                new Identification(null, "SEQUENCE", "SEQUENCE", 0, 0, 0, new List<ProteinGroup>{ new ProteinGroup("Accession", "Gene", "Organism") })
            });

            FlashLFQ.Peptide peptide = res.PeptideModifiedSequences.First().Value;
            ProteinGroup proteinGroup = res.ProteinGroups.First().Value;

            peptide.SetIntensity(files[0], 900);
            peptide.SetIntensity(files[1], 1000);
            peptide.SetIntensity(files[2], 1100);

            peptide.SetIntensity(files[3], 1950);
            peptide.SetIntensity(files[4], 2000);
            peptide.SetIntensity(files[5], 2050);


            Assert.Throws<NotImplementedException>(() =>
            {
                var engine = new ProteinQuantificationEngine(res, maxThreads: 1, 
                    controlCondition: "a", randomSeed: 0, foldChangeCutoff: 0.1, pairedSamples:true);
                engine.Run();
            });
        }

        [Test]
        public static void TestGetXICWithMaxRtLimit()
        {
            var scan1 = new MsDataScan(new MzSpectrum(new double[] { 400, 500, 1000 }, new double[] { 10, 20, 30 }, false),
                1, 1, true, Polarity.Positive, 0.1, null, "", MZAnalyzerType.Orbitrap, 1, null, null, null);
            var scan2 = new MsDataScan(new MzSpectrum(new double[] { 400.001, 500.001, 1000.001 }, new double[] { 1001, 2001, 3000 }, false),
                3, 1, true, Polarity.Positive, 0.2, null, "", MZAnalyzerType.Orbitrap, 1, null, null, null);
            var scan3 = new MsDataScan(new MzSpectrum(new double[] { 400.002, 500.002, 1000.002 }, new double[] { 100, 200, 300 }, false),
                5, 1, true, Polarity.Positive, 0.3, null, "", MZAnalyzerType.Orbitrap, 1, null, null, null);
            var scan4 = new MsDataScan(new MzSpectrum(new double[] { 400.005, 500.0025, 1000.003 }, new double[] { 1000, 2000, 3001 }, false),
                7, 1, true, Polarity.Positive, 0.4, null, "", MZAnalyzerType.Orbitrap, 1, null, null, null);
            var scan5 = new MsDataScan(new MzSpectrum(new double[] { 400.0065, 500.0015, 1000.005 }, new double[] { 100, 200, 300 }, false),
                9, 1, true, Polarity.Positive, 0.5, null, "", MZAnalyzerType.Orbitrap, 1, null, null, null);
            var scans = new MsDataScan[] { scan1, scan2, scan3, scan4, scan5 };

            //This tests if the length of XIC is limited by the maxRT parameter. Peak finding starts at mz 1000.003 from scan4 and maxRT limit is set to 0.15.
            //Without RT limit, the XIC would find 5 peaks, but with the limit, the peak from scan1 will be excluded.
            var indexedPeaks = new PeakIndexingEngine(scans);
            var xic = FlashLfqEngine.GetXIC(1000.003, 3, indexedPeaks, 5, new PpmTolerance(10), 2, maxPeakHalfWidth: 0.15);
            Assert.That(xic.Count == 4);
            Assert.That(xic.First().Mz == 1000.001);
        }
    }
}<|MERGE_RESOLUTION|>--- conflicted
+++ resolved
@@ -1514,7 +1514,6 @@
             // Any change to ML.NET or the PEP Analysis engine will cause these to change.
             Console.WriteLine("r1 PIP event count: " + f1r1MbrResults.Count);
             Console.WriteLine("r2 PIP event count: " + f1r2MbrResults.Count);
-<<<<<<< HEAD
             Assert.AreEqual(140, f1r1MbrResults.Count);
             Assert.AreEqual(77, f1r2MbrResults.Count);
 
@@ -1552,45 +1551,6 @@
             //results = engine.Run();
 
             //CollectionAssert.AreEquivalent(results.PeptideModifiedSequences.Select(kvp => kvp.Key), peptidesToUse);
-=======
-            Assert.AreEqual(141, f1r1MbrResults.Count);
-            Assert.AreEqual(77, f1r2MbrResults.Count);
-
-            // Check that MS/MS identified peaks and MBR identified peaks have similar intensities 
-            List<(double, double)> peptideIntensities = f1r1MbrResults.Select(pep => (Math.Log(pep.Value.GetIntensity(f1r1)), Math.Log(pep.Value.GetIntensity(f1r2)))).ToList();
-            double corrRun1 = Correlation.Pearson(peptideIntensities.Select(p => p.Item1), peptideIntensities.Select(p => p.Item2));
-
-            peptideIntensities = f1r2MbrResults.Select(pep => (Math.Log(pep.Value.GetIntensity(f1r1)), Math.Log(pep.Value.GetIntensity(f1r2)))).ToList();
-            double corrRun2 = Correlation.Pearson(peptideIntensities.Select(p => p.Item1), peptideIntensities.Select(p => p.Item2));
-
-            // These values are also sensitive, changes can cause them to dip as low as 0.6 (specifically the corrRun2 value)
-            Console.WriteLine("r1 correlation: " + corrRun1);
-            Console.WriteLine("r2 correlation: " + corrRun2);
-            Assert.Greater(corrRun1, 0.75);
-            Assert.Greater(corrRun2, 0.65);
-
-            // the "requireMsmsIdInCondition" field requires that at least one MS/MS identification from a protein
-            // has to be observed in a condition for match-between-runs
-            f1r1.Condition = "b";
-            engine = new FlashLfqEngine(ids, matchBetweenRuns: true, requireMsmsIdInCondition: true, maxThreads: 5);
-            results = engine.Run();
-            var proteinsObservedInF1 = ids.Where(id => !id.IsDecoy).Where(p => p.FileInfo == f1r1).SelectMany(p => p.ProteinGroups).Distinct().ToList();
-            var proteinsObservedInF2 = ids.Where(id => !id.IsDecoy).Where(p => p.FileInfo == f1r2).SelectMany(p => p.ProteinGroups).Distinct().ToList();
-            var proteinsObservedInF1ButNotF2 = proteinsObservedInF1.Except(proteinsObservedInF2).ToList();
-            foreach (ProteinGroup protein in proteinsObservedInF1ButNotF2)
-            {
-                Assert.That(results.ProteinGroups[protein.ProteinGroupName].GetIntensity(f1r2) == 0);
-            }
-
-            // Test that no decoys are reported in the final resultsw
-            Assert.AreEqual(0, ids.Where(id => id.IsDecoy).Count(id => results.ProteinGroups.ContainsKey(id.ProteinGroups.First().ProteinGroupName)));
-
-            List<string> peptidesToUse = ids.Where(id => id.QValue <= 0.007 & !id.IsDecoy).Select(id => id.ModifiedSequence).Distinct().ToList();
-            engine = new FlashLfqEngine(ids, matchBetweenRuns: true, requireMsmsIdInCondition: true, maxThreads: 1, matchBetweenRunsFdrThreshold: 0.5, maxMbrWindow: 1, peptideSequencesToQuantify: peptidesToUse);
-            results = engine.Run();
-
-            CollectionAssert.AreEquivalent(results.PeptideModifiedSequences.Select(kvp => kvp.Key), peptidesToUse);
->>>>>>> f02d7959
         }
 
         [Test]
