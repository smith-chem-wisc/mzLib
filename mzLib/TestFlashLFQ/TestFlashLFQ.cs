--- conflicted
+++ resolved
@@ -627,21 +627,6 @@
                 if (i == 2) continue; // exclude the mbr peak from the calculation
                 rtDiffs.Add(Math.Abs(file1Rt[i] - file2Rt[i]));
             }
-<<<<<<< HEAD
-=======
-            Assert.That(!peak.RtStdDev.HasValue);
-            Assert.That(peak.RtInterquartileRange.HasValue);
-            Assert.That(peak.RtInterquartileRange, Is.EqualTo(rtDiffs.InterquartileRange()).Within(0.01));
-
-            // The ambiguous engine tests that a non-confident ID (i.e., a PSM that didn't make the peptide level fdr cutoff) 
-            // gets overwritten by a MBR transfer of a confident ID, and that non-confident IDs are overwriteen by confident MS2 ids
-            results = engineAmbiguous.Run();
-            Assert.False(results.PeptideModifiedSequences.Select(kvp => kvp.Key).Contains("DECOYPEP"));
-            Assert.False(results.Peaks[file1].Any(peak => peak.Identifications.Any(id => id.ModifiedSequence.Contains("DECOYPEP"))));
-            Assert.That(results.Peaks[file2].Any(peak => peak.Identifications.First().ModifiedSequence == "TARGETPEP"));
-            Assert.AreEqual(results.Peaks[file2].Count(peak => peak.IsMbrPeak), 2);
-
->>>>>>> 1740c738
         }
 
         [Test]
