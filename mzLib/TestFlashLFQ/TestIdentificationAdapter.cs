--- conflicted
+++ resolved
@@ -117,11 +117,7 @@
                     new MockQuantifiableRecord
                     {
                         BaseSequence = "BASESEQ",
-<<<<<<< HEAD
-                        ModifiedSequence = "MODSEQ",
-=======
                         FullSequence = "MODSEQ",
->>>>>>> d37f510d
                         RetentionTime = 5.0,
                         MonoisotopicMass = 500.0,
                         ChargeState = 2,
@@ -134,11 +130,7 @@
                     new MockQuantifiableRecord
                     {
                         BaseSequence = "BASESEQ2",
-<<<<<<< HEAD
-                        ModifiedSequence = "MODSEQ2",
-=======
                         FullSequence = "MODSEQ2",
->>>>>>> d37f510d
                         RetentionTime = 10.0,
                         MonoisotopicMass = 1000.0,
                         ChargeState = 3,
@@ -185,50 +177,6 @@
             Assert.AreEqual("Organism2", identification2.ProteinGroups.First().Organism);
             Assert.AreEqual(spectraFiles[1], identification2.FileInfo);
         }
-<<<<<<< HEAD
-    }
-
-    // Mock classes for testing
-    public class MockQuantifiableResultFile : IResultFile, IQuantifiableResultFile
-    {
-        private readonly List<IQuantifiableRecord> _quantifiableRecords;
-
-        public string FilePath { get; set; }
-
-        public MockQuantifiableResultFile(List<IQuantifiableRecord> quantifiableRecords)
-        {
-            _quantifiableRecords = quantifiableRecords;
-        }
-
-        public IEnumerable<IQuantifiableRecord> GetQuantifiableResults()
-        {
-            return _quantifiableRecords;
-        }
-
-        public Dictionary<string, string> FileNameToFilePath(List<string> fullFilePaths)
-        {
-            var dict = new Dictionary<string, string>();
-            foreach (var path in fullFilePaths)
-            {
-                dict[path] = path;
-            }
-            return dict;
-        }
-
-        // public string FilePath => throw new System.NotImplementedException();
-        public SupportedFileType FileType => SupportedFileType.Mgf;
-        public Software Software { get => Software.Crux; set => throw new System.NotImplementedException(); }
-        //public string FilePath { get => null; set => throw new System.NotImplementedException(); }
-
-        public void LoadResults() => throw new System.NotImplementedException();
-        public void WriteResults(string path) => throw new System.NotImplementedException();
-    }
-
-    public class MockQuantifiableRecord : IQuantifiableRecord
-    {
-        public string BaseSequence { get; set; }
-        public string ModifiedSequence { get; set; }
-=======
 
         [Test]
         public void SpectraFileNotFound()
@@ -306,7 +254,6 @@
     {
         public string BaseSequence { get; set; }
         public string FullSequence { get; set; }
->>>>>>> d37f510d
         public double RetentionTime { get; set; }
         public double MonoisotopicMass { get; set; }
         public int ChargeState { get; set; }
