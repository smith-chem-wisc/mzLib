﻿using NUnit.Framework;
using Readers;
using System;
using System.Collections.Generic;
using System.Linq;
using FlashLFQ;
using Assert = NUnit.Framework.Legacy.ClassicAssert;
using System.IO;

namespace Test
{
    public class TestIdentificationAdapter
    {
<<<<<<< HEAD
        //[Test]
        //[TestCase(@"FileReadingTests\ExternalFileTypes\FraggerPsm_FragPipev21.1_psm.tsv")]
        //public void TestAddProteinGroupInfoCorrect(string path)
        //{
        //    string filePath = Path.Combine(TestContext.CurrentContext.TestDirectory, path);
        //    MsFraggerPsmFile file = new MsFraggerPsmFile(filePath);

        //    List<Identification> identifications = new List<Identification>();
        //    identifications = MzLibExtensions.MakeIdentifications(file);

        //    // list should contain five elements
        //    Assert.That(identifications.Count, Is.EqualTo(5));
        //    // one protein associated with given results, list should only contain this one element 
        //    Assert.That(identifications[0].ProteinGroups.Count, Is.EqualTo(1));
        //    // two proteins associated with given results, list should contain two elements
        //    Assert.That(identifications[2].ProteinGroups.Count, Is.EqualTo(2));
            
        //    Identification identification1= identifications[0];
        //    Assert.That(identification1.BaseSequence, Is.EqualTo("KPVGAAK"));
        //    Assert.That(identification1.ModifiedSequence, Is.EqualTo("KPVGAAK"));
        //    Assert.That(identification1.Ms2RetentionTimeInMinutes, Is.EqualTo(1.9398));
        //    Assert.That(identification1.MonoisotopicMass, Is.EqualTo(669.4173));
        //    Assert.That(identification1.PrecursorChargeState, Is.EqualTo(2));
=======
        [Test]
        [TestCase(@"FileReadingTests\ExternalFileTypes\FraggerPsm_FragPipev21.1_psm.tsv")]
        public void TestAddProteinGroupInfoCorrect(string path)
        {
            string filePath = Path.Combine(TestContext.CurrentContext.TestDirectory, path);
            MsFraggerPsmFile file = new MsFraggerPsmFile(filePath);
            List<Identification> identifications = new List<Identification>();
            List<SpectraFileInfo> spectraFiles = new List<SpectraFileInfo>
                {
                    new SpectraFileInfo(@"D:\Projects\Chimeras\Mann_11cell_analysis\Hela\MsFragger\Hela_1_1\interact-20100611_Velos1_TaGe_SA_Hela_1.pep.xml", 
                                        "", 0, 0, 0),
                };
            identifications = MzLibExtensions.MakeIdentifications(file, spectraFiles);

            // list should contain five elements
            Assert.That(identifications.Count, Is.EqualTo(5));
            // one protein associated with given results, list should only contain this one element 
            Assert.That(identifications[0].ProteinGroups.Count, Is.EqualTo(1));
            // two proteins associated with given results, list should contain two elements
            Assert.That(identifications[2].ProteinGroups.Count, Is.EqualTo(2));

            Identification identification1 = identifications[0];
            Assert.That(identification1.BaseSequence, Is.EqualTo("KPVGAAK"));
            Assert.That(identification1.ModifiedSequence, Is.EqualTo("KPVGAAK"));
            Assert.That(identification1.Ms2RetentionTimeInMinutes, Is.EqualTo(1.9398));
            Assert.That(identification1.MonoisotopicMass, Is.EqualTo(669.4173));
            Assert.That(identification1.PrecursorChargeState, Is.EqualTo(2));
>>>>>>> bc6e75d6

        //    HashSet<ProteinGroup> proteinGroups = identification1.ProteinGroups;
        //    ProteinGroup proteinGroup1 = proteinGroups.First();
        //    Assert.That(proteinGroup1.ProteinGroupName, Is.EqualTo("P16403"));
        //    Assert.That(proteinGroup1.GeneName, Is.EqualTo("H12"));
        //    Assert.That(proteinGroup1.Organism, Is.EqualTo("HUMAN"));

        //    Identification identification5 = identifications[4];
        //    Assert.That(identification5.BaseSequence, Is.EqualTo("VVTHGGR"));
        //    Assert.That(identification5.ModifiedSequence, Is.EqualTo("VVTHGGR"));
        //    Assert.That(identification5.Ms2RetentionTimeInMinutes, Is.EqualTo(19.114));
        //    Assert.That(identification5.MonoisotopicMass, Is.EqualTo(724.398));
        //    Assert.That(identification5.PrecursorChargeState, Is.EqualTo(2));
        //}

        [Test]
        [TestCase(@"FileReadingTests\ExternalFileTypes\FraggerPsm_FragPipev21.1_psm.tsv")]
        public void TestFileNametoFilePath(string path)
        {
            string filePath = Path.Combine(TestContext.CurrentContext.TestDirectory, path);
            MsFraggerPsmFile file = new MsFraggerPsmFile(filePath);
            string fileName = file.First().FileName;

            List<string> fullFilePath = new List<string>();
            string fullFilePath1 = @"D:\Projects\Chimeras\Mann_11cell_analysis\RawData\interact-20100611_Velos1_TaGe_SA_Hela_1.raw";
            string fullFilePath2 = @"FileReadingTests\ExternalFileTypes\FraggerPsm_FragPipev21.1_psm.tsv";
            fullFilePath.Add(fullFilePath1);
            fullFilePath.Add(fullFilePath2);

            Dictionary<string, string> allFiles = file.FileNameToFilePath(fullFilePath);

            Assert.That(allFiles.TryGetValue(fileName, out var output));
            Assert.AreEqual(output, fullFilePath1);
            Assert.That(!allFiles.ContainsValue(fullFilePath2));
        }

        [Test]
        [TestCase(@"FileReadingTests\ExternalFileTypes\SmallCalibratibleYeastFragger_psm.tsv")]
        public void TestFileNametoFilePathLocalPath(string path)
        {
            string filePath = Path.Combine(TestContext.CurrentContext.TestDirectory, path);
            MsFraggerPsmFile file = new MsFraggerPsmFile(filePath);
            string fileName = file.First().FileName;

            List<string> fullFilePath = new List<string>();
            string rawFilePath = @"DataFiles\SmallCalibratibleYeast.mzml";
            fullFilePath.Add(rawFilePath);

            Dictionary<string, string> allFiles = file.FileNameToFilePath(fullFilePath);

            Assert.That(allFiles.TryGetValue(fileName, out var output));
            Assert.AreEqual(output, rawFilePath);
        }

        [Test]
        public void MakeIdentifications_ShouldReturnEmptyList_WhenNoQuantifiableRecords()
        {
            // Arrange
            var quantifiable = new MockQuantifiableResultFile(new List<IQuantifiableRecord>());
            var spectraFiles = new List<SpectraFileInfo>();

            // Act
            var result = MzLibExtensions.MakeIdentifications(quantifiable, spectraFiles);

            // Assert
            Assert.IsEmpty(result);
        }

        [Test]
        public void MakeIdentifications_ShouldReturnIdentifications_WhenQuantifiableRecordsExist()
        {
            // Arrange
            var quantifiableRecords = new List<IQuantifiableRecord>
                {
                    new MockQuantifiableRecord
                    {
                        BaseSequence = "BASESEQ",
                        ModifiedSequence = "MODSEQ",
                        RetentionTime = 5.0,
                        MonoisotopicMass = 500.0,
                        ChargeState = 2,
                        FileName = "file1.mzML",
                        ProteinGroupInfos = new List<(string proteinAccessions, string geneName, string organism)>
                        {
                            ("P1", "Gene1", "Organism1")
                        }
                    },
                    new MockQuantifiableRecord
                    {
                        BaseSequence = "BASESEQ2",
                        ModifiedSequence = "MODSEQ2",
                        RetentionTime = 10.0,
                        MonoisotopicMass = 1000.0,
                        ChargeState = 3,
                        FileName = "file2.mzML",
                        ProteinGroupInfos = new List<(string proteinAccessions, string geneName, string organism)>
                        {
                            ("P2", "Gene2", "Organism2")
                        }
                    }
                };
            var quantifiable = new MockQuantifiableResultFile(quantifiableRecords);
            var spectraFiles = new List<SpectraFileInfo>
                {
                    new SpectraFileInfo("file1.mzML", "", 0, 0, 0),
                    new SpectraFileInfo("file2.mzML", "", 0, 0, 0)
                };

            // Act
            var result = MzLibExtensions.MakeIdentifications(quantifiable, spectraFiles);

            // Assert
            Assert.AreEqual(2, result.Count);
            var identification1 = result[0];
            Assert.AreEqual("BASESEQ", identification1.BaseSequence);
            Assert.AreEqual("MODSEQ", identification1.ModifiedSequence);
            Assert.AreEqual(5.0, identification1.Ms2RetentionTimeInMinutes);
            Assert.AreEqual(500.0, identification1.MonoisotopicMass);
            Assert.AreEqual(2, identification1.PrecursorChargeState);
            Assert.AreEqual(1, identification1.ProteinGroups.Count);
            Assert.AreEqual("P1", identification1.ProteinGroups.First().ProteinGroupName);
            Assert.AreEqual("Gene1", identification1.ProteinGroups.First().GeneName);
            Assert.AreEqual("Organism1", identification1.ProteinGroups.First().Organism);
            Assert.AreEqual(spectraFiles[0], identification1.FileInfo);

            var identification2 = result[1];
            Assert.AreEqual("BASESEQ2", identification2.BaseSequence);
            Assert.AreEqual("MODSEQ2", identification2.ModifiedSequence);
            Assert.AreEqual(10.0, identification2.Ms2RetentionTimeInMinutes);
            Assert.AreEqual(1000.0, identification2.MonoisotopicMass);
            Assert.AreEqual(3, identification2.PrecursorChargeState);
            Assert.AreEqual(1, identification2.ProteinGroups.Count);
            Assert.AreEqual("P2", identification2.ProteinGroups.First().ProteinGroupName);
            Assert.AreEqual("Gene2", identification2.ProteinGroups.First().GeneName);
            Assert.AreEqual("Organism2", identification2.ProteinGroups.First().Organism);
            Assert.AreEqual(spectraFiles[1], identification2.FileInfo);
        }

        [Test]
        public void SpectraFileNotFound()
        {
            var quantifiableRecords = new List<IQuantifiableRecord>
                {
                    new MockQuantifiableRecord
                    {
                        BaseSequence = "BASESEQ",
                        ModifiedSequence = "MODSEQ",
                        RetentionTime = 5.0,
                        MonoisotopicMass = 500.0,
                        ChargeState = 2,
                        FileName = "file1.mzML",
                        ProteinGroupInfos = new List<(string proteinAccessions, string geneName, string organism)>
                        {
                            ("P1", "Gene1", "Organism1")
                        }
                    }
                };
            var quantifiable = new MockQuantifiableResultFile(quantifiableRecords);
            var spectraFiles = new List<SpectraFileInfo>
                {
                    new SpectraFileInfo("file2.mzML", "", 0, 0, 0)
                };

            try
            {
                var result = MzLibExtensions.MakeIdentifications(quantifiable, spectraFiles);
            }
            catch (Exception ex)
            {
                Assert.AreEqual("Spectra file not found for file name: file1.mzML", ex.Message);
            }
        }
    }

    // Mock classes for testing
    public class MockQuantifiableResultFile : IResultFile, IQuantifiableResultFile
    {
        private readonly List<IQuantifiableRecord> _quantifiableRecords;

        public string FilePath { get; set; }

        public MockQuantifiableResultFile(List<IQuantifiableRecord> quantifiableRecords)
        {
            _quantifiableRecords = quantifiableRecords;
        }

        public IEnumerable<IQuantifiableRecord> GetQuantifiableResults()
        {
            return _quantifiableRecords;
        }

        public Dictionary<string, string> FileNameToFilePath(List<string> fullFilePaths)
        {
            var dict = new Dictionary<string, string>();
            foreach (var path in fullFilePaths)
            {
                dict[path] = path;
            }
            return dict;
        }

        // public string FilePath => throw new System.NotImplementedException();
        public SupportedFileType FileType => SupportedFileType.Mgf;
        public Software Software { get => Software.Crux; set => throw new System.NotImplementedException(); }
        //public string FilePath { get => null; set => throw new System.NotImplementedException(); }

        public void LoadResults() => throw new System.NotImplementedException();
        public void WriteResults(string path) => throw new System.NotImplementedException();
    }

    public class MockQuantifiableRecord : IQuantifiableRecord
    {
        public string BaseSequence { get; set; }
        public string ModifiedSequence { get; set; }
        public double RetentionTime { get; set; }
        public double MonoisotopicMass { get; set; }
        public int ChargeState { get; set; }
        public List<(string proteinAccessions, string geneName, string organism)> ProteinGroupInfos { get; set; }
        public string FileName { get; set; }
        public bool IsDecoy { get; set; }
    }

}<|MERGE_RESOLUTION|>--- conflicted
+++ resolved
@@ -11,31 +11,6 @@
 {
     public class TestIdentificationAdapter
     {
-<<<<<<< HEAD
-        //[Test]
-        //[TestCase(@"FileReadingTests\ExternalFileTypes\FraggerPsm_FragPipev21.1_psm.tsv")]
-        //public void TestAddProteinGroupInfoCorrect(string path)
-        //{
-        //    string filePath = Path.Combine(TestContext.CurrentContext.TestDirectory, path);
-        //    MsFraggerPsmFile file = new MsFraggerPsmFile(filePath);
-
-        //    List<Identification> identifications = new List<Identification>();
-        //    identifications = MzLibExtensions.MakeIdentifications(file);
-
-        //    // list should contain five elements
-        //    Assert.That(identifications.Count, Is.EqualTo(5));
-        //    // one protein associated with given results, list should only contain this one element 
-        //    Assert.That(identifications[0].ProteinGroups.Count, Is.EqualTo(1));
-        //    // two proteins associated with given results, list should contain two elements
-        //    Assert.That(identifications[2].ProteinGroups.Count, Is.EqualTo(2));
-            
-        //    Identification identification1= identifications[0];
-        //    Assert.That(identification1.BaseSequence, Is.EqualTo("KPVGAAK"));
-        //    Assert.That(identification1.ModifiedSequence, Is.EqualTo("KPVGAAK"));
-        //    Assert.That(identification1.Ms2RetentionTimeInMinutes, Is.EqualTo(1.9398));
-        //    Assert.That(identification1.MonoisotopicMass, Is.EqualTo(669.4173));
-        //    Assert.That(identification1.PrecursorChargeState, Is.EqualTo(2));
-=======
         [Test]
         [TestCase(@"FileReadingTests\ExternalFileTypes\FraggerPsm_FragPipev21.1_psm.tsv")]
         public void TestAddProteinGroupInfoCorrect(string path)
@@ -63,21 +38,20 @@
             Assert.That(identification1.Ms2RetentionTimeInMinutes, Is.EqualTo(1.9398));
             Assert.That(identification1.MonoisotopicMass, Is.EqualTo(669.4173));
             Assert.That(identification1.PrecursorChargeState, Is.EqualTo(2));
->>>>>>> bc6e75d6
-
-        //    HashSet<ProteinGroup> proteinGroups = identification1.ProteinGroups;
-        //    ProteinGroup proteinGroup1 = proteinGroups.First();
-        //    Assert.That(proteinGroup1.ProteinGroupName, Is.EqualTo("P16403"));
-        //    Assert.That(proteinGroup1.GeneName, Is.EqualTo("H12"));
-        //    Assert.That(proteinGroup1.Organism, Is.EqualTo("HUMAN"));
-
-        //    Identification identification5 = identifications[4];
-        //    Assert.That(identification5.BaseSequence, Is.EqualTo("VVTHGGR"));
-        //    Assert.That(identification5.ModifiedSequence, Is.EqualTo("VVTHGGR"));
-        //    Assert.That(identification5.Ms2RetentionTimeInMinutes, Is.EqualTo(19.114));
-        //    Assert.That(identification5.MonoisotopicMass, Is.EqualTo(724.398));
-        //    Assert.That(identification5.PrecursorChargeState, Is.EqualTo(2));
-        //}
+
+            HashSet<ProteinGroup> proteinGroups = identification1.ProteinGroups;
+            ProteinGroup proteinGroup1 = proteinGroups.First();
+            Assert.That(proteinGroup1.ProteinGroupName, Is.EqualTo("P16403"));
+            Assert.That(proteinGroup1.GeneName, Is.EqualTo("H12"));
+            Assert.That(proteinGroup1.Organism, Is.EqualTo("HUMAN"));
+
+            Identification identification5 = identifications[4];
+            Assert.That(identification5.BaseSequence, Is.EqualTo("VVTHGGR"));
+            Assert.That(identification5.ModifiedSequence, Is.EqualTo("VVTHGGR"));
+            Assert.That(identification5.Ms2RetentionTimeInMinutes, Is.EqualTo(19.114));
+            Assert.That(identification5.MonoisotopicMass, Is.EqualTo(724.398));
+            Assert.That(identification5.PrecursorChargeState, Is.EqualTo(2));
+        }
 
         [Test]
         [TestCase(@"FileReadingTests\ExternalFileTypes\FraggerPsm_FragPipev21.1_psm.tsv")]
