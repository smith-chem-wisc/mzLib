--- conflicted
+++ resolved
@@ -29,11 +29,7 @@
   </ItemGroup>
 
   <ItemGroup>
-<<<<<<< HEAD
-    <PackageReference Include="Plotly.NET.CSharp" Version="0.12.0" />
-=======
     <PackageReference Include="CsvHelper" Version="32.0.3" />
->>>>>>> 983c3b01
   </ItemGroup>
 
 </Project>