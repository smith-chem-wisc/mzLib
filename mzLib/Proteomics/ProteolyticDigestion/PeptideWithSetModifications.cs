--- conflicted
+++ resolved
@@ -613,11 +613,6 @@
             }
         }
 
-<<<<<<< HEAD
-
-        //public IBioPolymerWithSetMods Localize(int i, double massToLocalize) => Localize(j, massToLocalize);
-=======
->>>>>>> f106f859
         public IBioPolymerWithSetMods Localize(int j, double massToLocalize)
         {
             var dictWithLocalizedMass = new Dictionary<int, Modification>(AllModsOneIsNterminus);
