﻿using Chemistry;
using MassSpectrometry;
using Proteomics.AminoAcidPolymer;
using System;
using System.Collections.Generic;
using System.Linq;
using System.Text;
using Omics;
using Omics.Digestion;
using Omics.Fragmentation;
using Omics.Fragmentation.Peptide;
using Omics.Modifications;

namespace Proteomics.ProteolyticDigestion
{
    [Serializable]
    public class PeptideWithSetModifications : ProteolyticPeptide, IBioPolymerWithSetMods
    {
        public string FullSequence { get; private set; } //sequence with modifications
        public int NumFixedMods { get; }
        // Parameter to store a hash code corresponding to a Decoy or a Target peptide
        // If the peptide in question is a decoy, this pairs it to the target it was generated from
        // If the peptide in question is a target, this pairs it to its corresponding decoy 
        public int? PairedTargetDecoyHash { get; private set; }
        /// <summary>
        /// Dictionary of modifications on the peptide. The N terminus is index 1.
        /// The key indicates which residue modification is on (with 1 being N terminus).
        /// </summary>
        [NonSerialized] private Dictionary<int, Modification> _allModsOneIsNterminus; //we currently only allow one mod per position
        [NonSerialized] private bool? _hasChemicalFormulas;
        [NonSerialized] private string _sequenceWithChemicalFormulas;
        [NonSerialized] private double? _monoisotopicMass;
        [NonSerialized] private double? _mostAbundantMonoisotopicMass;
        [NonSerialized] private ChemicalFormula _fullChemicalFormula;
        [NonSerialized] private DigestionParams _digestionParams;
        private static readonly double WaterMonoisotopicMass = PeriodicTable.GetElement("H").PrincipalIsotope.AtomicMass * 2 + PeriodicTable.GetElement("O").PrincipalIsotope.AtomicMass;
        private readonly string ProteinAccession; // used to get protein object after deserialization
        /// <summary>
        /// Creates a PeptideWithSetModifications object from a protein. Used when a Protein is digested.
        /// </summary>
        public PeptideWithSetModifications(Protein protein, IDigestionParams digestionParams, int oneBasedStartResidueInProtein,
            int oneBasedEndResidueInProtein, CleavageSpecificity cleavageSpecificity, string peptideDescription, int missedCleavages,
           Dictionary<int, Modification> allModsOneIsNterminus, int numFixedMods, string baseSequence = null, int? pairedTargetDecoyHash = null)
           : base(protein, oneBasedStartResidueInProtein, oneBasedEndResidueInProtein, missedCleavages, cleavageSpecificity, peptideDescription, baseSequence)
        {
            _allModsOneIsNterminus = allModsOneIsNterminus;
            NumFixedMods = numFixedMods;
            _digestionParams = digestionParams as DigestionParams;
            FullSequence = this.DetermineFullSequence();
            ProteinAccession = protein.Accession;
            UpdateCleavageSpecificity();
            PairedTargetDecoyHash = pairedTargetDecoyHash; // Added PairedTargetDecoyHash as a nullable integer
        }

        /// <summary>
        /// Creates a PeptideWithSetModifications object from a sequence string.
        /// Useful for reading in MetaMorpheus search engine output into mzLib objects.
        /// </summary>
        public PeptideWithSetModifications(string sequence, Dictionary<string, Modification> allKnownMods, int numFixedMods = 0,
            IDigestionParams digestionParams = null, Protein p = null, int oneBasedStartResidueInProtein = int.MinValue,
            int oneBasedEndResidueInProtein = int.MinValue, int missedCleavages = int.MinValue,
            CleavageSpecificity cleavageSpecificity = CleavageSpecificity.Full, string peptideDescription = null, int? pairedTargetDecoyHash = null)
            : base(p, oneBasedStartResidueInProtein, oneBasedEndResidueInProtein, missedCleavages, cleavageSpecificity, peptideDescription)
        {
            if (sequence.Contains("|"))
            {
                throw new MzLibUtil.MzLibException("Ambiguous peptide cannot be parsed from string: " + sequence);
            }

            FullSequence = sequence;
            _baseSequence = IBioPolymerWithSetMods.GetBaseSequenceFromFullSequence(sequence);
            GetModsAfterDeserialization(allKnownMods);
            NumFixedMods = numFixedMods;
            _digestionParams = digestionParams as DigestionParams;
            PairedTargetDecoyHash = pairedTargetDecoyHash; // Added PairedTargetDecoyHash as a nullable integer

            if (p != null)
            {
                ProteinAccession = p.Accession;
            }
        }

        public IDigestionParams DigestionParams => _digestionParams;

        public Dictionary<int, Modification> AllModsOneIsNterminus => _allModsOneIsNterminus;

        public int NumMods => AllModsOneIsNterminus.Count;

        public int NumVariableMods => NumMods - NumFixedMods;

        public double MonoisotopicMass
        {
            get
            {
                if (!_monoisotopicMass.HasValue)
                {
                    double monoMass = WaterMonoisotopicMass;

                    foreach (var mod in AllModsOneIsNterminus.Values)
                    {
                        monoMass += mod.MonoisotopicMass.Value;
                    }
                    monoMass += BaseSequence.Sum(b => Residue.ResidueMonoisotopicMass[b]);

                    _monoisotopicMass = monoMass;
                }
                return (double)ClassExtensions.RoundedDouble(_monoisotopicMass.Value);
            }

        }

        public ChemicalFormula ThisChemicalFormula => FullChemicalFormula;
        public ChemicalFormula FullChemicalFormula
        {
            get
            {
                ChemicalFormula fullChemicalFormula = new Proteomics.AminoAcidPolymer.Peptide(BaseSequence).GetChemicalFormula();
                foreach (var mod in AllModsOneIsNterminus.Values)
                {
                    if (mod.ChemicalFormula != null)
                    {
                        fullChemicalFormula.Add(mod.ChemicalFormula);
                    }
                    else
                    {
                        fullChemicalFormula = null;
                        break;
                    }
                }
                
                _fullChemicalFormula = fullChemicalFormula;
                return _fullChemicalFormula;
            }
        }

        public double MostAbundantMonoisotopicMass
        {
            get
            {
                if (!_mostAbundantMonoisotopicMass.HasValue)
                {
                    IsotopicDistribution dist = IsotopicDistribution.GetDistribution(this.FullChemicalFormula);
                    double maxIntensity = dist.Intensities.Max();
                    _mostAbundantMonoisotopicMass =
                        (double)ClassExtensions.RoundedDouble(
                            dist.Masses.ToList()[dist.Intensities.ToList().IndexOf(maxIntensity)]);
                }
                return (double)ClassExtensions.RoundedDouble(_mostAbundantMonoisotopicMass.Value);
            }

        }

        public string SequenceWithChemicalFormulas
        {
            get
            {
                if (!_hasChemicalFormulas.HasValue)
                {
                    _hasChemicalFormulas = true;
                    var subsequence = new StringBuilder();

                    // variable modification on peptide N-terminus
                    if (AllModsOneIsNterminus.TryGetValue(1, out Modification pep_n_term_variable_mod))
                    {
                        if (pep_n_term_variable_mod is Modification jj)
                        {
                            subsequence.Append('[' + jj.ChemicalFormula.Formula + ']');
                        }
                        else
                        {
                            return null;
                        }
                    }

                    for (int r = 0; r < Length; r++)
                    {
                        subsequence.Append(this[r]);
                        // variable modification on this residue
                        if (AllModsOneIsNterminus.TryGetValue(r + 2, out Modification residue_variable_mod))
                        {
                            if (residue_variable_mod is Modification jj)
                            {
                                subsequence.Append('[' + jj.ChemicalFormula.Formula + ']');
                            }
                            else
                            {
                                return null;
                            }
                        }
                    }

                    // variable modification on peptide C-terminus
                    if (AllModsOneIsNterminus.TryGetValue(Length + 2, out Modification pep_c_term_variable_mod))
                    {
                        if (pep_c_term_variable_mod is Modification jj)
                        {
                            subsequence.Append('[' + jj.ChemicalFormula.Formula + ']');
                        }
                        else
                        {
                            return null;
                        }
                    }

                    _sequenceWithChemicalFormulas = subsequence.ToString();
                }
                return _sequenceWithChemicalFormulas;
            }
        }

        public IBioPolymer Parent => Protein;

        /// <summary>
        /// Generates theoretical fragments for given dissociation type for this peptide. 
        /// The "products" parameter is filled with these fragments.
        /// </summary>
        public void Fragment(DissociationType dissociationType, FragmentationTerminus fragmentationTerminus, List<Product> products)
        {
            // This code is specifically written to be memory- and CPU -efficient because it is 
            // called millions of times for a typical search (i.e., at least once per peptide). 
            // If you modify this code, BE VERY CAREFUL about allocating new memory, especially 
            // for new collections. This code also deliberately avoids using "yield return", again
            // for performance reasons. Be sure to benchmark any changes with a parallelized 
            // fragmentation of every peptide in a database (i.e., test for speed decreases and 
            // memory issues).

            products.Clear();

            var massCaps = DissociationTypeCollection.GetNAndCTerminalMassShiftsForDissociationType(dissociationType);

            double cTermMass = 0;
            double nTermMass = 0;

            List<ProductType> nTermProductTypes = DissociationTypeCollection.GetTerminusSpecificProductTypesFromDissociation(dissociationType, FragmentationTerminus.N);
            List<ProductType> cTermProductTypes = DissociationTypeCollection.GetTerminusSpecificProductTypesFromDissociation(dissociationType, FragmentationTerminus.C);

            bool calculateNTermFragments = fragmentationTerminus == FragmentationTerminus.N
                || fragmentationTerminus == FragmentationTerminus.Both;

            bool calculateCTermFragments = fragmentationTerminus == FragmentationTerminus.C
                || fragmentationTerminus == FragmentationTerminus.Both;

            //From http://www.matrixscience.com/help/fragmentation_help.html
            //Low Energy CID -- In low energy CID(i.e.collision induced dissociation in a triple quadrupole or an ion trap) a peptide carrying a positive charge fragments mainly along its backbone, 
            //generating predominantly b and y ions. In addition, for fragments containing RKNQ, peaks are seen for ions that have lost ammonia (-17 Da) denoted a*, b* and y*. For fragments containing 
            //STED, loss of water(-18 Da) is denoted a°, b° and y°. Satellite ions from side chain cleavage are not observed.
            bool haveSeenNTermDegreeIon = false;
            bool haveSeenNTermStarIon = false;
            bool haveSeenCTermDegreeIon = false;
            bool haveSeenCTermStarIon = false;

            // these two collections keep track of the neutral losses observed so far on the n-term or c-term.
            // they are apparently necessary, but allocating memory for collections in this function results in
            // inefficient memory usage and thus frequent garbage collection. 
            // TODO: If you can think of a way to remove these collections and still maintain correct 
            // fragmentation, please do so.
            HashSet<double> nTermNeutralLosses = null;
            HashSet<double> cTermNeutralLosses = null;

            // n-terminus mod
            if (calculateNTermFragments)
            {
                if (AllModsOneIsNterminus.TryGetValue(1, out Modification mod))
                {
                    nTermMass += mod.MonoisotopicMass.Value;

                    // n-term mod neutral loss
                    nTermNeutralLosses = AddNeutralLossesFromMods(mod, nTermNeutralLosses, dissociationType);
                }
            }

            // c-terminus mod
            if (calculateCTermFragments)
            {
                if (AllModsOneIsNterminus.TryGetValue(BaseSequence.Length + 2, out Modification mod))
                {
                    cTermMass += mod.MonoisotopicMass.Value;

                    // c-term mod neutral loss
                    cTermNeutralLosses = AddNeutralLossesFromMods(mod, cTermNeutralLosses, dissociationType);
                }
            }

            for (int r = 0; r < BaseSequence.Length - 1; r++)
            {
                // n-term fragments
                if (calculateNTermFragments)
                {
                    char nTermResidue = BaseSequence[r];

                    // get n-term residue mass
                    if (Residue.TryGetResidue(nTermResidue, out Residue residue))
                    {
                        nTermMass += residue.MonoisotopicMass;
                    }
                    else
                    {
                        nTermMass = double.NaN;
                    }

                    // add side-chain mod
                    if (AllModsOneIsNterminus.TryGetValue(r + 2, out Modification mod))
                    {
                        nTermMass += mod.MonoisotopicMass.Value;
                    }

                    // handle star and degree ions for low-res CID
                    if (dissociationType == DissociationType.LowCID)
                    {
                        if (nTermResidue == 'R' || nTermResidue == 'K' || nTermResidue == 'N' || nTermResidue == 'Q')
                        {
                            haveSeenNTermStarIon = true;
                        }

                        if (nTermResidue == 'S' || nTermResidue == 'T' || nTermResidue == 'E' || nTermResidue == 'D')
                        {
                            haveSeenNTermDegreeIon = true;
                        }
                    }

                    // skip first N-terminal fragment (b1, aDegree1, ...) for CID
                    if (r == 0 && (dissociationType == DissociationType.CID || dissociationType == DissociationType.LowCID))
                    {
                        goto CTerminusFragments;
                    }

                    // generate products
                    for (int i = 0; i < nTermProductTypes.Count; i++)
                    {
                        if (dissociationType == DissociationType.LowCID)
                        {
                            if (!haveSeenNTermStarIon && (nTermProductTypes[i] == ProductType.aStar || nTermProductTypes[i] == ProductType.bAmmoniaLoss))
                            {
                                continue;
                            }

                            if (!haveSeenNTermDegreeIon && (nTermProductTypes[i] == ProductType.aDegree || nTermProductTypes[i] == ProductType.bWaterLoss))
                            {
                                continue;
                            }
                        }

                        products.Add(new Product(
                            nTermProductTypes[i],
                            FragmentationTerminus.N,
                            nTermMass + massCaps.Item1[i],
                            r + 1,
                            r + 1,
                            0));

                        nTermNeutralLosses = AddNeutralLossesFromMods(mod, nTermNeutralLosses, dissociationType);

                        if (nTermNeutralLosses != null)
                        {
                            foreach (double neutralLoss in nTermNeutralLosses)
                            {
                                products.Add(new Product(
                                    nTermProductTypes[i],
                                    FragmentationTerminus.N,
                                    nTermMass + massCaps.Item1[i] - neutralLoss,
                                    r + 1,
                                    r + 1,
                                    neutralLoss));
                            }
                        }
                    }
                }

            // c-term fragments
            CTerminusFragments:
                if (calculateCTermFragments)
                {
                    char cTermResidue = BaseSequence[BaseSequence.Length - r - 1];

                    // get c-term residue mass
                    if (Residue.TryGetResidue(cTermResidue, out Residue residue))
                    {
                        cTermMass += residue.MonoisotopicMass;
                    }
                    else
                    {
                        cTermMass = double.NaN;
                    }

                    // add side-chain mod
                    if (AllModsOneIsNterminus.TryGetValue(BaseSequence.Length - r + 1, out Modification mod))
                    {
                        cTermMass += mod.MonoisotopicMass.Value;
                    }

                    // handle star and degree ions for low-res CID
                    if (dissociationType == DissociationType.LowCID)
                    {
                        if (cTermResidue == 'R' || cTermResidue == 'K' || cTermResidue == 'N' || cTermResidue == 'Q')
                        {
                            haveSeenCTermStarIon = true;
                        }

                        if (cTermResidue == 'S' || cTermResidue == 'T' || cTermResidue == 'E' || cTermResidue == 'D')
                        {
                            haveSeenCTermDegreeIon = true;
                        }
                    }

                    // generate products
                    for (int i = 0; i < cTermProductTypes.Count; i++)
                    {
                        // skip zDot ions for proline residues for ETD/ECD/EThcD
                        if (cTermResidue == 'P'
                            && (dissociationType == DissociationType.ECD || dissociationType == DissociationType.ETD || dissociationType == DissociationType.EThcD)
                            && cTermProductTypes[i] == ProductType.zDot)
                        {
                            continue;
                        }

                        if (dissociationType == DissociationType.LowCID)
                        {
                            if (!haveSeenCTermStarIon && cTermProductTypes[i] == ProductType.yAmmoniaLoss)
                            {
                                continue;
                            }

                            if (!haveSeenCTermDegreeIon && cTermProductTypes[i] == ProductType.yWaterLoss)
                            {
                                continue;
                            }
                        }

                        products.Add(new Product(
                            cTermProductTypes[i],
                            FragmentationTerminus.C,
                            cTermMass + massCaps.Item2[i],
                            r + 1,
                            BaseSequence.Length - r,
                            0));

                        cTermNeutralLosses = AddNeutralLossesFromMods(mod, cTermNeutralLosses, dissociationType);

                        if (cTermNeutralLosses != null)
                        {
                            foreach (double neutralLoss in cTermNeutralLosses)
                            {
                                products.Add(new Product(
                                    cTermProductTypes[i],
                                    FragmentationTerminus.C,
                                    cTermMass + massCaps.Item2[i] - neutralLoss,
                                    r + 1,
                                    BaseSequence.Length - r,
                                    neutralLoss));
                            }
                        }
                    }
                }
            }

            // zDot generates one more ion...
            //ETD will cleave between N - C bond.So ETD will remove a NH3 from the N-terminal amino acid, and generate(MH + minus NH3) ion
            if (cTermProductTypes.Contains(ProductType.zDot) && BaseSequence[0] != 'P')
            {
                // get c-term residue mass
                if (Residue.TryGetResidue(BaseSequence[0], out Residue residue))
                {
                    cTermMass += residue.MonoisotopicMass;
                }
                else
                {
                    cTermMass = double.NaN;
                }

                // add side-chain mod
                if (AllModsOneIsNterminus.TryGetValue(2, out Modification mod))
                {
                    cTermMass += mod.MonoisotopicMass.Value;
                }

                // generate zDot product
                products.Add(new Product(
                    ProductType.zDot,
                    FragmentationTerminus.C,
                    cTermMass + DissociationTypeCollection.GetMassShiftFromProductType(ProductType.zDot),
                    BaseSequence.Length,
                    1,
                    0));

                cTermNeutralLosses = AddNeutralLossesFromMods(mod, cTermNeutralLosses, dissociationType);

                if (cTermNeutralLosses != null)
                {
                    foreach (double neutralLoss in cTermNeutralLosses)
                    {
                        products.Add(new Product(
                            ProductType.zDot,
                            FragmentationTerminus.C,
                            cTermMass + DissociationTypeCollection.GetMassShiftFromProductType(ProductType.zDot) - neutralLoss,
                            BaseSequence.Length,
                            1,
                            neutralLoss));
                    }
                }
            }

            foreach (var mod in AllModsOneIsNterminus.Where(p => p.Value.NeutralLosses != null))
            {
                // molecular ion minus neutral losses
                if (mod.Value.NeutralLosses.TryGetValue(dissociationType, out List<double> losses))
                {
                    foreach (double neutralLoss in losses.Where(p => p != 0))
                    {
                        if (neutralLoss != 0)
                        {
                            products.Add(new Product(ProductType.M, FragmentationTerminus.Both, MonoisotopicMass - neutralLoss, 0, 0, neutralLoss));
                        }
                    }
                }

                if (mod.Value.NeutralLosses.TryGetValue(DissociationType.AnyActivationType, out losses))
                {
                    foreach (double neutralLoss in losses.Where(p => p != 0))
                    {
                        if (neutralLoss != 0)
                        {
                            products.Add(new Product(ProductType.M, FragmentationTerminus.Both, MonoisotopicMass - neutralLoss, 0, 0, neutralLoss));
                        }
                    }
                }
            }

            // generate diagnostic ions
            // TODO: this code is memory-efficient but sort of CPU inefficient; it can be further optimized.
            // however, diagnostic ions are fairly rare so it's probably OK for now
            foreach (double diagnosticIon in AllModsOneIsNterminus
                .Where(p => p.Value.DiagnosticIons != null)
                .SelectMany(p => p.Value.DiagnosticIons.Where(v => v.Key == dissociationType || v.Key == DissociationType.AnyActivationType))
                .SelectMany(p => p.Value)
                .Distinct())
            {
                int diagnosticIonLabel = (int)Math.Round(diagnosticIon.ToMz(1), 0);

                // the diagnostic ion is assumed to be annotated in the mod info as the *neutral mass* of the diagnostic ion, not the ionized species
                products.Add(new Product(ProductType.D, FragmentationTerminus.Both, diagnosticIon, diagnosticIonLabel, 0, 0));
            }
        }

        /// <summary>
        /// Generates theoretical internal fragments for given dissociation type for this peptide. 
        /// The "products" parameter is filled with these fragments.
        /// The "minLengthOfFragments" parameter is the minimum number of amino acids for an internal fragment to be included
        /// TODO: Implement neutral losses (e.g. phospho)
        /// TODO: Implement Star/Degree ions from CID
        /// </summary>
        public void FragmentInternally(DissociationType dissociationType, int minLengthOfFragments, List<Product> products)
        {
            products.Clear();

            var massCaps = DissociationTypeCollection.GetNAndCTerminalMassShiftsForDissociationType(dissociationType);

            List<ProductType> nTermProductTypes = DissociationTypeCollection.GetTerminusSpecificProductTypesFromDissociation(dissociationType, FragmentationTerminus.N);
            List<ProductType> cTermProductTypes = DissociationTypeCollection.GetTerminusSpecificProductTypesFromDissociation(dissociationType, FragmentationTerminus.C);

            //foreach start (N-term) index possible
            for (int n = 1; n <= BaseSequence.Length - minLengthOfFragments - 1; n++)
            {
                double fragmentMass = 0;
                //populate with smallest possible fragment (minus 1) from this starting residue
                for (int i = 0; i < minLengthOfFragments - 1; i++)
                {
                    if (Residue.TryGetResidue(BaseSequence[n + i], out Residue residue))
                    {
                        fragmentMass += residue.MonoisotopicMass;

                        // add side-chain mod
                        if (AllModsOneIsNterminus.TryGetValue(n + i + 2, out Modification mod))
                        {
                            fragmentMass += mod.MonoisotopicMass.Value;
                        }
                    }
                    else
                    {
                        fragmentMass = double.NaN;
                    }
                }

                //expand length of fragment, adding each new length as a new fragment ion, until we reach the C1 residue.
                for (int c = n + minLengthOfFragments - 1; c < BaseSequence.Length - 1; c++)
                {
                    if (Residue.TryGetResidue(BaseSequence[c], out Residue residue))
                    {
                        fragmentMass += residue.MonoisotopicMass;
                        // add side-chain mod
                        if (AllModsOneIsNterminus.TryGetValue(c + 2, out Modification mod))
                        {
                            fragmentMass += mod.MonoisotopicMass.Value;
                        }
                        //add new fragment
                        //loop to accomodate EThcD
                        for (int i = 0; i < nTermProductTypes.Count; i++)
                        {
                            double massCap = massCaps.Item1[i];
                            for (int j = 0; j < cTermProductTypes.Count; j++)
                            {
                                double massCap2 = massCaps.Item2[j];
                                //do c, then n terminal ions
                                products.Add(new Product(cTermProductTypes[j], FragmentationTerminus.None, fragmentMass + massCap + massCap2 - WaterMonoisotopicMass,
                                    n + 1, c - n + 1, 0, nTermProductTypes[i], c + 1));
                            }
                        }
                    }
                    else
                    {
                        fragmentMass = double.NaN;
                    }
                }
            }
        }

        public PeptideWithSetModifications Localize(int j, double massToLocalize)
        {
            var dictWithLocalizedMass = new Dictionary<int, Modification>(AllModsOneIsNterminus);
            double massOfExistingMod = 0;
            if (dictWithLocalizedMass.TryGetValue(j + 2, out Modification modToReplace))
            {
                massOfExistingMod = (double)modToReplace.MonoisotopicMass;
                dictWithLocalizedMass.Remove(j + 2);
            }

            dictWithLocalizedMass.Add(j + 2, new Modification(_locationRestriction: "Anywhere.", _monoisotopicMass: massToLocalize + massOfExistingMod));

            var peptideWithLocalizedMass = new PeptideWithSetModifications(Protein, _digestionParams, OneBasedStartResidueInProtein, OneBasedEndResidueInProtein,
                CleavageSpecificityForFdrCategory, PeptideDescription, MissedCleavages, dictWithLocalizedMass, NumFixedMods);

            return peptideWithLocalizedMass;
        }

        /// <summary>
        /// Determines whether a peptide includes a splice site
        /// </summary>
        /// <param name="pep"></param>
        /// <param name="site"></param>
        /// <returns></returns>
        public bool IncludesSpliceSite(SpliceSite site)
        {
            return OneBasedStartResidueInProtein <= site.OneBasedBeginPosition && OneBasedEndResidueInProtein >= site.OneBasedEndPosition;
        }

        /// <summary>
        /// Checks if sequence variant and peptide intersect, also checks if the seuqence variatn can be identified whether they intersect
        /// or not (ie if the variant causes a cleavage site generating the peptide). Returns a tuple with item 1 being a bool value
        /// representing if the varaint intersects the peptide and item 2 beign abool that represents if the variatn is identified.
        /// </summary>
        /// <param name="pep"></param>
        /// <param name="appliedVariation"></param>
        /// <returns></returns>
        public (bool intersects, bool identifies) IntersectsAndIdentifiesVariation(SequenceVariation appliedVariation)
        {
            // does it intersect?
            //possible locations for variant start site
            bool VariantStartsBeforePeptide = appliedVariation.OneBasedBeginPosition < OneBasedStartResidueInProtein;
            bool VariantStartsAtPeptideStart = appliedVariation.OneBasedBeginPosition == OneBasedStartResidueInProtein;
            bool VariantStartsInsidePeptide = appliedVariation.OneBasedBeginPosition >= OneBasedStartResidueInProtein && appliedVariation.OneBasedBeginPosition < OneBasedEndResidueInProtein;
            bool VariantStartsAtPeptideEnd = appliedVariation.OneBasedBeginPosition == OneBasedEndResidueInProtein;
            //possibe locations for variant end stite
            bool VariantEndsAtPeptideStart = appliedVariation.OneBasedEndPosition == OneBasedStartResidueInProtein;
            bool VariantEndsInsidePeptide = appliedVariation.OneBasedEndPosition > OneBasedStartResidueInProtein && appliedVariation.OneBasedEndPosition <= OneBasedEndResidueInProtein;
            bool VariantEndsAtPeptideEnd = appliedVariation.OneBasedEndPosition == OneBasedEndResidueInProtein;
            bool VariantEndsAfterPeptide = appliedVariation.OneBasedEndPosition > OneBasedEndResidueInProtein;

            bool intersects = false;
            bool identifies = false;
            //start and end  combinations that lead to variants being intersected by the peptide sequnce
            if (VariantStartsBeforePeptide || VariantStartsAtPeptideStart)
            {
                if (VariantEndsAtPeptideStart || VariantEndsInsidePeptide || VariantEndsAtPeptideEnd || VariantEndsAfterPeptide)
                {
                    intersects = true;
                }
            }
            else if (VariantStartsInsidePeptide)
            {
                if (VariantEndsInsidePeptide || VariantEndsAfterPeptide || VariantEndsAtPeptideEnd)
                {
                    intersects = true;
                }
            }
            else if (VariantStartsAtPeptideEnd)
            {
                if (VariantEndsAfterPeptide || VariantEndsAtPeptideEnd)
                {
                    intersects = true;
                }
            }

            if (intersects == true)
            {
                int lengthDiff = appliedVariation.VariantSequence.Length - appliedVariation.OriginalSequence.Length;
                int intersectOneBasedStart = Math.Max(OneBasedStartResidueInProtein, appliedVariation.OneBasedBeginPosition);
                int intersectOneBasedEnd = Math.Min(OneBasedEndResidueInProtein, appliedVariation.OneBasedEndPosition + lengthDiff);
                int intersectSize = intersectOneBasedEnd - intersectOneBasedStart + 1;

                // if the original sequence within the peptide is shorter or longer than the variant sequence within the peptide, there is a sequence change
                int variantZeroBasedStartInPeptide = intersectOneBasedStart - appliedVariation.OneBasedBeginPosition;
                bool origSeqIsShort = appliedVariation.OriginalSequence.Length - variantZeroBasedStartInPeptide < intersectSize;
                bool origSeqIsLong = appliedVariation.OriginalSequence.Length > intersectSize && OneBasedEndResidueInProtein > intersectOneBasedEnd;
                if (origSeqIsShort || origSeqIsLong)
                {
                    identifies = true;
                }
                else
                {
                    // crosses the entire variant sequence (needed to identify truncations and certain deletions, like KAAAAAAAAA -> K, but also catches synonymous variations A -> A)
                    bool crossesEntireVariant = intersectSize == appliedVariation.VariantSequence.Length;

                    if (crossesEntireVariant == true)
                    {
                        // is the variant sequence intersecting the peptide different than the original sequence?
                        string originalAtIntersect = appliedVariation.OriginalSequence.Substring(intersectOneBasedStart - appliedVariation.OneBasedBeginPosition, intersectSize);
                        string variantAtIntersect = appliedVariation.VariantSequence.Substring(intersectOneBasedStart - appliedVariation.OneBasedBeginPosition, intersectSize);
                        identifies = originalAtIntersect != variantAtIntersect;
                    }
                }
            }
            //checks to see if the variant causes a cleavage event creating the peptide. This is how a variant can be identified without intersecting
            //with the peptide itself
            else
            {
                //We need to account for any variants that occur in the protien prior to the variant in question.
                //This information is used to calculate a scaling factor to calculate the AA that proceeds the peptide seqeunce in the original (variant free) protein
                List<SequenceVariation> VariantsThatAffectPreviousAAPosition = Protein.AppliedSequenceVariations.Where(v => v.OneBasedEndPosition <= OneBasedStartResidueInProtein).ToList();
                int totalLengthDifference = 0;
                foreach (var variant in VariantsThatAffectPreviousAAPosition)
                {
                    totalLengthDifference += variant.VariantSequence.Length - variant.OriginalSequence.Length;
                }

                //need to determine what the cleavage sites are for the protease used (will allow us to determine if new cleavage sites were made by variant)
<<<<<<< HEAD
                List<DigestionMotif> proteasesCleavageSites = DigestionParams.Enzyme.DigestionMotifs;
=======
                List<DigestionMotif> proteasesCleavageSites = DigestionParams.DigestionAgent.DigestionMotifs;
>>>>>>> 40c4c4b8
                //if the variant ends the AA before the peptide starts then it may have caused c-terminal cleavage
                //see if the protease used for digestion has C-terminal cleavage sites
                List<string> cTerminalResidue = proteasesCleavageSites.Where(dm => dm.CutIndex == 1).Select(d => d.InducingCleavage).ToList();

                if (appliedVariation.OneBasedEndPosition == (OneBasedStartResidueInProtein - 1))
                {
                    if (cTerminalResidue.Count > 0)
                    {
                        // get the AA that proceeds the peptide from the variant protein (AKA the last AA in the variant)
                        PeptideWithSetModifications previousAA_Variant = new PeptideWithSetModifications(Protein, DigestionParams, OneBasedStartResidueInProtein - 1, OneBasedStartResidueInProtein - 1, CleavageSpecificity.Full, "full", 0, AllModsOneIsNterminus, NumFixedMods);

                        // get the AA that proceeds the peptide sequence in the original protein (wihtout any applied variants)
                        PeptideWithSetModifications previousAA_Original = new PeptideWithSetModifications(Protein.NonVariantProtein, DigestionParams, (OneBasedStartResidueInProtein - 1) - totalLengthDifference, (OneBasedStartResidueInProtein - 1) - totalLengthDifference, CleavageSpecificity.Full, "full", 0, AllModsOneIsNterminus, NumFixedMods);
                        bool newSite = cTerminalResidue.Contains(previousAA_Variant.BaseSequence);
                        bool oldSite = cTerminalResidue.Contains(previousAA_Original.BaseSequence);
                        // if the new AA causes a cleavage event, and that cleavage event would not have occurred without the variant then it is identified
                        if (newSite == true && oldSite == false)
                        {
                            identifies = true;
                        }
                    }
                }
                //if the variant begins the AA after the peptide ends then it may have caused n-terminal cleavage
                else if (appliedVariation.OneBasedBeginPosition == (OneBasedEndResidueInProtein + 1))
                {
                    //see if the protease used for digestion has N-terminal cleavage sites
                    List<string> nTerminalResidue = proteasesCleavageSites.Where(dm => dm.CutIndex == 0).Select(d => d.InducingCleavage).ToList();
                    // stop gain variation can create a peptide this checks for this with cTerminal cleavage proteases
                    if (cTerminalResidue.Count > 0)
                    {
                        if (appliedVariation.VariantSequence == "*")
                        {
                            PeptideWithSetModifications lastAAofPeptide = new PeptideWithSetModifications(Protein, DigestionParams, OneBasedEndResidueInProtein, OneBasedEndResidueInProtein, CleavageSpecificity.Full, "full", 0, AllModsOneIsNterminus, NumFixedMods);
                            bool oldSite = cTerminalResidue.Contains(lastAAofPeptide.BaseSequence);
                            if (oldSite == false)
                            {
                                identifies = true;
                            }
                        }
                    }

                    if (nTerminalResidue.Count > 0)
                    {
                        if (Protein.Length >= OneBasedEndResidueInProtein + 1)
                        {
                            //get the AA that follows the peptide sequence fromt he variant protein (AKA the first AA of the varaint)
                            PeptideWithSetModifications nextAA_Variant = new PeptideWithSetModifications(Protein, DigestionParams, OneBasedEndResidueInProtein + 1, OneBasedEndResidueInProtein + 1, CleavageSpecificity.Full, "full", 0, AllModsOneIsNterminus, NumFixedMods);

                            // checks to make sure the original protein has an amino acid following the peptide (an issue with stop loss variants or variatns that add AA after the previous stop residue)
                            // no else statement because if the peptide end residue was the previous protein stop site, there is no way to truly identify the variant. 
                            // if the peptide were to extend into the stop loss region then the peptide would intesect the variant and this code block would not be triggered.
                            if (Protein.NonVariantProtein.Length >= OneBasedEndResidueInProtein + 1)
                            {
                                // get the AA that follows the peptide sequence in the original protein (without any applied variants)
                                PeptideWithSetModifications nextAA_Original = new PeptideWithSetModifications(Protein.NonVariantProtein, DigestionParams, (OneBasedEndResidueInProtein + 1) - totalLengthDifference, (OneBasedEndResidueInProtein + 1) - totalLengthDifference, CleavageSpecificity.Full, "full", 0, AllModsOneIsNterminus, NumFixedMods);
                                bool newSite = nTerminalResidue.Contains(nextAA_Variant.BaseSequence);
                                bool oldSite = nTerminalResidue.Contains(nextAA_Original.BaseSequence);
                                // if the new AA causes a cleavage event, and that cleavage event would not have occurred without the variant then it is identified
                                if (newSite == true && oldSite == false)
                                {
                                    identifies = true;
                                }
                            }

                        }
                        //for stop gain varations that cause peptide
                        else
                        {
                            // get the AA that follows the peptide sequence in the original protein (without any applied variants)
                            PeptideWithSetModifications nextAA_Original = new PeptideWithSetModifications(Protein.NonVariantProtein, DigestionParams, (OneBasedEndResidueInProtein + 1) - totalLengthDifference, (OneBasedEndResidueInProtein + 1) - totalLengthDifference, CleavageSpecificity.Full, "full", 0, AllModsOneIsNterminus, NumFixedMods);
                            bool oldSite = nTerminalResidue.Contains(nextAA_Original.BaseSequence);
                            // if the new AA causes a cleavage event, and that cleavage event would not have occurred without the variant then it is identified
                            if (oldSite == false)
                            {
                                identifies = true;
                            }
                        }
                    }
                }
            }

            return (intersects, identifies);
        }

        /// <summary>
        /// Makes the string representing a detected sequence variation, including any modifications on a variant amino acid.
        /// takes in the variant as well as the bool value of wheter the peptid eintersects the variant. (this allows for identified
        /// variants that cause the cleavage site for the peptide.
        /// </summary>
        /// <param name="p"></param>
        /// <param name="d"></param>
        /// <returns></returns>
        public string SequenceVariantString(SequenceVariation applied, bool intersects)
        {
            if (intersects == true)
            {
                bool startAtNTerm = applied.OneBasedBeginPosition == 1 && OneBasedStartResidueInProtein == 1;
                bool onlyPeptideStartAtNTerm = OneBasedStartResidueInProtein == 1 && applied.OneBasedBeginPosition != 1;
                int modResidueScale = 0;
                if (startAtNTerm)
                {
                    modResidueScale = 1;
                }
                else if (onlyPeptideStartAtNTerm)
                {
                    modResidueScale = 2;
                }
                else
                {
                    modResidueScale = 3;
                }
                int lengthDiff = applied.VariantSequence.Length - applied.OriginalSequence.Length;
                var modsOnVariantOneIsNTerm = AllModsOneIsNterminus
                    .Where(kv => kv.Key == 1 && applied.OneBasedBeginPosition == 1 || applied.OneBasedBeginPosition <= kv.Key - 2 + OneBasedStartResidueInProtein && kv.Key - 2 + OneBasedStartResidueInProtein <= applied.OneBasedEndPosition)
                    .ToDictionary(kv => kv.Key - applied.OneBasedBeginPosition + (modResidueScale), kv => kv.Value);
                PeptideWithSetModifications variantWithAnyMods = new PeptideWithSetModifications(Protein, DigestionParams, applied.OneBasedBeginPosition == 1 ? applied.OneBasedBeginPosition : applied.OneBasedBeginPosition - 1, applied.OneBasedEndPosition, CleavageSpecificityForFdrCategory, PeptideDescription, MissedCleavages, modsOnVariantOneIsNTerm, NumFixedMods);
                return $"{applied.OriginalSequence}{applied.OneBasedBeginPosition}{variantWithAnyMods.FullSequence.Substring(applied.OneBasedBeginPosition == 1 ? 0 : 1)}";
            }
            //if the variant caused a cleavage site leading the the peptide sequence (variant does not intersect but is identified)
            else
            {
                return $"{applied.OriginalSequence}{ applied.OneBasedBeginPosition}{applied.VariantSequence}";
            }
        }

        /// <summary>
        /// Takes an individual peptideWithSetModifications and determines if applied variations from the protein are found within its length
        /// </summary>
        /// <returns></returns>
        public bool IsVariantPeptide()
        {
            bool identifiedVariant = false;
            if (this.Protein.AppliedSequenceVariations.Count() > 0)
            {
                foreach (var variant in this.Protein.AppliedSequenceVariations)
                {
                    if (this.IntersectsAndIdentifiesVariation(variant).identifies)
                    {
                        identifiedVariant = true;
                        break;
                    }
                }
            }
            return identifiedVariant;
        }

        public override string ToString()
        {
            return FullSequence + string.Join("\t", AllModsOneIsNterminus.Select(m => m.ToString()));
        }

        public override bool Equals(object obj)
        {
            var q = obj as PeptideWithSetModifications;

            if (Protein == null && q.Protein == null)
            {
                return q.FullSequence.Equals(this.FullSequence);
            }

            return q != null
                && q.FullSequence.Equals(this.FullSequence)
                && q.OneBasedStartResidue == this.OneBasedStartResidue
                && (q.Protein.Accession == null && this.Protein.Accession == null || q.Protein.Accession.Equals(this.Protein.Accession))
<<<<<<< HEAD
                && q.DigestionParams.Enzyme.Equals(this.DigestionParams.Enzyme);
=======
                && q.DigestionParams.DigestionAgent.Equals(this.DigestionParams.DigestionAgent);
>>>>>>> 40c4c4b8
        }

        public override int GetHashCode()
        {
            if (DigestionParams == null)
            {
                return FullSequence.GetHashCode();
            }
            else
            {
<<<<<<< HEAD
                return FullSequence.GetHashCode() + DigestionParams.Enzyme.GetHashCode();
=======
                return FullSequence.GetHashCode() + DigestionParams.DigestionAgent.GetHashCode();
>>>>>>> 40c4c4b8
            }
        }

        /// <summary>
        /// This should be run after deserialization of a PeptideWithSetModifications, in order to set its Protein and Modification objects, which were not serialized
        /// </summary>
        public void SetNonSerializedPeptideInfo(Dictionary<string, Modification> idToMod, Dictionary<string, Protein> accessionToProtein, DigestionParams dp)
        {
            GetModsAfterDeserialization(idToMod);
            GetProteinAfterDeserialization(accessionToProtein);
            _digestionParams = dp;
        }

        public void SetNonSerializedPeptideInfo(Dictionary<string, Modification> idToMod,
            Dictionary<string, Protein> accessionToProtein, IDigestionParams dp) => 
            SetNonSerializedPeptideInfo(idToMod, accessionToProtein, (DigestionParams)dp);

        private void GetModsAfterDeserialization(Dictionary<string, Modification> idToMod)
        {
            _allModsOneIsNterminus = new Dictionary<int, Modification>();
            int currentModStart = 0;
            int currentModificationLocation = 1;
            bool currentlyReadingMod = false;
            int bracketCount = 0;

            for (int r = 0; r < FullSequence.Length; r++)
            {
                char c = FullSequence[r];
                if (c == '[')
                {
                    currentlyReadingMod = true;
                    if (bracketCount == 0)
                    {
                        currentModStart = r + 1;
                    }
                    bracketCount++;
                }
                else if (c == ']')
                {
                    string modId = null;
                    bracketCount--;
                    if (bracketCount == 0)
                    {
                        try
                        {
                            //remove the beginning section (e.g. "Fixed", "Variable", "Uniprot")
                            string modString = FullSequence.Substring(currentModStart, r - currentModStart);
                            int splitIndex = modString.IndexOf(':');
                            string modType = modString.Substring(0, splitIndex);
                            modId = modString.Substring(splitIndex + 1, modString.Length - splitIndex - 1);
                        }
                        catch (Exception e)
                        {
                            throw new MzLibUtil.MzLibException(
                                "Error while trying to parse string into peptide: " + e.Message);
                        }
                        if (!idToMod.TryGetValue(modId, out Modification mod))
                        {
                            throw new MzLibUtil.MzLibException(
                                "Could not find modification while reading string: " + FullSequence);
                        }
                        if (mod.LocationRestriction.Contains("C-terminal.") && r == FullSequence.Length - 1)
                        {
                            currentModificationLocation = BaseSequence.Length + 2;
                        }
                        _allModsOneIsNterminus.Add(currentModificationLocation, mod);
                        currentlyReadingMod = false;
                    }
                }
                else if (!currentlyReadingMod)
                {
                    currentModificationLocation++;
                }
                //else do nothing
            }
        }

        private void GetProteinAfterDeserialization(Dictionary<string, Protein> idToProtein)
        {
            Protein protein = null;

            if (ProteinAccession != null && !idToProtein.TryGetValue(ProteinAccession, out protein))
            {
                throw new MzLibUtil.MzLibException("Could not find protein accession after deserialization! " + ProteinAccession);
            }
            Protein = protein;
        }

        private void UpdateCleavageSpecificity()
        {
            if (CleavageSpecificityForFdrCategory == CleavageSpecificity.Unknown)
            {
                CleavageSpecificityForFdrCategory = _digestionParams.SpecificProtease.GetCleavageSpecificity(Protein, OneBasedStartResidueInProtein, OneBasedEndResidueInProtein, _digestionParams.InitiatorMethionineBehavior == InitiatorMethionineBehavior.Retain);
                PeptideDescription = CleavageSpecificityForFdrCategory.ToString();
            }
        }
        
        private HashSet<double> AddNeutralLossesFromMods(Modification mod, HashSet<double> allNeutralLossesSoFar, DissociationType dissociationType)
        {
            // add neutral losses specific to this dissociation type
            if (mod != null
                && mod.NeutralLosses != null
                && mod.NeutralLosses.TryGetValue(dissociationType, out List<double> neutralLossesFromMod))
            {
                foreach (double neutralLoss in neutralLossesFromMod.Where(p => p != 0))
                {
                    if (allNeutralLossesSoFar == null)
                    {
                        allNeutralLossesSoFar = new HashSet<double>();
                    }

                    allNeutralLossesSoFar.Add(neutralLoss);
                }
            }

            // add neutral losses that are generic to any dissociation type
            if (mod != null
                && mod.NeutralLosses != null
                && mod.NeutralLosses.TryGetValue(DissociationType.AnyActivationType, out neutralLossesFromMod))
            {
                foreach (double neutralLoss in neutralLossesFromMod.Where(p => p != 0))
                {
                    if (allNeutralLossesSoFar == null)
                    {
                        allNeutralLossesSoFar = new HashSet<double>();
                    }

                    allNeutralLossesSoFar.Add(neutralLoss);
                }
            }

            return allNeutralLossesSoFar;
        }

        //This function maintains the amino acids associated with the protease motif and reverses all other amino acids.
        //N-terminal modificatons are preserved. Other modifications travel with their respective amino acids. this results
        //in a decoy peptide composed the same amino acids and modifications as the original. 
        //Occasionally, this process results in peptide with exactly the same sequence. Therefore, there is a stop-gap measure
        //the returns the mirror image of the original. N-terminal mods are preserved, but other mods are also reversed. 
        //this should yield a unique decoy for each target sequence.
        //This function also adds a hash code to both the original PeptideWithSetModifications and the decoy 
        //generated by this function pairing the two together by each other's FullSequence.
        //The original taget peptide is given a hash code corresponding to the decoy's full sequence,
        //and the decoy is given a hash code corresponding to the original target peptide's sequence.
        //This hash code is stored in the PairedTargetDecoyHash parameter of PeptideWithSetModifications.
        public PeptideWithSetModifications GetReverseDecoyFromTarget(int[] revisedAminoAcidOrder)
        {
            Dictionary<int, Modification> newModificationsDictionary = new Dictionary<int, Modification>();
            //Copy N-terminal modifications from target dictionary to decoy dictionary.
            if (this.AllModsOneIsNterminus.ContainsKey(1))
            {
                newModificationsDictionary.Add(1, this.AllModsOneIsNterminus[1]);
            }
            char[] newBase = new char[this.BaseSequence.Length];
            Array.Fill(newBase, '0');
            char[] evaporatingBase = this.BaseSequence.ToCharArray();
<<<<<<< HEAD
            List<DigestionMotif> motifs = this.DigestionParams.Enzyme.DigestionMotifs;
=======
            List<DigestionMotif> motifs = this.DigestionParams.DigestionAgent.DigestionMotifs;
>>>>>>> 40c4c4b8
            if (motifs != null && motifs.Count > 0)
            {
                foreach (var motif in motifs.Where(m => m.InducingCleavage != ""))//check the empty "" for topdown
                {
                    string cleavingMotif = motif.InducingCleavage;
                    List<int> cleavageMotifLocations = new List<int>();

                    for (int i = 0; i < BaseSequence.Length; i++)
                    {
                        bool fits;
                        bool prevents;
                        (fits, prevents) = motif.Fits(BaseSequence, i);

                        if (fits && !prevents)
                        {
                            cleavageMotifLocations.Add(i);
                        }
                    }

                    foreach (int location in cleavageMotifLocations)
                    {
                        char[] motifArray = BaseSequence.Substring(location, cleavingMotif.Length).ToCharArray();

                        for (int i = 0; i < cleavingMotif.Length; i++)
                        {
                            newBase[location + i] = motifArray[i];
                            revisedAminoAcidOrder[location + i] = location + i;//
                            //directly copy mods that were on amino acids in the motif. Those amino acids don't change position.
                            if (this.AllModsOneIsNterminus.ContainsKey(location + i + 2))
                            {
                                newModificationsDictionary.Add(location + i + 2, this.AllModsOneIsNterminus[location + i + 2]);
                            }

                            evaporatingBase[location + i] = '0';//can null a char so i use a number which doesnt' appear in peptide string
                        }
                    }
                }
            }

            // We've kept amino acids in the digestion motif in the same position in the decoy peptide.
            // Now we will fill the remaining open positions in the decoy with the reverse of amino acids from the target.
            // Part to change to scramble
            int fillPosition = 0;
            int extractPosition = this.BaseSequence.Length - 1;
            while (fillPosition < this.BaseSequence.Length && extractPosition >= 0)
            {
                if (evaporatingBase[extractPosition] != '0')
                {
                    while (newBase[fillPosition] != '0')
                    {
                        fillPosition++;
                    }
                    newBase[fillPosition] = evaporatingBase[extractPosition];
                    revisedAminoAcidOrder[fillPosition] = extractPosition;
                    if (this.AllModsOneIsNterminus.ContainsKey(extractPosition + 2))
                    {
                        newModificationsDictionary.Add(fillPosition + 2, this.AllModsOneIsNterminus[extractPosition + 2]);
                    }
                    fillPosition++;
                }
                extractPosition--;
            }

            string newBaseString = new string(newBase);

            var proteinSequence = this.Protein.BaseSequence;
            var aStringBuilder = new StringBuilder(proteinSequence);
            aStringBuilder.Remove(this.OneBasedStartResidueInProtein - 1, this.BaseSequence.Length);
            aStringBuilder.Insert(this.OneBasedStartResidueInProtein - 1, newBaseString);
            proteinSequence = aStringBuilder.ToString();

            Protein decoyProtein = new Protein(proteinSequence, "DECOY_" + this.Protein.Accession, null, new List<Tuple<string, string>>(), new Dictionary<int, List<Modification>>(), null, null, null, true);
            DigestionParams d = _digestionParams;

            // Creates a hash code corresponding to the target's sequence
            int targetHash = GetHashCode();
            PeptideWithSetModifications decoyPeptide;
            //Make the "peptideDescription" store the corresponding target's sequence
            if (newBaseString != this.BaseSequence)
            {
                decoyPeptide = new PeptideWithSetModifications(decoyProtein, d, this.OneBasedStartResidueInProtein, this.OneBasedEndResidueInProtein, this.CleavageSpecificityForFdrCategory, this.FullSequence, this.MissedCleavages, newModificationsDictionary, this.NumFixedMods, newBaseString);
                // Sets PairedTargetDecoyHash of the original target peptie to the hash hode of the decoy sequence           
                PairedTargetDecoyHash = decoyPeptide.GetHashCode();
                // Sets PairedTargetDecoyHash of the decoy peptide to the hash code of the target sequence
                decoyPeptide.PairedTargetDecoyHash = targetHash;
                return decoyPeptide;

            }
            else
            {
                //The reverse decoy procedure failed to create a PeptideWithSetModificatons with a different sequence. Therefore,
                //we retrun the mirror image peptide.
                decoyPeptide = this.GetPeptideMirror(revisedAminoAcidOrder);
                PairedTargetDecoyHash = decoyPeptide.GetHashCode();
                decoyPeptide.PairedTargetDecoyHash = targetHash;
                return decoyPeptide;
            }

        }
        /// <summary>
        /// This function generates a decoy peptide from a target by scrambling the target peptide's amino acid sequence
        /// This preserves any digestion motifs and keeps modifications with their amino acids
        /// To help generate only high quality decoys, a homology cutoff of 30 % sequence similarity is used
        /// If after 10 attempts no sufficient decoy is generated, the mirror sequence is returned
        /// </summary>
        /// <param name="revisedAminoAcidOrder">Array to store the new amino acid order in</param>
        /// <param name="maximumHomology">Parameter specifying the homology cutoff to be used</param>
        /// <returns></returns>
        public PeptideWithSetModifications GetScrambledDecoyFromTarget(int[] revisedAminoAcidOrder, double maximumHomology = 0.3)
        {
            Dictionary<int, Modification> newModificationsDictionary = new Dictionary<int, Modification>();
            //Copy N-terminal modifications from target dictionary to decoy dictionary.
            if (this.AllModsOneIsNterminus.ContainsKey(1))
            {
                newModificationsDictionary.Add(1, this.AllModsOneIsNterminus[1]);
            }
            char[] newBase = new char[this.BaseSequence.Length];
            Array.Fill(newBase, '0');
            char[] evaporatingBase = this.BaseSequence.ToCharArray();
<<<<<<< HEAD
            List<DigestionMotif> motifs = this.DigestionParams.Enzyme.DigestionMotifs;
=======
            List<DigestionMotif> motifs = this.DigestionParams.DigestionAgent.DigestionMotifs;
>>>>>>> 40c4c4b8
            if (motifs != null && motifs.Count > 0)
            {
                foreach (var motif in motifs.Where(m => m.InducingCleavage != ""))//check the empty "" for topdown
                {
                    string cleavingMotif = motif.InducingCleavage;
                    List<int> cleavageMotifLocations = new List<int>();

                    for (int i = 0; i < BaseSequence.Length; i++)
                    {
                        bool fits;
                        bool prevents;
                        (fits, prevents) = motif.Fits(BaseSequence, i);

                        if (fits && !prevents)
                        {
                            cleavageMotifLocations.Add(i);
                        }
                    }

                    foreach (int location in cleavageMotifLocations)
                    {
                        char[] motifArray = BaseSequence.Substring(location, cleavingMotif.Length).ToCharArray();
                        
                        for (int i = 0; i < cleavingMotif.Length; i++)
                        {
                            newBase[location + i] = motifArray[i];
                            revisedAminoAcidOrder[location + i] = location + i;
                            //directly copy mods that were on amino acids in the motif. Those amino acids don't change position.
                            if (this.AllModsOneIsNterminus.ContainsKey(location + i + 2))
                            {
                                newModificationsDictionary.Add(location + i + 2, this.AllModsOneIsNterminus[location + i + 2]);
                            }

                            evaporatingBase[location + i] = '0';//can null a char so i use a number which doesnt' appear in peptide string
                        }
                    }
                }
            }

            //We've kept amino acids in the digestion motif in the same position in the decoy peptide.
            //Now we will fill the remaining open positions in the decoy with the scrambled amino acids from the target.
            int extractPosition;
            int fillPosition;
            int residueNumsIndex;
            // Specify seed to ensure that the same decoy sequence is always generated from the target
            Random rand = new(56);
            double percentIdentity = 1;
            int scrambleAttempt = 0;
            int maxScrambles = 10;
            double maxIdentity = maximumHomology;
            int characterCounter;

            while(scrambleAttempt < maxScrambles && percentIdentity > maxIdentity)
            {
                // Copies the newModificationsDictionary for the scramble attempt
                Dictionary<int, Modification> tempModificationsDictionary = new(newModificationsDictionary);
                fillPosition = 0;
                // residueNums is a list containing array indices for each element of evaporatingBase
                // Once each amino acid is added, its index is removed from residueNums to prevent the same AA from being added 2x
                var residueNums = Enumerable.Range(0, evaporatingBase.Length).ToList();                
                characterCounter = 0;
                char[] tempNewBase = new char[newBase.Length];
                // Create a copy of the newBase character array for the scrambling attempt
                Array.Copy(newBase, tempNewBase, newBase.Length);

                // I am not sure why I need the second counter, but it always works when I have it
                int seqLength = this.BaseSequence.Length;
                while (fillPosition < seqLength && characterCounter < seqLength)
                {
                    residueNumsIndex = rand.Next(residueNums.Count);
                    extractPosition = residueNums[residueNumsIndex];
                    char targetAA = evaporatingBase[extractPosition];
                    residueNums.RemoveAt(residueNumsIndex);
                    if (targetAA != '0')
                    {
                        while (tempNewBase[fillPosition] != '0')
                        {
                            fillPosition++;
                        }
                        tempNewBase[fillPosition] = targetAA;
                        revisedAminoAcidOrder[fillPosition] = extractPosition;
                        if (this.AllModsOneIsNterminus.ContainsKey(extractPosition + 2))
                        {
                            tempModificationsDictionary.Add(fillPosition + 2, this.AllModsOneIsNterminus[extractPosition + 2]);
                        }
                        fillPosition++;
                    }
                    characterCounter ++;
                }
                scrambleAttempt++;
                /* 
                 * Any homology scoring mechanism can go here, percent identity is probably not the best
                 * In terms of generating a decoy sequence that will have a different mass spectrum than
                 * the original, it is far more important to vary the amino acids on the edges than 
                 * those in the middle. Changes on the edges will offset the entire b and y sequences
                 * leading to an effective decoy spectrum even if there is high identity in the middle of
                 * the sequence. Additionally, for peptides with a large amount of a certain amino acid,
                 * it will be very difficult to generate a low homology sequence.
                 */
                percentIdentity = GetPercentIdentity(tempNewBase, evaporatingBase, tempModificationsDictionary, this.AllModsOneIsNterminus);
                // Check that the percent identity is below the maximum identity threshold and set actual values to the temporary values
                if (percentIdentity < maxIdentity)
                {
                    newBase = tempNewBase;
                    newModificationsDictionary = tempModificationsDictionary;
                    // Code checking similarity between theoretical spectra could go here
                }

                // If max scrambles are reached, make the new sequence identical to the original to trigger mirroring
                else if (scrambleAttempt == maxScrambles)
                {
                    for(int j = 0; j < newBase.Length; j++)
                    {
                        if (newBase[j] == '0')
                        {
                            newBase[j] = evaporatingBase[j];
                        }
                    }
                }
            }
            

            string newBaseString = new string(newBase);

            var proteinSequence = this.Protein.BaseSequence;
            var aStringBuilder = new StringBuilder(proteinSequence);
            aStringBuilder.Remove(this.OneBasedStartResidueInProtein - 1, this.BaseSequence.Length);
            aStringBuilder.Insert(this.OneBasedStartResidueInProtein - 1, newBaseString);
            proteinSequence = aStringBuilder.ToString();

            Protein decoyProtein = new Protein(proteinSequence, "DECOY_" + this.Protein.Accession, null, new List<Tuple<string, string>>(), new Dictionary<int, List<Modification>>(), null, null, null, true);
            DigestionParams d = _digestionParams;
            // Creates a hash code corresponding to the target's sequence
            int targetHash = GetHashCode();
            PeptideWithSetModifications decoyPeptide;
            //Make the "peptideDescription" store the corresponding target's sequence
            if (newBaseString != this.BaseSequence)
            {
                decoyPeptide = new PeptideWithSetModifications(decoyProtein, d, this.OneBasedStartResidueInProtein, this.OneBasedEndResidueInProtein, this.CleavageSpecificityForFdrCategory, this.FullSequence, this.MissedCleavages, newModificationsDictionary, this.NumFixedMods, newBaseString);
                // Sets PairedTargetDecoyHash of the original target peptie to the hash hode of the decoy sequence           
                PairedTargetDecoyHash = decoyPeptide.GetHashCode();
                // Sets PairedTargetDecoyHash of the decoy peptide to the hash code of the target sequence
                decoyPeptide.PairedTargetDecoyHash = targetHash;
                return decoyPeptide;

            }
            else
            {
                //The reverse decoy procedure failed to create a PeptideWithSetModificatons with a different sequence. Therefore,
                //we retrun the mirror image peptide.
                decoyPeptide = this.GetPeptideMirror(revisedAminoAcidOrder);
                PairedTargetDecoyHash = decoyPeptide.GetHashCode();
                decoyPeptide.PairedTargetDecoyHash = targetHash;
                return decoyPeptide;
            }
        }
        
        /// <summary>
        /// Method to get the percent identity between two peptide sequences stored as char[]
        /// </summary>
        /// <param name="scrambledSequence">Character array of the scrambled sequence</param>
        /// <param name="unscrambledSequence">Character array of the unscrambled sequence</param> 
        /// <param name="scrambledMods">Dictionary containing the scrambled sequence's modifications</param>
        /// <param name="unscrambledMods">Dictionary containing the unscrambled sequence's modifications</param>
        /// <returns></returns>
        private static double GetPercentIdentity(char[] scrambledSequence, char[] unscrambledSequence, Dictionary<int, Modification> scrambledMods, Dictionary<int, Modification> unscrambledMods)
        {
            double rawScore = 0;
            int seqLength = scrambledSequence.Length;
            for(int i = 0; i < seqLength; i++)
            {
                if (scrambledSequence[i] == unscrambledSequence[i] || unscrambledSequence[i] == '0')
                {
                    Modification scrambledMod;
                    if (scrambledMods.TryGetValue(i + 2, out scrambledMod) && unscrambledSequence[i] != '0')
                    {
                        Modification unscrambledMod;
                        if (unscrambledMods.TryGetValue(i + 2, out unscrambledMod))
                        {
                            if (scrambledMod == unscrambledMod)
                            {
                                rawScore += 1;
                            }
                        }
                    }
                    else
                    {
                        rawScore += 1; 
                    }
                    
                }
            }
            return rawScore / seqLength;
        }
        
        //Returns a PeptideWithSetModifications mirror image. Used when reverse decoy sequence is same as target sequence
        public PeptideWithSetModifications GetPeptideMirror(int[] revisedOrderNisOne)
        {
            Dictionary<int, Modification> newModificationsDictionary = new Dictionary<int, Modification>();
            //Copy N-terminal modifications from target dictionary to decoy dictionary.
            if (this.AllModsOneIsNterminus.ContainsKey(1))
            {
                newModificationsDictionary.Add(1, this.AllModsOneIsNterminus[1]);
            }

            //First step is to reverse the position of all modifications except the mod on the peptide N-terminus.
            if (this.AllModsOneIsNterminus.Any())
            {
                foreach (var kvp in this.AllModsOneIsNterminus.Where(p => p.Key != 1).ToList())
                {
                    newModificationsDictionary.Add(this.BaseSequence.Length - kvp.Key + 3, kvp.Value);
                }
            }

            //Second step is to reverse the sequence.
            string newBaseString = new string(this.BaseSequence.Reverse().ToArray());

            var proteinSequence = this.Protein.BaseSequence;
            var aStringBuilder = new StringBuilder(proteinSequence);
            aStringBuilder.Remove(this.OneBasedStartResidueInProtein - 1, this.BaseSequence.Length);
            aStringBuilder.Insert(this.OneBasedStartResidueInProtein - 1, newBaseString);
            proteinSequence = aStringBuilder.ToString();

            Protein decoyProtein = new Protein(proteinSequence, "DECOY_" + this.Protein.Accession, null, new List<Tuple<string, string>>(), new Dictionary<int, List<Modification>>(), null, null, null, true);

            DigestionParams d = _digestionParams;

            //now fill in the revised amino acid order
            int oldStringPosition = this.BaseSequence.Length - 1;
            for (int i = 0; i < newBaseString.Length; i++)
            {
                revisedOrderNisOne[i] = oldStringPosition;
                oldStringPosition--;
            }

            //Make the "peptideDescription" store the corresponding target's sequence
            return new PeptideWithSetModifications(decoyProtein, d, this.OneBasedStartResidueInProtein, this.OneBasedEndResidueInProtein, this.CleavageSpecificityForFdrCategory, this.FullSequence, this.MissedCleavages, newModificationsDictionary, this.NumFixedMods, newBaseString);
        }
    }
}<|MERGE_RESOLUTION|>--- conflicted
+++ resolved
@@ -732,11 +732,7 @@
                 }
 
                 //need to determine what the cleavage sites are for the protease used (will allow us to determine if new cleavage sites were made by variant)
-<<<<<<< HEAD
-                List<DigestionMotif> proteasesCleavageSites = DigestionParams.Enzyme.DigestionMotifs;
-=======
                 List<DigestionMotif> proteasesCleavageSites = DigestionParams.DigestionAgent.DigestionMotifs;
->>>>>>> 40c4c4b8
                 //if the variant ends the AA before the peptide starts then it may have caused c-terminal cleavage
                 //see if the protease used for digestion has C-terminal cleavage sites
                 List<string> cTerminalResidue = proteasesCleavageSites.Where(dm => dm.CutIndex == 1).Select(d => d.InducingCleavage).ToList();
@@ -901,11 +897,7 @@
                 && q.FullSequence.Equals(this.FullSequence)
                 && q.OneBasedStartResidue == this.OneBasedStartResidue
                 && (q.Protein.Accession == null && this.Protein.Accession == null || q.Protein.Accession.Equals(this.Protein.Accession))
-<<<<<<< HEAD
-                && q.DigestionParams.Enzyme.Equals(this.DigestionParams.Enzyme);
-=======
                 && q.DigestionParams.DigestionAgent.Equals(this.DigestionParams.DigestionAgent);
->>>>>>> 40c4c4b8
         }
 
         public override int GetHashCode()
@@ -916,11 +908,7 @@
             }
             else
             {
-<<<<<<< HEAD
-                return FullSequence.GetHashCode() + DigestionParams.Enzyme.GetHashCode();
-=======
                 return FullSequence.GetHashCode() + DigestionParams.DigestionAgent.GetHashCode();
->>>>>>> 40c4c4b8
             }
         }
 
@@ -1077,11 +1065,7 @@
             char[] newBase = new char[this.BaseSequence.Length];
             Array.Fill(newBase, '0');
             char[] evaporatingBase = this.BaseSequence.ToCharArray();
-<<<<<<< HEAD
-            List<DigestionMotif> motifs = this.DigestionParams.Enzyme.DigestionMotifs;
-=======
             List<DigestionMotif> motifs = this.DigestionParams.DigestionAgent.DigestionMotifs;
->>>>>>> 40c4c4b8
             if (motifs != null && motifs.Count > 0)
             {
                 foreach (var motif in motifs.Where(m => m.InducingCleavage != ""))//check the empty "" for topdown
@@ -1201,11 +1185,7 @@
             char[] newBase = new char[this.BaseSequence.Length];
             Array.Fill(newBase, '0');
             char[] evaporatingBase = this.BaseSequence.ToCharArray();
-<<<<<<< HEAD
-            List<DigestionMotif> motifs = this.DigestionParams.Enzyme.DigestionMotifs;
-=======
             List<DigestionMotif> motifs = this.DigestionParams.DigestionAgent.DigestionMotifs;
->>>>>>> 40c4c4b8
             if (motifs != null && motifs.Count > 0)
             {
                 foreach (var motif in motifs.Where(m => m.InducingCleavage != ""))//check the empty "" for topdown
