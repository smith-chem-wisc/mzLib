--- conflicted
+++ resolved
@@ -61,13 +61,8 @@
 
             try
             {
-<<<<<<< HEAD
-                PopulateVariableModifications(variableModifications, modificationComparer, ref twoBasedPossibleVariableAndLocalizeableModifications);
-                PopulateFixedModsOneIsNorFivePrimeTerminus(peptideLength, allKnownFixedModifications, ref fixedModDictionary);
-=======
-                PopulateVariableModifications(variableModifications, in twoBasedPossibleVariableAndLocalizeableModifications);
+                PopulateVariableModifications(variableModifications, modificationComparer, in twoBasedPossibleVariableAndLocalizeableModifications);
                 PopulateFixedModsOneIsNorFivePrimeTerminus(peptideLength, allKnownFixedModifications, in fixedModDictionary);
->>>>>>> 4e93b361
 
                 foreach (Dictionary<int, Modification> variableModPattern in GetVariableModificationPatterns(twoBasedPossibleVariableAndLocalizeableModifications, maxModsForPeptide, peptideLength))
                 {
