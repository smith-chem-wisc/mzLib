--- conflicted
+++ resolved
@@ -39,11 +39,7 @@
         public int MinLength { get; set; }
         public int MaxLength { get; set; }
         public int MaxMods { get; set; }
-<<<<<<< HEAD
-        public DigestionAgent Enzyme => Protease;
-=======
         public DigestionAgent DigestionAgent => Protease;
->>>>>>> 40c4c4b8
 
         public CleavageSpecificity SearchModeType { get; private set; } //for fast semi and nonspecific searching of proteases
         public FragmentationTerminus FragmentationTerminus { get; private set; } //for fast semi searching of proteases
