--- conflicted
+++ resolved
@@ -58,11 +58,7 @@
 
         public int MaxPeptideLength
         {
-<<<<<<< HEAD
-            get => MaxLength; 
-=======
             get => MaxLength;
->>>>>>> f106f859
             set => MaxLength = value;
         }
 
@@ -109,13 +105,6 @@
 
         public IDigestionParams Clone()
         {
-<<<<<<< HEAD
-            var clone = new DigestionParams(Protease.Name, MaxMissedCleavages, MinLength, MaxLength, MaxModificationIsoforms,
-                InitiatorMethionineBehavior, MaxMods, SearchModeType, FragmentationTerminus, GeneratehUnlabeledProteinsForSilac, KeepNGlycopeptide, KeepOGlycopeptide);
-            if (SpecificProtease != null)
-                clone.RecordSpecificProtease();
-            return clone;
-=======
             if (SearchModeType == CleavageSpecificity.None)
                 return new DigestionParams(SpecificProtease.Name, MaxMissedCleavages, MinLength, MaxLength,
                     MaxModificationIsoforms, InitiatorMethionineBehavior, MaxMods, SearchModeType, FragmentationTerminus,
@@ -123,7 +112,6 @@
             return new DigestionParams(Protease.Name, MaxMissedCleavages, MinLength, MaxLength,
                 MaxModificationIsoforms, InitiatorMethionineBehavior, MaxMods, SearchModeType, FragmentationTerminus,
                 GeneratehUnlabeledProteinsForSilac, KeepNGlycopeptide, KeepOGlycopeptide);
->>>>>>> f106f859
         }
             
 
