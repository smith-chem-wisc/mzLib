--- conflicted
+++ resolved
@@ -79,14 +79,6 @@
             return $"[{Minimum.ToString(format, System.Globalization.CultureInfo.InvariantCulture)};{Maximum.ToString(format, System.Globalization.CultureInfo.InvariantCulture)}]";
         }
 
-        /// <summary>
-<<<<<<< HEAD
-        /// Compares value of the instance to the value of the 'item' passed in.
-        /// Returns a negative integer if the instance is less than 'item'
-        /// </summary>
-        /// <param name="item"></param>
-        /// <returns></returns>
-=======
         /// Compares the DoubleRange to a double 'item' passed in.
         /// If the 'item' falls below the range, 1 is returned (the range is greater than the item)
         /// If the 'item' falls above the range, -1 is returned (the range is less than the item)
@@ -94,7 +86,6 @@
         /// </summary>
         /// <param name="item"> A double the range will be compared against </param>
         /// <returns> 1, 0, or -1 </returns>
->>>>>>> e0dc36c5
         public int CompareTo(double item)
         {
             if (Minimum.CompareTo(item) > 0)
