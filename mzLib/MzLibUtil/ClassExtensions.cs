--- conflicted
+++ resolved
@@ -27,43 +27,12 @@
     public static class ClassExtensions
     {
         /// <summary>
-<<<<<<< HEAD
-        /// Parses the full sequence to identify mods.
-=======
         /// Parses the full sequence to identify mods. Note: This method has been updated to NOT handle ambiguous mods on a given position (e.g. M[modA]|[modB]).
         /// If ambiguity exists, generate a separate full sequence for each mod and parse each separately.
->>>>>>> e6dd7bcf
         /// </summary>
         /// <param name="fullSequence"> Full sequence of the peptide in question.</param>
         /// <param name="ignoreTerminusMod"> If true, terminal modifications will be ignored.</param>
         /// <returns> Dictionary with the key being the amino acid position of the mod and the value being the string representing the mod</returns>
-<<<<<<< HEAD
-        public static Dictionary<int, List<string>> ParseModifications(this string fullSequence, bool ignoreTerminusMod=false)
-        {
-            // use a regex to get modifications
-            string pattern = @"\[(.+?)\](?<!\[I+\])"; //The "look-behind" condition prevents matching ] for metal ion modifications
-            Regex regex = new(pattern);
-
-            // remove each match after adding to the dict. Otherwise, getting positions
-            // of the modifications will be rather difficult.
-            //int patternMatches = regex.Matches(fullSequence).Count;
-            Dictionary<int, List<string>> modDict = new();
-
-            string fullSeq = fullSequence;
-            RemoveSpecialCharacters(ref fullSeq);
-            MatchCollection matches = regex.Matches(fullSeq);
-            int captureLengthSum = 0;
-            foreach (Match match in matches)
-            {
-                GroupCollection group = match.Groups;
-                string val = group[1].Value;
-                int startIndex = group[0].Index;
-                int captureLength = group[0].Length;
-
-                List<string> modList = new List<string>();
-                modList.Add(val);
-
-=======
         public static Dictionary<int, string> ParseModifications(this string fullSequence, bool ignoreTerminusMod = false)
         {
             // use a regex to get modifications
@@ -84,51 +53,24 @@
                 int startIndex = group[0].Index;
                 int captureLength = group[0].Length;
 
->>>>>>> e6dd7bcf
                 // The position of the amino acids is tracked by the positionToAddToDict variable. It takes the 
                 // startIndex of the modification Match and removes the cumulative length of the modifications
                 // found (including the brackets). The difference will be the number of nonmodification characters, 
                 // or the number of amino acids prior to the startIndex in the sequence. 
-<<<<<<< HEAD
-                int positionToAddToDict = startIndex - captureLengthSum;
-
-                if ((positionToAddToDict == 0 || (fullSeq.Length == startIndex + captureLength)) && ignoreTerminusMod)
-=======
                 positionToAddToDict = startIndex - captureLengthSum;
 
                 if (((positionToAddToDict == 0) || rawModString.StartsWith("-")) && ignoreTerminusMod) // ignore terminal mods
->>>>>>> e6dd7bcf
                 {
                     captureLengthSum += captureLength;
                     continue;
                 }
 
-<<<<<<< HEAD
-                // The C-terminus is ambiguous when it comes to how a modification is included in the full sequence string. 
-                // So, extra logic is needed to read the  
-                if ((fullSeq.Length == startIndex + captureLength) && val.Contains("terminal")) 
-=======
                 if (rawModString.StartsWith("-"))
->>>>>>> e6dd7bcf
                 {
                     positionToAddToDict++;
                 }
 
-<<<<<<< HEAD
-                // check to see if key already exist
-                // if the already key exists, update the current position with the capture length + 1.
-                // otherwise, add the modification to the dict.
-                if (modDict.ContainsKey(positionToAddToDict))
-                {
-                    modDict[positionToAddToDict].Add(val);
-                }
-                else
-                {
-                    modDict.Add(positionToAddToDict, modList);
-                }
-=======
                 modDict.Add(positionToAddToDict, mod);
->>>>>>> e6dd7bcf
                 captureLengthSum += captureLength;
             }
             return modDict;
