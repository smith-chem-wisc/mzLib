﻿// Copyright 2012, 2013, 2014 Derek J. Bailey
// Modified work copyright 2016 Stefan Solntsev
//
// This file (ChemicalFormulaTestFixture.cs) is part of Chemistry Library.
//
// Chemistry Library is free software: you can redistribute it and/or modify it
// under the terms of the GNU Lesser General Public License as published
// by the Free Software Foundation, either version 3 of the License, or
// (at your option) any later version.
//
// Chemistry Library is distributed in the hope that it will be useful, but WITHOUT
// ANY WARRANTY; without even the implied warranty of MERCHANTABILITY or
// FITNESS FOR A PARTICULAR PURPOSE. See the GNU Lesser General Public
// License for more details.
//
// You should have received a copy of the GNU Lesser General Public
// License along with Chemistry Library. If not, see <http://www.gnu.org/licenses/>

using Chemistry;
using MzLibUtil;
using NUnit.Framework;
using System;
using System.Collections.Generic;
using System.Diagnostics.CodeAnalysis;
using System.Linq;
using SharpLearning.Containers.Matrices;
using Stopwatch = System.Diagnostics.Stopwatch;

namespace Test
{
    [TestFixture]
    [ExcludeFromCodeCoverage]
    public static class TestChemicalFormula
    {
        private static Stopwatch Stopwatch { get; set; }

        [SetUp]
        public static void Setup()
        {
            Stopwatch = new Stopwatch();
            Stopwatch.Start();
        }

        [TearDown]
        public static void TearDown()
        {
            Console.WriteLine($"Analysis time: {Stopwatch.Elapsed.Hours}h {Stopwatch.Elapsed.Minutes}m {Stopwatch.Elapsed.Seconds}s");
        }

        [Test]
        public static void AddIsotopeWithExistingMassNumber()
        {
            Element al = PeriodicTable.GetElement("Al");
            Assert.Throws<MzLibException>(() =>
            {
                al.AddIsotope(27, 28, 1);
            }, "Isotope with mass number " + 28 + " already exists");
        }

        [Test]
        public static void AddElementToFormula()
        {
            ChemicalFormula formulaA = ChemicalFormula.ParseFormula("C2H3NO");
            ChemicalFormula formulaB = ChemicalFormula.ParseFormula("C2H3N2O");

            Element n = PeriodicTable.GetElement(7);

            formulaA.Add(n, 1);

            Assert.AreEqual(formulaA, formulaB);
        }

        [Test]
        public static void Multiply()
        {
            ChemicalFormula formulaA = ChemicalFormula.ParseFormula("C2H3NO");
            formulaA.Multiply(2);
            ChemicalFormula formulaB = ChemicalFormula.ParseFormula("C4H6N2O2");

            Assert.AreEqual(formulaA, formulaB);

            Assert.IsFalse(formulaA.Equals(null));
        }

        [Test]
        public static void CheckToStringOfElements()
        {
            Element n = PeriodicTable.GetElement("N");
            Assert.AreEqual("" + n, "N");
        }

        [Test]
        public static void AddFormulaToFormula()
        {
            ChemicalFormula formulaA = ChemicalFormula.ParseFormula("C2H3NO");
            ChemicalFormula formulaB = ChemicalFormula.ParseFormula("H2O");
            ChemicalFormula formulaC = ChemicalFormula.ParseFormula("C2H5NO2");

            formulaA.Add(formulaB);

            Assert.AreEqual(formulaA, formulaC);
        }

        [Test]
        public static void AddFormulasWithNegativeIsotopeValues()
        {
            ChemicalFormula formulaA = ChemicalFormula.ParseFormula("H-1N-1O");
            ChemicalFormula formulaB = ChemicalFormula.ParseFormula("H-1N-1O");
            ChemicalFormula formulaC = ChemicalFormula.ParseFormula("H-2N-2O2");

            formulaA.Add(formulaB);

            Assert.AreEqual(formulaA, formulaC);
        }

        [Test]
        public static void AddFormulaToItself()
        {
            ChemicalFormula formulaA = ChemicalFormula.ParseFormula("C2H3NO");
            ChemicalFormula formulaB = ChemicalFormula.ParseFormula("C4H6N2O2");

            formulaA.Add(new ChemicalFormula(formulaA));

            Assert.AreEqual(formulaA, formulaB);
        }

        [Test]
        public static void AddIChemicalFormulaToFormula()
        {
            ChemicalFormula formulaA = ChemicalFormula.ParseFormula("C2H3NO");
            IHasChemicalFormula formulaB = new PhysicalObjectWithChemicalFormula("H2O");
            ChemicalFormula formulaC = ChemicalFormula.ParseFormula("C2H5NO2");

            formulaA.Add(formulaB);

            Assert.AreEqual(formulaA, formulaC);
        }

        [Test]
        public static void AddIsotopeToFormula()
        {
            ChemicalFormula formulaA = ChemicalFormula.ParseFormula("C2H3NO");
            ChemicalFormula formulaB = ChemicalFormula.ParseFormula("C2H3H{1}NO");

            Isotope h1 = PeriodicTable.GetElement("H")[1];

            formulaA.Add(h1, 1);

            Assert.AreEqual(formulaA, formulaB);
        }

        /// <summary>
        /// This tests that the array for chemical formula properly expands
        /// </summary>
        [Test]
        public static void AddLargeElementToFormula()
        {
            ChemicalFormula formulaA = ChemicalFormula.ParseFormula("C2H3NO");
            ChemicalFormula formulaB = ChemicalFormula.ParseFormula("C2H3NOFe");

            Element fe = PeriodicTable.GetElement("Fe");

            formulaA.Add(fe, 1);

            Assert.AreEqual(formulaA, formulaB);
        }

        [Test]
        public static void AddNegativeFormulaToFormula()
        {
            ChemicalFormula formulaA = ChemicalFormula.ParseFormula("C2H3NO");
            ChemicalFormula formulaB = ChemicalFormula.ParseFormula("C-1H-2");
            ChemicalFormula formulaC = ChemicalFormula.ParseFormula("CHNO");

            formulaA.Add(formulaB);

            Assert.AreEqual(formulaA, formulaC);
        }

        [Test]
        public static void AddNegativeIsotopeToFormula()
        {
            ChemicalFormula formulaA = ChemicalFormula.ParseFormula("C2HH{1}2NO");
            ChemicalFormula formulaB = ChemicalFormula.ParseFormula("C2HNO");

            Isotope h1 = PeriodicTable.GetElement("H")[1];

            formulaA.Add(h1, -2);

            Assert.AreEqual(formulaA, formulaB);
        }

        [Test]
        public static void AddELementByAtomicNumber()
        {
            ChemicalFormula formulaA = ChemicalFormula.ParseFormula("C2H2NO");
            ChemicalFormula formulaB = ChemicalFormula.ParseFormula("C2HNO");

            formulaB.Add(1, 1);

            Assert.AreEqual(formulaA, formulaB);
        }

        [Test]
        public static void AddNonExistentSymbolToFormula()
        {
            ChemicalFormula formulaA = ChemicalFormula.ParseFormula("C2H3NO");

            Assert.Throws<MzLibException>(() => { formulaA.AddPrincipalIsotopesOf("Faa", 1); });
        }

        [Test]
        public static void AddNonExistentAtomicNumberToFormula()
        {
            ChemicalFormula formulaA = ChemicalFormula.ParseFormula("C2H3NO");

            Assert.Throws<MzLibException>(() => { formulaA.AddPrincipalIsotopesOf(1000000, 1); });
        }

        [Test]
        public static void InexistingElement()
        {
            Assert.Throws<KeyNotFoundException>(() => { ChemicalFormula.ParseFormula("Q"); });
        }

        [Test]
        public static void AddZeroElementToFormula()
        {
            ChemicalFormula formulaA = ChemicalFormula.ParseFormula("C2H3NO");
            ChemicalFormula formulaB = ChemicalFormula.ParseFormula("C2H3NO");

            Element n = PeriodicTable.GetElement("N");

            formulaA.Add(n, 0);

            Assert.AreEqual(formulaA, formulaB);
        }

        [Test]
        public static void AddZeroIsotopeToFormula()
        {
            ChemicalFormula formulaA = ChemicalFormula.ParseFormula("C2H3NO");
            ChemicalFormula formulaB = ChemicalFormula.ParseFormula("C2H3NO");

            Isotope h1 = PeriodicTable.GetElement("H")[1];

            formulaA.Add(h1, 0);

            Assert.AreEqual(formulaA, formulaB);
        }

        [Test]
        public static void AddZeroSymbolToFormula()
        {
            ChemicalFormula formulaA = ChemicalFormula.ParseFormula("C2H3NO");
            ChemicalFormula formulaB = ChemicalFormula.ParseFormula("C2H3NO");

            formulaA.AddPrincipalIsotopesOf("H", 0);

            Assert.AreEqual(formulaA, formulaB);
        }

        [Test]
        public static void ClearFormula()
        {
            ChemicalFormula formulaA = ChemicalFormula.ParseFormula("C2H3NO");
            formulaA.Clear();
            Assert.AreEqual(formulaA, new ChemicalFormula());
        }

        [Test]
        public static void ConstructorBlankStringEqualsEmptyFormula()
        {
            ChemicalFormula formulaA = new ChemicalFormula();

            Assert.AreEqual(formulaA, new ChemicalFormula());
        }

        [Test]
        public static void ConstructorDefaultEqualsEmptyFormula()
        {
            ChemicalFormula formulaA = new ChemicalFormula();

            Assert.AreEqual(formulaA, new ChemicalFormula());
        }

        [Test]
        public static void CopyConstructorValueEquality()
        {
            ChemicalFormula formulaA = ChemicalFormula.ParseFormula("C2H3NO");
            ChemicalFormula formulaB = new ChemicalFormula(formulaA);

            Assert.AreEqual(formulaA, formulaB);
        }

        [Test]
        public static void CopyConstructorReferenceInequality()
        {
            ChemicalFormula formulaA = ChemicalFormula.ParseFormula("C2H3NO");
            ChemicalFormula formulaB = new ChemicalFormula(formulaA);

            Assert.AreNotSame(formulaA, formulaB);
        }

        [Test]
        public static void EmptyMonoisotopicMassIsZero()
        {
            Assert.AreEqual(0.0, new ChemicalFormula().MonoisotopicMass);
        }

        [Test]
        public static void EmptyAverageMassIsZero()
        {
            Assert.AreEqual(0.0, new ChemicalFormula().AverageMass);
        }

        [Test]
        public static void EmptyStringIsBlank()
        {
            Assert.IsEmpty(new ChemicalFormula().Formula);
        }

        [Test]
        public static void EmptyAtomCountIsZero()
        {
            Assert.AreEqual(0, new ChemicalFormula().AtomCount);
        }

        [Test]
        public static void EmptyElementCountIsZero()
        {
            Assert.AreEqual(0, new ChemicalFormula().NumberOfUniqueElementsByAtomicNumber);
        }

        [Test]
        public static void EmptyIsotopeCountIsZero()
        {
            Assert.AreEqual(0, new ChemicalFormula().NumberOfUniqueIsotopes);
        }

        [Test]
        public static void FormulaValueInequality()
        {
            ChemicalFormula formulaA = ChemicalFormula.ParseFormula("C2H3NO");
            ChemicalFormula formulaB = ChemicalFormula.ParseFormula("NC1OH3");

            Assert.AreNotEqual(formulaA, formulaB);
        }

        [Test]
        public static void FormulaValueInequalityHeavyIsotope()
        {
            ChemicalFormula formulaA = ChemicalFormula.ParseFormula("C2H3NO");
            ChemicalFormula formulaB = ChemicalFormula.ParseFormula("CC{13}H3NO");

            Assert.AreNotEqual(formulaA, formulaB);
        }

        [Test]
        public static void FormulaValueEqualityItself()
        {
            ChemicalFormula formulaA = ChemicalFormula.ParseFormula("C2H3NO");

            Assert.AreEqual(formulaA, formulaA);
        }

        [Test]
        public static void FormulaValueEquality()
        {
            ChemicalFormula formulaA = ChemicalFormula.ParseFormula("C2H3NO");
            ChemicalFormula formulaB = ChemicalFormula.ParseFormula("NC2OH3");

            Assert.AreEqual(formulaA, formulaB);
        }

        [Test]
        public static void FormulaEquality()
        {
            ChemicalFormula formulaA = ChemicalFormula.ParseFormula("C2H3NO");
            Assert.AreEqual(formulaA, formulaA);
        }

        [Test]
        public static void FormulaAlmostEquality()
        {
            ChemicalFormula formulaA = ChemicalFormula.ParseFormula("C2H3NO");
            ChemicalFormula formulaB = ChemicalFormula.ParseFormula("C{12}2H3NO");
            Assert.AreNotEqual(formulaA, formulaB);
        }

        [Test]
        public static void HashCodeEquality()
        {
            ChemicalFormula formulaA = ChemicalFormula.ParseFormula("C2H3NO");
            ChemicalFormula formulaB = ChemicalFormula.ParseFormula("H3C2NO");

            Assert.AreEqual(formulaA.GetHashCode(), formulaB.GetHashCode());
        }

        [Test]
        public static void HashCodeImmutableEquality()
        {
            ChemicalFormula formulaA = ChemicalFormula.ParseFormula("C2H3NO");
            Assert.AreEqual(formulaA.GetHashCode(), formulaA.GetHashCode());
        }

        [Test]
        public static void HashCodeCheck()
        {
            ChemicalFormula formulaA = ChemicalFormula.ParseFormula("Al");
            ChemicalFormula formulaB = ChemicalFormula.ParseFormula("Al{27}");
            Assert.AreNotEqual(formulaA.GetHashCode(), formulaB.GetHashCode());
        }

        [Test]
        public static void HillNotation()
        {
            ChemicalFormula formulaA = ChemicalFormula.ParseFormula("H3NC2O");

            Assert.AreEqual("C2H3NO", formulaA.Formula);
        }

        [Test]
        public static void HillNotationNoCarbon()
        {
            ChemicalFormula formulaA = ChemicalFormula.ParseFormula("BrH");

            Assert.AreEqual("HBr", formulaA.Formula);
        }

        [Test]
        public static void HillNotationNoCarbonNoHydrogen()
        {
            ChemicalFormula formulaA = ChemicalFormula.ParseFormula("Ca5O14Br6");

            Assert.AreEqual("Br6Ca5O14", formulaA.Formula);
        }

        [Test]
        public static void HillNotationNoHydrogen()
        {
            ChemicalFormula formulaA = ChemicalFormula.ParseFormula("NC2O");

            Assert.AreEqual("C2NO", formulaA.Formula);
        }

        [Test]
        public static void HillNotationWithHeavyIsotope()
        {
            ChemicalFormula formulaA = ChemicalFormula.ParseFormula("H3NC2C{13}2O");

            Assert.AreEqual("C2C{13}2H3NO", formulaA.Formula);
        }

        [Test]
        public static void HillNotationWithNegativeCount()
        {
            ChemicalFormula formulaA = ChemicalFormula.ParseFormula("H3NC-2O");

            Assert.AreEqual("C-2H3NO", formulaA.Formula);
        }

        [Test]
        public static void HillNotationWithHeavyIsotopeNegativeCount()
        {
            ChemicalFormula formulaA = ChemicalFormula.ParseFormula("H3NC2C{13}-2O");

            Assert.AreEqual("C2C{13}-2H3NO", formulaA.Formula);
        }

        [Test]
        public static void BadFormula()
        {
            Assert.Throws<MzLibException>(() => { ChemicalFormula.ParseFormula("!@#$"); }, "Input string for chemical formula was in an incorrect format");
        }

        [Test]
        public static void InvalidChemicalElement()
        {
            Assert.Throws<KeyNotFoundException>(() => { PeriodicTable.GetElement("Faa"); });
        }

        [Test]
        public static void InvalidElementIsotope()
        {
            Assert.IsNull(PeriodicTable.GetElement("C")[100]);
        }

        [Test]
        public static void NumberOfAtoms()
        {
            ChemicalFormula formulaA = ChemicalFormula.ParseFormula("C2H3NO");

            Assert.AreEqual(7, formulaA.AtomCount);
        }

        [Test]
        public static void NumberOfAtomsOfEmptyFormula()
        {
            Assert.AreEqual(0, new ChemicalFormula().AtomCount);
        }

        [Test]
        public static void NumberOfAtomsOfNegativeFormula()
        {
            ChemicalFormula formulaA = ChemicalFormula.ParseFormula("C-2H-3N-1O-1");

            Assert.AreEqual(-7, formulaA.AtomCount);
        }

        [Test]
        public static void ParsingFormulaNoNumbers()
        {
            ChemicalFormula formulaA = ChemicalFormula.ParseFormula("CCHHHNO");
            ChemicalFormula formulaB = ChemicalFormula.ParseFormula("C2H3NO");

            Assert.AreEqual(formulaA, formulaB);
        }

        [Test]
        public static void ParsingFormulaWithInternalSpaces()
        {
            ChemicalFormula formulaA = ChemicalFormula.ParseFormula("C2 H3 N O");
            ChemicalFormula formulaB = ChemicalFormula.ParseFormula("C2H3NO");

            Assert.AreEqual(formulaA, formulaB);
        }

        [Test]
        public static void ParsingFormulaWithSpacesAtEnd()
        {
            ChemicalFormula formulaA = ChemicalFormula.ParseFormula("C2H3NO  ");
            ChemicalFormula formulaB = ChemicalFormula.ParseFormula("C2H3NO");

            Assert.AreEqual(formulaA, formulaB);
        }

        [Test]
        public static void ParsingFormulaWithSpacesAtBeginning()
        {
            ChemicalFormula formulaA = ChemicalFormula.ParseFormula("    C2H3NO");
            ChemicalFormula formulaB = ChemicalFormula.ParseFormula("C2H3NO");

            Assert.AreEqual(formulaA, formulaB);
        }

        [Test]
        public static void ParsingFormulaWithSpaces()
        {
            ChemicalFormula formulaA = ChemicalFormula.ParseFormula("  C2 H3 N O  ");
            ChemicalFormula formulaB = ChemicalFormula.ParseFormula("C2H3NO");

            Assert.AreEqual(formulaA, formulaB);
        }

        [Test]
        public static void ParsingFormulaNoNumbersRandomOrder()
        {
            ChemicalFormula formulaA = ChemicalFormula.ParseFormula("OCHHCHN");
            ChemicalFormula formulaB = ChemicalFormula.ParseFormula("C2H3NO");

            Assert.AreEqual(formulaA, formulaB);
        }

        [Test]
        public static void EqualsFalse()
        {
            ChemicalFormula formulaA = ChemicalFormula.ParseFormula("OCHHCHN");
            Assert.IsFalse(formulaA.Equals("C"));
        }

        [Test]
        public static void Equals()
        {
            ChemicalFormula formulaA = ChemicalFormula.ParseFormula("OCHHCHN");
            Assert.AreEqual(formulaA, formulaA);
        }

        [Test]
        public static void ParsingFormulaRepeatedElements()
        {
            ChemicalFormula formulaA = ChemicalFormula.ParseFormula("CH3NOC");
            ChemicalFormula formulaB = ChemicalFormula.ParseFormula("C2H3NO");

            Assert.AreEqual(formulaA, formulaB);
        }

        [Test]
        public static void IsSuperSetOf()
        {
            ChemicalFormula formulaA = ChemicalFormula.ParseFormula("CH3NO{17}C");
            ChemicalFormula formulaB = ChemicalFormula.ParseFormula("CHNO{16}");

            Assert.IsFalse(formulaA.IsSupersetOf(formulaB));
        }

        [Test]
        public static void ParsingFormulaRepeatedElementsCancelEachOther()
        {
            ChemicalFormula formulaA = ChemicalFormula.ParseFormula("C2H3NOC-2");
            ChemicalFormula formulaB = ChemicalFormula.ParseFormula("H3NO");

            Assert.AreEqual(formulaA, formulaB);
        }

        [Test]
        public static void RemoveElementCompletelyFromFromula()
        {
            ChemicalFormula formulaA = ChemicalFormula.ParseFormula("C2H3NO");
            ChemicalFormula formulaB = ChemicalFormula.ParseFormula("C2NO");

            formulaA.RemoveIsotopesOf(PeriodicTable.GetElement("H"));

            Assert.AreEqual(formulaB, formulaA);
        }

        [Test]
        public static void RemoveElementCompletelyFromFromulaBySymbol()
        {
            ChemicalFormula formulaA = ChemicalFormula.ParseFormula("C2H3NO");
            ChemicalFormula formulaB = ChemicalFormula.ParseFormula("C2NO");

            formulaA.RemoveIsotopesOf("H");

            Assert.AreEqual(formulaB, formulaA);
        }

        [Test]
        public static void RemoveElementCompletelyFromFromulaWithHeavyIsotope()
        {
            ChemicalFormula formulaA = ChemicalFormula.ParseFormula("C2C{13}H3NO");
            ChemicalFormula formulaB = ChemicalFormula.ParseFormula("H3NO");

            formulaA.RemoveIsotopesOf("C");

            Assert.AreEqual(formulaA, formulaB);
            Assert.AreEqual(formulaA.MonoisotopicMass, formulaB.MonoisotopicMass);
        }

        [Test]
        public static void RemoveEmptyFormulaFromFromula()
        {
            ChemicalFormula formulaA = ChemicalFormula.ParseFormula("C2H3NO");
            ChemicalFormula formulaB = ChemicalFormula.ParseFormula("C2H3NO");

            formulaA.Remove(new ChemicalFormula());

            Assert.AreEqual(formulaA, formulaB);
        }

        [Test]
        public static void RemoveFormulaFromFromula()
        {
            ChemicalFormula formulaA = ChemicalFormula.ParseFormula("C2H5NOO{16}");
            ChemicalFormula formulaB = ChemicalFormula.ParseFormula("H2O{16}");
            ChemicalFormula formulaC = ChemicalFormula.ParseFormula("C2H3NO");

            formulaA.Remove(formulaB);

            Assert.AreEqual(formulaA, formulaC);
        }

        [Test]
        public static void ContainsSpecificIsotope()
        {
            ChemicalFormula formulaA = ChemicalFormula.ParseFormula("C2H5NOO{16}");

            Assert.IsTrue(formulaA.ContainsSpecificIsotope(PeriodicTable.GetElement("O")[16]));
        }

        [Test]
        public static void ContainsIsotopesOf()
        {
            ChemicalFormula formulaA = ChemicalFormula.ParseFormula("O{16}");
            Assert.IsTrue(formulaA.ContainsIsotopesOf("O"));
            Assert.IsTrue(formulaA.ContainsSpecificIsotope("O", 16));
            Assert.AreEqual(1, formulaA.CountSpecificIsotopes("O", 16));
        }

        [Test]
        public static void HydrogenCarbonRatio()
        {
            ChemicalFormula formulaA = ChemicalFormula.ParseFormula("C8H4");
            Assert.AreEqual(0.5, formulaA.HydrogenCarbonRatio);
        }

        [Test]
        public static void RemoveIsotopeCompletelyFromFromula()
        {
            ChemicalFormula formulaA = ChemicalFormula.ParseFormula("C2H3NO");
            ChemicalFormula formulaB = ChemicalFormula.ParseFormula("C2NO");

            formulaA.RemoveIsotopesOf(PeriodicTable.GetElement("H"));

            Assert.AreEqual(formulaA, formulaB);
        }

        [Test]
        public static void RemoveElementFromFromula()
        {
            ChemicalFormula formulaA = ChemicalFormula.ParseFormula("C2H3NO");
            ChemicalFormula formulaB = ChemicalFormula.ParseFormula("C2HNO");

            formulaA.Remove(PeriodicTable.GetElement("H"), 2);

            Assert.AreEqual(formulaA, formulaB);
        }

        [Test]
        public static void RemoveIsotopeFromFromulaEquality()
        {
            ChemicalFormula formulaA = ChemicalFormula.ParseFormula("C2H3NO");
            ChemicalFormula formulaB = ChemicalFormula.ParseFormula("C2H3O");

            formulaA.Remove("N", 1);

            Assert.AreEqual(formulaB, formulaA);
        }

        [Test]
        public static void RemoveNegativeElementFromFromula()
        {
            ChemicalFormula formulaA = ChemicalFormula.ParseFormula("C2H3NO");
            ChemicalFormula formulaB = ChemicalFormula.ParseFormula("C2H5NO");

            formulaA.Remove(PeriodicTable.GetElement("H"), -2);

            Assert.AreEqual(formulaA, formulaB);
        }

        [Test]
        public static void RemoveNonExistantIsotopeFromFromula()
        {
            ChemicalFormula formulaA = ChemicalFormula.ParseFormula("C2H5NO2");
            ChemicalFormula formulaB = ChemicalFormula.ParseFormula("Fe");
            ChemicalFormula formulaC = ChemicalFormula.ParseFormula("C2H5Fe-1NO2");

            formulaA.Remove(formulaB);

            Assert.AreEqual(formulaA, formulaC);
        }

        [Test]
        public static void RemoveZeroIsotopeFromFromula()
        {
            ChemicalFormula formulaA = ChemicalFormula.ParseFormula("C2H3NO");
            ChemicalFormula formulaB = ChemicalFormula.ParseFormula("C2H3NO");

            formulaA.Remove(PeriodicTable.GetElement("H")[1], 0);

            Assert.AreEqual(formulaA, formulaB);
        }

        [Test]
        public static void TotalProtons()
        {
            ChemicalFormula formulaA = ChemicalFormula.ParseFormula("C{13}2H3NO");

            Assert.AreEqual(30, formulaA.ProtonCount);
        }

        [Test]
        public static void TotalProtons2()
        {
            ChemicalFormula formulaA = ChemicalFormula.ParseFormula("C{12}2H3NO");

            Assert.AreEqual(30, formulaA.ProtonCount);
        }

        [Test]
        public static void AverageMass()
        {
            ChemicalFormula formulaA = ChemicalFormula.ParseFormula("C");

            Assert.AreEqual(PeriodicTable.GetElement("C").AverageMass, formulaA.AverageMass);
        }

        [Test]
        public static void UniqueElements()
        {
            ChemicalFormula formulaA = ChemicalFormula.ParseFormula("C2H3NO");

            Assert.AreEqual(4, formulaA.NumberOfUniqueElementsByAtomicNumber);
        }

        [Test]
        public static void UniqueElementsOfEmptyFormula()
        {
            Assert.AreEqual(0, new ChemicalFormula().NumberOfUniqueElementsByAtomicNumber);
        }

        [Test]
        public static void UniqueElementsWithHeavyIsotope()
        {
            ChemicalFormula formulaA = ChemicalFormula.ParseFormula("CC{13}H3NO");

            Assert.AreEqual(4, formulaA.NumberOfUniqueElementsByAtomicNumber);
        }

        [Test]
        public static void UniqueIsotopes()
        {
            ChemicalFormula formulaA = ChemicalFormula.ParseFormula("C2H3NO");

            Assert.AreEqual(0, formulaA.NumberOfUniqueIsotopes);
        }

        [Test]
        public static void UniqueIsotopesOfEmptyFormula()
        {
            Assert.AreEqual(0, new ChemicalFormula().NumberOfUniqueIsotopes);
        }

        [Test]
        public static void UniqueIsotopesWithHeavyIsotope()
        {
            ChemicalFormula formulaA = ChemicalFormula.ParseFormula("CC{13}H3NO");

            Assert.AreEqual(1, formulaA.NumberOfUniqueIsotopes);
        }

        [Test]
        public static void ContainsIsotopesOfYe()
        {
            ChemicalFormula formulaA = ChemicalFormula.ParseFormula("CC{13}H3NO");

            Assert.IsTrue(formulaA.ContainsIsotopesOf(PeriodicTable.GetElement("C")));
        }

        [Test]
        public static void TestReplaceIsotopes()
        {
            ChemicalFormula formulaA = ChemicalFormula.ParseFormula("CC{13}2H3NO");

            formulaA.Replace(PeriodicTable.GetElement("C")[13], PeriodicTable.GetElement("C")[12]);
            Assert.AreEqual("CC{12}2H3NO", formulaA.Formula);
        }

        [Test]
        public static void ChemicalForulaIsSubSet()
        {
            ChemicalFormula formulaA = ChemicalFormula.ParseFormula("C2H3NO");
            ChemicalFormula formulaB = ChemicalFormula.ParseFormula("C3H3NO");

            Assert.IsTrue(formulaA.IsSubsetOf(formulaB));
        }

        [Test]
        public static void ChemicalFormulaIsNotSubSet()
        {
            ChemicalFormula formulaA = ChemicalFormula.ParseFormula("C2H3NO");
            ChemicalFormula formulaB = ChemicalFormula.ParseFormula("C3H2NO");

            Assert.IsFalse(formulaA.IsSubsetOf(formulaB));
        }

        [Test]
        public static void ChemicalFormulaIsSuperSet()
        {
            ChemicalFormula formulaA = ChemicalFormula.ParseFormula("C2H3NO");
            ChemicalFormula formulaB = ChemicalFormula.ParseFormula("C3H3NO");

            Assert.IsTrue(formulaB.IsSupersetOf(formulaA));
        }

        [Test]
        public static void ChemicalFormulaIsNotSuperSet()
        {
            ChemicalFormula formulaA = ChemicalFormula.ParseFormula("C2H3NO2");
            ChemicalFormula formulaB = ChemicalFormula.ParseFormula("C3H3NO");

            Assert.IsFalse(formulaB.IsSupersetOf(formulaA));
        }

        [Test]
        public static void ChemicalFormulaMyTest()
        {
            ChemicalFormula formula = new ChemicalFormula();
            formula.Add(ChemicalFormula.ParseFormula("C3H5NO"));
            Assert.AreEqual(PeriodicTable.GetElement("C").PrincipalIsotope.AtomicMass * 3 + PeriodicTable.GetElement("H").PrincipalIsotope.AtomicMass * 5 + PeriodicTable.GetElement("N").PrincipalIsotope.AtomicMass + PeriodicTable.GetElement("O").PrincipalIsotope.AtomicMass, formula.MonoisotopicMass);
        }

        [Test]
        public static void TestIsotopicDistribution()
        {
            ChemicalFormula formulaA = ChemicalFormula.ParseFormula("C2H3NO");

            var a = IsotopicDistribution.GetDistribution(formulaA);

            Assert.True(Math.Abs(formulaA.MonoisotopicMass - a.Masses.ToArray()[Array.IndexOf(a.Intensities.ToArray(), a.Intensities.Max())]) < 1e-9);
        }

        [Test]
        public static void TestIsotopicDistribution2()
        {
            IsotopicDistribution.GetDistribution(ChemicalFormula.ParseFormula("AlO{16}"));
        }

        [Test]
        public static void TestIsotopicDistribution3()
        {
            ChemicalFormula formulaA = ChemicalFormula.ParseFormula("CO");

            // Distinguish between O and C isotope masses
            var a = IsotopicDistribution.GetDistribution(formulaA, 0.0001);
            Assert.AreEqual(6, a.Masses.Count());

            // Do not distinguish between O and C isotope masses
            IsotopicDistribution.GetDistribution(formulaA, 0.001);

            // Do not distinguish between O and C isotope masses
            var b = IsotopicDistribution.GetDistribution(formulaA);
            Assert.AreEqual(4, b.Masses.Count());

            IsotopicDistribution.GetDistribution(formulaA, 0.1);

            PhysicalObjectWithChemicalFormula formulaB = new PhysicalObjectWithChemicalFormula("CO");
            IsotopicDistribution.GetDistribution(formulaB.ThisChemicalFormula, 1);
        }

        [Test]
        public static void CatchIsotopicDistributionStuff()
        {
            ChemicalFormula formula = (ChemicalFormula.ParseFormula("C500O50H250N50"));
            IsotopicDistribution.GetDistribution(formula, 0.001, 1e-1, 1e-15);
        }

        [Test]
        public static void CatchProbStuff()
        {
            ChemicalFormula formula = (ChemicalFormula.ParseFormula("C50O50"));
            IsotopicDistribution.GetDistribution(formula, 0.001, 1e-50, 1e-15);
        }

        [Test]
        public static void I0j1()
        {
            ChemicalFormula formula = (ChemicalFormula.ParseFormula("C50O50"));
            IsotopicDistribution.GetDistribution(formula, 0.01, 0.1);

            IsotopicDistribution.GetDistribution(formula, 0.01, 0.5);

            IsotopicDistribution.GetDistribution(formula, 0.01, 0.75);
        }

        [Test]
        public static void ThresholdProbability()
        {
            ChemicalFormula formulaA = ChemicalFormula.ParseFormula("CO");

            // Only the principal isotopes have joint probability of 0.5! So one result when calcuating isotopic distribution
            var a = IsotopicDistribution.GetDistribution(formulaA, 0.0001, 0.5);
            Assert.AreEqual(1, a.Masses.Count());
            Assert.IsTrue(Math.Abs((PeriodicTable.GetElement("C").PrincipalIsotope.AtomicMass + PeriodicTable.GetElement("O").PrincipalIsotope.AtomicMass - a.Masses.First())) < 1e-9);
        }

        [Test]
        public static void TestAnotherFormula()
        {
            ChemicalFormula formulaA = ChemicalFormula.ParseFormula("H{1}CC{13}2H3NO{16}");
            Assert.AreEqual("CC{13}2H3H{1}NO{16}", formulaA.Formula);
        }

        [Test]
        public static void NeutronCount()
        {
            ChemicalFormula formulaA = ChemicalFormula.ParseFormula("C{12}O{16}");
            Assert.AreEqual(14, formulaA.NeutronCount());
        }

        [Test]
        public static void NeutronCountFail()
        {
            ChemicalFormula formulaA = ChemicalFormula.ParseFormula("CO");
            Assert.Throws<MzLibException>(() => { formulaA.NeutronCount(); }, "Cannot know for sure what the number of neutrons is!");
        }

        [Test]
        public static void CombineTest()
        {
            List<IHasChemicalFormula> theList = new List<IHasChemicalFormula>
            {
                new PhysicalObjectWithChemicalFormula("C2H3NO"),
                new PhysicalObjectWithChemicalFormula("CO")
            };
            var c = ChemicalFormula.Combine(theList);

            Assert.AreEqual("C3H3NO2", c.Formula);
        }

        [Test]
        public static void ValidatePeriodicTable()
        {
            Assert.IsTrue(PeriodicTable.ValidateAverageMasses(1e-2));
            Assert.IsFalse(PeriodicTable.ValidateAverageMasses(1e-3));
            Assert.IsTrue(PeriodicTable.ValidateAbundances(1e-15));
            Assert.IsFalse(PeriodicTable.ValidateAbundances(0));
        }

        [Test]
        public static void TestAddChemicalFormula()
        {
            ChemicalFormula formulaB = ChemicalFormula.ParseFormula("C");
            ChemicalFormula formulaA = ChemicalFormula.ParseFormula("C{12}");
            formulaB.Add(formulaA);
            Assert.AreEqual("CC{12}", formulaB.Formula);
        }

        [Test]
        public static void TestAddChemicalFormulaOperator()
        {
            ChemicalFormula formulaB = ChemicalFormula.ParseFormula("C");
            ChemicalFormula formulaA = ChemicalFormula.ParseFormula("C{12}");

            var addedFormula = formulaA + formulaB;
            formulaB.Add(formulaA);

            Assert.AreEqual("CC{12}", formulaB.Formula);
            Assert.AreEqual("CC{12}", addedFormula.Formula);

            var leftNull = null + formulaB;
            Assert.AreEqual(formulaB, leftNull);

            var rightNull = formulaB + null;
            Assert.AreEqual(formulaB, rightNull);

            ChemicalFormula nullFormula = null;
            var bothNull = nullFormula + nullFormula;
            Assert.AreEqual(null, bothNull);
        }

        [Test]
<<<<<<< HEAD
        public static void TestSubtractChemicalFormulaOperator()
        {
            ChemicalFormula formulaB = ChemicalFormula.ParseFormula("C");
            ChemicalFormula formulaA = ChemicalFormula.ParseFormula("C{12}");

            var subtractedFormula = formulaB - formulaA;
            formulaB.Remove(formulaA);

            Assert.AreEqual("CC{12}-1", formulaB.Formula);
            Assert.AreEqual("CC{12}-1", subtractedFormula.Formula);

            var leftNull = null - formulaB;
            Assert.AreEqual(formulaB, leftNull);

            var rightNull = formulaB - null;
            Assert.AreEqual(formulaB, rightNull);

            ChemicalFormula nullFormula = null;
            var bothNull = nullFormula - nullFormula;
            Assert.AreEqual(null, bothNull);
=======
        [TestCase("C", "N", "CN-1")]
        [TestCase(null, "N", "N-1")]
        [TestCase("C", null, "C")]
        public static void TestSubtractChemicalFormulaOperator(string formA, string formB, string expected)
        {
            ChemicalFormula formulaA = formA == null ? null : ChemicalFormula.ParseFormula(formA);
            ChemicalFormula formulaB = formB == null ? null : ChemicalFormula.ParseFormula(formB);

            var subtractedFormula = formulaA - formulaB;
            Assert.AreEqual(expected, subtractedFormula.Formula);
>>>>>>> 40c4c4b8
        }

        [Test]
        public static void NotEqual()
        {
            ChemicalFormula formulaB = ChemicalFormula.ParseFormula("C15O15H15S15N15");
            ChemicalFormula formulaA = ChemicalFormula.ParseFormula("N15S15H15O15C15");
            Assert.AreEqual(formulaA, formulaB);
            Assert.IsTrue(Math.Abs(formulaA.MonoisotopicMass - formulaB.MonoisotopicMass) < 1e-9);
        }

        [Test]
        public static void TestRemoveObjectFromChemicalFormula()
        {
            ChemicalFormula formulaB = ChemicalFormula.ParseFormula("CO");
            var ok = new PhysicalObjectWithChemicalFormula("C");
            formulaB.Remove(ok);

            Assert.AreEqual("O", formulaB.Formula);
        }

        [Test]
        public static void TestEquality()
        {
            ChemicalFormula formulaB = ChemicalFormula.ParseFormula("CO");
            Assert.AreEqual(formulaB, formulaB);
        }

        [Test]
        public static void TestToChemicalFormula()
        {
            ChemicalFormula formulaB = ChemicalFormula.ParseFormula("CO");
            Assert.AreEqual(ChemicalFormula.ParseFormula("CO"), formulaB);
        }

        [Test]
        public static void IsoTest()
        {
            ChemicalFormula formula = ChemicalFormula.ParseFormula("C5H8NO");

            IsotopicDistribution d = IsotopicDistribution.GetDistribution(formula, Math.Pow(2, -14));

            Assert.AreEqual(324, d.Intensities.Count());

            d = IsotopicDistribution.GetDistribution(formula, Math.Pow(2, -1));

            Assert.AreEqual(17, d.Intensities.Count());
        }

        [Test]
        public static void TestAddLargeNegative()
        {
            ChemicalFormula f = ChemicalFormula.ParseFormula("CO");
            f.Add("O", -10);
            Assert.That(f.Formula == "CO-9");
            Assert.That(f.NumberOfUniqueElementsByAtomicNumber == 2);
            Assert.That(f.MonoisotopicMass, Is.EqualTo(-131.95423157613).Within(0.001));
        }

      

        private class PhysicalObjectWithChemicalFormula : IHasChemicalFormula
        {
            public PhysicalObjectWithChemicalFormula(string v)
            {
                ThisChemicalFormula = ChemicalFormula.ParseFormula(v);
            }

            public double MonoisotopicMass
            {
                get
                {
                    return ThisChemicalFormula.MonoisotopicMass;
                }
            }

            public ChemicalFormula ThisChemicalFormula
            {
                get; private set;
            }
        }
    }
}<|MERGE_RESOLUTION|>--- conflicted
+++ resolved
@@ -1030,28 +1030,6 @@
         }
 
         [Test]
-<<<<<<< HEAD
-        public static void TestSubtractChemicalFormulaOperator()
-        {
-            ChemicalFormula formulaB = ChemicalFormula.ParseFormula("C");
-            ChemicalFormula formulaA = ChemicalFormula.ParseFormula("C{12}");
-
-            var subtractedFormula = formulaB - formulaA;
-            formulaB.Remove(formulaA);
-
-            Assert.AreEqual("CC{12}-1", formulaB.Formula);
-            Assert.AreEqual("CC{12}-1", subtractedFormula.Formula);
-
-            var leftNull = null - formulaB;
-            Assert.AreEqual(formulaB, leftNull);
-
-            var rightNull = formulaB - null;
-            Assert.AreEqual(formulaB, rightNull);
-
-            ChemicalFormula nullFormula = null;
-            var bothNull = nullFormula - nullFormula;
-            Assert.AreEqual(null, bothNull);
-=======
         [TestCase("C", "N", "CN-1")]
         [TestCase(null, "N", "N-1")]
         [TestCase("C", null, "C")]
@@ -1062,7 +1040,6 @@
 
             var subtractedFormula = formulaA - formulaB;
             Assert.AreEqual(expected, subtractedFormula.Formula);
->>>>>>> 40c4c4b8
         }
 
         [Test]
