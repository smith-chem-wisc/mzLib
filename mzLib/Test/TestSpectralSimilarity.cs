﻿using MassSpectrometry;
using MassSpectrometry.MzSpectra;
using MzLibUtil;
using NUnit.Framework;
using System;
using System.Collections.Generic;

namespace Test
{
    [TestFixture]
    [System.Diagnostics.CodeAnalysis.ExcludeFromCodeCoverage]
    public sealed class TestSpectralSimilarity
    {
        [Test]
        public void TestAllSpectrumSimilaritiesWithoutMzFilter()
        {
            double ppmTolerance = 10;

            //Test all different similarity calculations
            MzSpectrum primary = new(new double[] { 1, 2, 3, 4, 5 }, new double[] { 2, 4, 6, 8, 10 }, false);
            MzSpectrum secondary = new(new double[] { 3, 4, 5, 6, 7 }, new double[] { 9, 7, 5, 3, 1 }, false);
            SpectralSimilarity s = new(primary, secondary, SpectralSimilarity.SpectrumNormalizationScheme.squareRootSpectrumSum, ppmTolerance, true,0);
            Assert.AreEqual(7, s.intensityPairs.Count);
            Assert.That(s.CosineSimilarity(), Is.EqualTo(0.8).Within(0.01));
            Assert.That(s.SpectralContrastAngle(), Is.EqualTo(0.59).Within(0.01));
            Assert.That(s.EuclideanDistance(), Is.EqualTo(0.70).Within(0.01));
            Assert.That(s.BrayCurtis(), Is.EqualTo(0.66).Within(0.01));
            Assert.That(s.PearsonsCorrelation(), Is.EqualTo(0.42).Within(0.01));
            Assert.That(s.DotProduct(), Is.EqualTo(0.17).Within(0.01));
<<<<<<< HEAD
            s = new SpectralSimilarity(primary, secondary, SpectralSimilarity.SpectrumNormalizationScheme.spectrumSum, ppmTolerance, true, 0);
            Assert.That(s.SpectralEntropy(), Is.EqualTo(0.79).Within(0.01));
=======
            Assert.That(s.SearleSimilarity(), Is.EqualTo(2.4391).Within(0.01));
>>>>>>> 5d3d2728

            //Test all normalization schemes
            primary = new MzSpectrum(new double[] { 1, 2, 3 }, new double[] { 2, 4, 6 }, false);
            secondary = new MzSpectrum(new double[] { 1 }, new double[] { 2 }, false);
            s = new SpectralSimilarity(primary, secondary, SpectralSimilarity.SpectrumNormalizationScheme.mostAbundantPeak, ppmTolerance, true,0);
            Assert.That(s.CosineSimilarity(), Is.EqualTo(0.27).Within(0.01));
            Assert.That(s.SpectralContrastAngle(), Is.EqualTo(0.17).Within(0.01));
            Assert.That(s.EuclideanDistance(), Is.EqualTo(-0.37).Within(0.01));
            Assert.That(s.BrayCurtis(), Is.EqualTo(0.22).Within(0.01));
            Assert.That(s.PearsonsCorrelation(), Is.EqualTo(-0.87).Within(0.01));
            Assert.That(s.DotProduct(), Is.EqualTo(0.33).Within(0.01));

            s = new SpectralSimilarity(primary, secondary, SpectralSimilarity.SpectrumNormalizationScheme.spectrumSum, ppmTolerance, true,0);
            Assert.That(s.CosineSimilarity(), Is.EqualTo(0.27).Within(0.01));
            Assert.That(s.SpectralContrastAngle(), Is.EqualTo(0.17).Within(0.01));
            Assert.That(s.EuclideanDistance(), Is.EqualTo(-.03).Within(0.01));
            Assert.That(s.BrayCurtis(), Is.EqualTo(0.17).Within(0.01));
            Assert.That(s.PearsonsCorrelation(), Is.EqualTo(-0.87).Within(0.01));
            Assert.That(s.DotProduct(), Is.EqualTo(0.17).Within(0.01));

            s = new SpectralSimilarity(primary, secondary, SpectralSimilarity.SpectrumNormalizationScheme.squareRootSpectrumSum, ppmTolerance, true,0);
            Assert.That(s.CosineSimilarity(), Is.EqualTo(0.41).Within(0.01));
            Assert.That(s.SpectralContrastAngle(), Is.EqualTo(0.27).Within(0.01));
            Assert.That(s.EuclideanDistance(), Is.EqualTo(0.07).Within(0.01));
            Assert.That(s.BrayCurtis(), Is.EqualTo(0.24).Within(0.01));
            Assert.That(s.PearsonsCorrelation(), Is.EqualTo(-0.90).Within(0.01));
            Assert.That(s.DotProduct(), Is.EqualTo(0.24).Within(0.01));

            s = new SpectralSimilarity(primary, secondary, SpectralSimilarity.SpectrumNormalizationScheme.unnormalized, ppmTolerance, true,0);
            Assert.That(s.CosineSimilarity(), Is.EqualTo(0.27).Within(0.01));
            Assert.That(s.SpectralContrastAngle(), Is.EqualTo(0.17).Within(0.01));
            Assert.That(s.EuclideanDistance(), Is.EqualTo(-6.21).Within(0.01));
            Assert.That(s.BrayCurtis(), Is.EqualTo(0.29).Within(0.01));
            Assert.That(s.PearsonsCorrelation(), Is.EqualTo(-0.87).Within(0.01));
            Assert.That(s.DotProduct(), Is.EqualTo(4).Within(0.01));

            //Make sure there is no crash w/ empty array
            primary = new MzSpectrum(Array.Empty<double>(), new double[] { }, false);
            secondary = new MzSpectrum(new double[] { }, new double[] { }, false);

            Assert.Throws<MzLibException>(() =>
            {
                s = new SpectralSimilarity(primary, secondary, SpectralSimilarity.SpectrumNormalizationScheme.spectrumSum, ppmTolerance, true, 0);
            }, "Empty YArray in spectrum.");

            //We should have any zero intensity YArrays but just to be sure
            primary = new MzSpectrum(new double[] { 1, 2, 3 }, new double[] { 2, 4, 6 }, false);
            secondary = new MzSpectrum(new double[] { 1 }, new double[] { 0 }, false);

            Assert.Throws<MzLibException>(() =>
            {
                s = new SpectralSimilarity(primary, secondary, SpectralSimilarity.SpectrumNormalizationScheme.spectrumSum, ppmTolerance, true, 0);
            }, "Spectrum has no intensity.");

            //What happens when all intensity pairs include a zero
            primary = new MzSpectrum(new double[] { 1, 2, 3 }, new double[] { 2, 4, 6 }, false);
            secondary = new MzSpectrum(new double[] { 4 }, new double[] { 2 }, false);

            s = new SpectralSimilarity(primary, secondary, SpectralSimilarity.SpectrumNormalizationScheme.spectrumSum, ppmTolerance, true,0);
            Assert.That(s.CosineSimilarity(), Is.EqualTo(0).Within(0.01));
            Assert.That(s.SpectralContrastAngle(), Is.EqualTo(0).Within(0.01));
            Assert.That(s.EuclideanDistance(), Is.EqualTo(-0.18).Within(0.01));
            Assert.That(s.BrayCurtis(), Is.EqualTo(0).Within(0.01));
            Assert.That(s.PearsonsCorrelation(), Is.EqualTo(-0.77).Within(0.01));
            Assert.That(s.DotProduct(), Is.EqualTo(0).Within(0.01));

            primary = new MzSpectrum(new double[] { 1, 2, 3 }, new double[] { 0, 4, 6 }, false);
            secondary = new MzSpectrum(new double[] { 1, 2, 3, 4 }, new double[] { 2, 0, 2, 2 }, false);

            s = new SpectralSimilarity(primary, secondary, SpectralSimilarity.SpectrumNormalizationScheme.spectrumSum, ppmTolerance, true,0);
            Assert.That(s.CosineSimilarity(), Is.EqualTo(0.48).Within(0.01));
            Assert.That(s.SpectralContrastAngle(), Is.EqualTo(0.32).Within(0.01));
            Assert.That(s.EuclideanDistance(), Is.EqualTo(0.33).Within(0.01));
            Assert.That(s.BrayCurtis(), Is.EqualTo(0.33).Within(0.01));
            Assert.That(s.PearsonsCorrelation(), Is.EqualTo(-0.33).Within(0.01));
            Assert.That(s.DotProduct(), Is.EqualTo(0.20).Within(0.01));

            //Test what happens when all intensity pairs include 1 zero
            primary = new MzSpectrum(new double[] { 1, 2, 3 }, new double[] { 0, 4, 6 }, false);
            secondary = new MzSpectrum(new double[] { 4, 5 }, new double[] { 2, 0 }, false);

            s = new SpectralSimilarity(primary, secondary, SpectralSimilarity.SpectrumNormalizationScheme.spectrumSum, ppmTolerance, true,0);
            Assert.AreEqual(5, s.intensityPairs.Count);
            Assert.That(s.CosineSimilarity(), Is.EqualTo(0).Within(0.01));
            Assert.That(s.SpectralContrastAngle(), Is.EqualTo(0).Within(0.01));
            Assert.That(s.EuclideanDistance(), Is.EqualTo(-0.23).Within(0.01));
            Assert.That(s.BrayCurtis(), Is.EqualTo(0).Within(0.01));
            Assert.That(s.PearsonsCorrelation(), Is.EqualTo(-0.40).Within(0.01));
            Assert.That(s.DotProduct(), Is.EqualTo(0).Within(0.01));

            //explore bounds of binary search
            primary = new MzSpectrum(new double[] { 1, 2, 3, 4 }, new double[] { 1, 2, 3, 4 }, false);
            secondary = new MzSpectrum(new double[] { 1.000011, 1.99997, 3.000031, 3.99995 }, new double[] { 1, 2, 3, 4 }, false);

            s = new SpectralSimilarity(primary, secondary, SpectralSimilarity.SpectrumNormalizationScheme.spectrumSum, ppmTolerance, true,0);
            Assert.AreEqual(8, s.intensityPairs.Count);

            //Test alternate constructor
            primary = new MzSpectrum(new double[] { 1, 2, 3 }, new double[] { 2, 4, 6 }, false);
            secondary = new MzSpectrum(new double[] { 1 }, new double[] { 2 }, false);
            s = new SpectralSimilarity(primary, secondary.XArray, secondary.YArray, SpectralSimilarity.SpectrumNormalizationScheme.mostAbundantPeak, ppmTolerance, true,0);
            Assert.That(s.CosineSimilarity(), Is.EqualTo(0.27).Within(0.01));
            Assert.That(s.SpectralContrastAngle(), Is.EqualTo(0.17).Within(0.01));
            Assert.That(s.EuclideanDistance(), Is.EqualTo(-0.37).Within(0.01));
            Assert.That(s.BrayCurtis(), Is.EqualTo(0.22).Within(0.01));
            Assert.That(s.PearsonsCorrelation(), Is.EqualTo(-0.87).Within(0.01));
            Assert.That(s.DotProduct(), Is.EqualTo(0.33).Within(0.01));

            //Test alternate constructor only library peaks. Since library has one peak, and primary has three peaks, we get only one intensity pair
            primary = new MzSpectrum(new double[] { 1, 2, 3 }, new double[] { 2, 4, 6 }, false);
            secondary = new MzSpectrum(new double[] { 1 }, new double[] { 2 }, false);
            s = new SpectralSimilarity(primary, secondary.XArray, secondary.YArray, SpectralSimilarity.SpectrumNormalizationScheme.mostAbundantPeak, ppmTolerance, false,0);
            Assert.AreEqual(1, s.intensityPairs.Count);
            Assert.That(s.CosineSimilarity(), Is.EqualTo(1.0).Within(0.01));
            Assert.That(s.SpectralContrastAngle(), Is.EqualTo(1.0).Within(0.01));
            Assert.That(s.EuclideanDistance(), Is.EqualTo(0.33).Within(0.01));
            Assert.That(s.BrayCurtis(), Is.EqualTo(0.50).Within(0.01));
            Assert.That(s.PearsonsCorrelation(), Is.EqualTo(-1.0).Within(0.01));
            Assert.That(s.DotProduct(), Is.EqualTo(0.33).Within(0.01));

            //Test cosine similarity when there are no peaks from spectrum one matching spectrum 2
            primary = new MzSpectrum(new double[] { 1, 2, 3 }, new double[] { 2, 4, 6 }, false);
            secondary = new MzSpectrum(new double[] { 4,6,8 }, new double[] { 2,4,6 }, false);
            s = new SpectralSimilarity(primary, secondary.XArray, secondary.YArray, SpectralSimilarity.SpectrumNormalizationScheme.mostAbundantPeak, ppmTolerance, false,0);
            Assert.AreEqual(3, s.intensityPairs.Count);
            Assert.That(s.CosineSimilarity(), Is.EqualTo(0).Within(0.01));
            Assert.That(s.SpectralContrastAngle(), Is.EqualTo(0).Within(0.01));

            //Test SearleSimilarity with both spectra are identical
            primary = new MzSpectrum(new double[] { 1, 2, 3 }, new double[] { 2, 4, 6 }, false);
            secondary = new MzSpectrum(new double[] { 1, 2, 3 }, new double[] { 2, 4, 6 }, false);
            s = new SpectralSimilarity(primary, secondary.XArray, secondary.YArray, SpectralSimilarity.SpectrumNormalizationScheme.mostAbundantPeak, ppmTolerance, false, 0);

            Assert.AreEqual(s.SearleSimilarity(), double.MaxValue);
        }

        [Test]
        public void TestAllSpectrumSimilaritiesWithDefaultedMzFilter()
        {
            double ppmTolerance = 10;
            MzSpectrum primary = new MzSpectrum(new double[] { 100, 200, 300, 400, 500 ,600,700}, new double[] { 2, 4, 6, 8, 10,12,14 }, false);
            MzSpectrum secondary = new MzSpectrum(new double[] { 200, 300, 500, 600 ,800}, new double[] { 9, 7, 5, 3, 1 }, false);
            //Test when using all peaks of primary(experimental) and secondary(theoretical)  spectra (bool allpeaks is true) and mz cut off is 0 (no cut off)
            SpectralSimilarity s = new SpectralSimilarity(primary, secondary, SpectralSimilarity.SpectrumNormalizationScheme.squareRootSpectrumSum, ppmTolerance, true,0);
            Assert.AreEqual(8, s.intensityPairs.Count);
            Assert.That(s.CosineSimilarity(), Is.EqualTo(0.68).Within(0.01));
            Assert.That(s.SpectralContrastAngle(), Is.EqualTo(0.48).Within(0.01));
            Assert.That(s.EuclideanDistance(), Is.EqualTo(0.65).Within(0.01));
            Assert.That(s.BrayCurtis(), Is.EqualTo(0.56).Within(0.01));
            Assert.That(s.PearsonsCorrelation(), Is.EqualTo(0.02).Within(0.01));
            Assert.That(s.DotProduct(), Is.EqualTo(0.13).Within(0.01));

            //Test when using all peaks of primary(experimental) and secondary(theoretical) spectra (bool allpeaks is true) and mz cut off is 300 (default cut off)
            s = new SpectralSimilarity(primary, secondary, SpectralSimilarity.SpectrumNormalizationScheme.squareRootSpectrumSum, ppmTolerance, true);
            Assert.AreEqual(6, s.intensityPairs.Count);
            Assert.That(s.CosineSimilarity(), Is.EqualTo(0.70).Within(0.01));
            Assert.That(s.SpectralContrastAngle(), Is.EqualTo(0.49).Within(0.01));
            Assert.That(s.EuclideanDistance(), Is.EqualTo(0.61).Within(0.01));
            Assert.That(s.BrayCurtis(), Is.EqualTo(0.58).Within(0.01));
            Assert.That(s.PearsonsCorrelation(), Is.EqualTo(-0.04).Within(0.01));
            Assert.That(s.DotProduct(), Is.EqualTo(0.16).Within(0.01));

            //Test when not using all peaks of primary(experimental) spectra (bool allpeaks is false) and mz cut off is is 0 (no cut off)
            s = new SpectralSimilarity(primary, secondary, SpectralSimilarity.SpectrumNormalizationScheme.squareRootSpectrumSum, ppmTolerance, false, 0);
            Assert.AreEqual(5, s.intensityPairs.Count);
            Assert.That(s.CosineSimilarity(), Is.EqualTo(0.90).Within(0.01));
            Assert.That(s.SpectralContrastAngle(), Is.EqualTo(0.72).Within(0.01));
            Assert.That(s.EuclideanDistance(), Is.EqualTo(0.76).Within(0.01));
            Assert.That(s.BrayCurtis(), Is.EqualTo(0.71).Within(0.01));
            Assert.That(s.PearsonsCorrelation(), Is.EqualTo(0.48).Within(0.01));
            Assert.That(s.DotProduct(), Is.EqualTo(0.12).Within(0.01));

            //Test when not using all peaks of primary(experimental) spectra (bool allpeaks is false) and mz cut off is is 300 (default cut off)
            s = new SpectralSimilarity(primary, secondary, SpectralSimilarity.SpectrumNormalizationScheme.squareRootSpectrumSum, ppmTolerance, false);
            Assert.AreEqual(4, s.intensityPairs.Count);
            Assert.That(s.CosineSimilarity(), Is.EqualTo(0.92).Within(0.01));
            Assert.That(s.SpectralContrastAngle(), Is.EqualTo(0.75).Within(0.01));
            Assert.That(s.EuclideanDistance(), Is.EqualTo(0.75).Within(0.01));
            Assert.That(s.BrayCurtis(), Is.EqualTo(0.73).Within(0.01));
            Assert.That(s.PearsonsCorrelation(), Is.EqualTo(0.68).Within(0.01));
            Assert.That(s.DotProduct(), Is.EqualTo(0.16).Within(0.01));

            //Test all different similarity calculations
            primary = new MzSpectrum(new double[] { 100, 200, 300, 400, 500 }, new double[] { 2, 4, 6, 8, 10 }, false);
            secondary = new MzSpectrum(new double[] { 300, 400, 500, 600, 700 }, new double[] { 9, 7, 5, 3, 1 }, false);
            s = new SpectralSimilarity(primary, secondary, SpectralSimilarity.SpectrumNormalizationScheme.squareRootSpectrumSum, ppmTolerance, false);
            Assert.AreEqual(5, s.intensityPairs.Count);
            Assert.That(s.CosineSimilarity(), Is.EqualTo(0.89).Within(0.01));
            Assert.That(s.SpectralContrastAngle(), Is.EqualTo(0.70).Within(0.01));
            Assert.That(s.EuclideanDistance(), Is.EqualTo(0.74).Within(0.01));
            Assert.That(s.BrayCurtis(), Is.EqualTo(0.74).Within(0.01));
            Assert.That(s.PearsonsCorrelation(), Is.EqualTo(0.81).Within(0.01));
            Assert.That(s.DotProduct(), Is.EqualTo(0.24).Within(0.01));


            //Test all normalization schemes
            primary = new MzSpectrum(new double[] { 1000, 2000, 3000 }, new double[] { 2, 4, 6 }, false);
            secondary = new MzSpectrum(new double[] { 1000 }, new double[] { 2 }, false);
            s = new SpectralSimilarity(primary, secondary, SpectralSimilarity.SpectrumNormalizationScheme.mostAbundantPeak, ppmTolerance, true);
            Assert.AreEqual(3, s.intensityPairs.Count);
            Assert.That(s.CosineSimilarity(), Is.EqualTo(0.27).Within(0.01));
            Assert.That(s.SpectralContrastAngle(), Is.EqualTo(0.17).Within(0.01));
            Assert.That(s.EuclideanDistance(), Is.EqualTo(-0.37).Within(0.01));
            Assert.That(s.BrayCurtis(), Is.EqualTo(0.22).Within(0.01));
            Assert.That(s.PearsonsCorrelation(), Is.EqualTo(-0.87).Within(0.01));
            Assert.That(s.DotProduct(), Is.EqualTo(0.33).Within(0.01));

            s = new SpectralSimilarity(primary, secondary, SpectralSimilarity.SpectrumNormalizationScheme.spectrumSum, ppmTolerance, true);
            Assert.That(s.CosineSimilarity(), Is.EqualTo(0.27).Within(0.01));
            Assert.That(s.SpectralContrastAngle(), Is.EqualTo(0.17).Within(0.01));
            Assert.That(s.EuclideanDistance(), Is.EqualTo(-.03).Within(0.01));
            Assert.That(s.BrayCurtis(), Is.EqualTo(0.17).Within(0.01));
            Assert.That(s.PearsonsCorrelation(), Is.EqualTo(-0.87).Within(0.01));
            Assert.That(s.DotProduct(), Is.EqualTo(0.17).Within(0.01));

            s = new SpectralSimilarity(primary, secondary, SpectralSimilarity.SpectrumNormalizationScheme.squareRootSpectrumSum, ppmTolerance, true);
            Assert.That(s.CosineSimilarity(), Is.EqualTo(0.41).Within(0.01));
            Assert.That(s.SpectralContrastAngle(), Is.EqualTo(0.27).Within(0.01));
            Assert.That(s.EuclideanDistance(), Is.EqualTo(0.07).Within(0.01));
            Assert.That(s.BrayCurtis(), Is.EqualTo(0.24).Within(0.01));
            Assert.That(s.PearsonsCorrelation(), Is.EqualTo(-0.90).Within(0.01));
            Assert.That(s.DotProduct(), Is.EqualTo(0.24).Within(0.01));

            s = new SpectralSimilarity(primary, secondary, SpectralSimilarity.SpectrumNormalizationScheme.unnormalized, ppmTolerance, true);
            Assert.That(s.CosineSimilarity(), Is.EqualTo(0.27).Within(0.01));
            Assert.That(s.SpectralContrastAngle(), Is.EqualTo(0.17).Within(0.01));
            Assert.That(s.EuclideanDistance(), Is.EqualTo(-6.21).Within(0.01));
            Assert.That(s.BrayCurtis(), Is.EqualTo(0.29).Within(0.01));
            Assert.That(s.PearsonsCorrelation(), Is.EqualTo(-0.87).Within(0.01));
            Assert.That(s.DotProduct(), Is.EqualTo(4).Within(0.01));


            //What happens when all intensity pairs include a zero
            primary = new MzSpectrum(new double[] { 100, 200, 300 }, new double[] { 2, 4, 6 }, false);
            secondary = new MzSpectrum(new double[] { 400, 500 }, new double[] { 2, 4 }, false);

            s = new SpectralSimilarity(primary, secondary, SpectralSimilarity.SpectrumNormalizationScheme.spectrumSum, ppmTolerance, true);
            Assert.AreEqual(3, s.intensityPairs.Count);
            Assert.That(s.CosineSimilarity(), Is.EqualTo(0).Within(0.01));
            Assert.That(s.SpectralContrastAngle(), Is.EqualTo(0).Within(0.01));
            Assert.That(s.EuclideanDistance(), Is.EqualTo(-0.25).Within(0.01));
            Assert.That(s.BrayCurtis(), Is.EqualTo(0).Within(0.01));
            Assert.That(s.PearsonsCorrelation(), Is.EqualTo(-0.87).Within(0.01));
            Assert.That(s.DotProduct(), Is.EqualTo(0).Within(0.01));

            primary = new MzSpectrum(new double[] { 1000, 2000, 3000 }, new double[] { 0, 4, 6 }, false);
            secondary = new MzSpectrum(new double[] { 1000, 2000, 3000, 4000 }, new double[] { 2, 0, 2, 2 }, false);

            s = new SpectralSimilarity(primary, secondary, SpectralSimilarity.SpectrumNormalizationScheme.spectrumSum, ppmTolerance, true);
            Assert.AreEqual(4, s.intensityPairs.Count);
            Assert.That(s.CosineSimilarity(), Is.EqualTo(0.48).Within(0.01));
            Assert.That(s.SpectralContrastAngle(), Is.EqualTo(0.32).Within(0.01));
            Assert.That(s.EuclideanDistance(), Is.EqualTo(0.33).Within(0.01));
            Assert.That(s.BrayCurtis(), Is.EqualTo(0.33).Within(0.01));
            Assert.That(s.PearsonsCorrelation(), Is.EqualTo(-0.33).Within(0.01));
            Assert.That(s.DotProduct(), Is.EqualTo(0.20).Within(0.01));

            //Test what happens when all intensity pairs include 1 zero
            primary = new MzSpectrum(new double[] { 1000, 2000, 3000 }, new double[] { 0, 4, 6 }, false);
            secondary = new MzSpectrum(new double[] { 4000, 5000 }, new double[] { 2, 0 }, false);

            s = new SpectralSimilarity(primary, secondary, SpectralSimilarity.SpectrumNormalizationScheme.spectrumSum, ppmTolerance, true);
            Assert.AreEqual(5, s.intensityPairs.Count);
            Assert.That(s.CosineSimilarity(), Is.EqualTo(0).Within(0.01));
            Assert.That(s.SpectralContrastAngle(), Is.EqualTo(0).Within(0.01));
            Assert.That(s.EuclideanDistance(), Is.EqualTo(-0.23).Within(0.01));
            Assert.That(s.BrayCurtis(), Is.EqualTo(0).Within(0.01));
            Assert.That(s.PearsonsCorrelation(), Is.EqualTo(-0.4).Within(0.01));
            Assert.That(s.DotProduct(), Is.EqualTo(0).Within(0.01));
            s = new SpectralSimilarity(primary, secondary, SpectralSimilarity.SpectrumNormalizationScheme.spectrumSum, ppmTolerance, false);
            Assert.AreEqual(2, s.intensityPairs.Count);



            //Test alternate constructor
            primary = new MzSpectrum(new double[] { 100, 350, 400 }, new double[] { 2, 4, 6 }, false);
            secondary = new MzSpectrum(new double[] { 350 }, new double[] { 2 }, false);
            s = new SpectralSimilarity(primary, secondary.XArray, secondary.YArray, SpectralSimilarity.SpectrumNormalizationScheme.mostAbundantPeak, ppmTolerance, true);
            Assert.AreEqual(2, s.intensityPairs.Count);
            Assert.That(s.CosineSimilarity(), Is.EqualTo(0.55).Within(0.01));
            Assert.That(s.SpectralContrastAngle(), Is.EqualTo(0.37).Within(0.01));
            Assert.That(s.EuclideanDistance(), Is.EqualTo(-0.05).Within(0.01));
            Assert.That(s.BrayCurtis(), Is.EqualTo(0.50).Within(0.01));
            Assert.That(s.PearsonsCorrelation(), Is.EqualTo(-1).Within(0.01));
            Assert.That(s.DotProduct(), Is.EqualTo(0.67).Within(0.01));

            //Test alternate constructor only library peaks. Since library has one peak, and primary has three peaks, we get only one intensity pair
            primary = new MzSpectrum(new double[] { 350, 400, 500 }, new double[] { 2, 4, 6 }, false);
            secondary = new MzSpectrum(new double[] { 400 }, new double[] { 2 }, false);
            s = new SpectralSimilarity(primary, secondary.XArray, secondary.YArray, SpectralSimilarity.SpectrumNormalizationScheme.mostAbundantPeak, ppmTolerance, false);
            Assert.AreEqual(1, s.intensityPairs.Count);
            Assert.That(s.CosineSimilarity(), Is.EqualTo(1.0).Within(0.01));
            Assert.That(s.SpectralContrastAngle(), Is.EqualTo(1.0).Within(0.01));
            Assert.That(s.EuclideanDistance(), Is.EqualTo(0.67).Within(0.01));
            Assert.That(s.BrayCurtis(), Is.EqualTo(0.80).Within(0.01));
            Assert.That(s.PearsonsCorrelation(), Is.EqualTo(-1.0).Within(0.01));
            Assert.That(s.DotProduct(), Is.EqualTo(0.67).Within(0.01));

            //Test cosine similarity when there are no peaks from spectrum one matching spectrum 2
            primary = new MzSpectrum(new double[] { 450, 650, 850 }, new double[] { 2, 4, 6 }, false);
            secondary = new MzSpectrum(new double[] { 400, 600, 800 }, new double[] { 2, 4, 6 }, false);
            s = new SpectralSimilarity(primary, secondary.XArray, secondary.YArray, SpectralSimilarity.SpectrumNormalizationScheme.mostAbundantPeak, ppmTolerance, false);
            Assert.AreEqual(3, s.intensityPairs.Count);
            Assert.That(s.CosineSimilarity(), Is.EqualTo(0).Within(0.01));
            Assert.That(s.SpectralContrastAngle(), Is.EqualTo(0).Within(0.01));

            //Test when intensityPairs is null 
            //Test when all mz are less than 300 in experimental peaks
            primary = new MzSpectrum(new double[] { 100, 150, 200 }, new double[] { 2, 4, 6 }, false);
            secondary = new MzSpectrum(new double[] { 400, 600, 800 }, new double[] { 2, 4, 6 }, false);
            s = new SpectralSimilarity(primary, secondary.XArray, secondary.YArray, SpectralSimilarity.SpectrumNormalizationScheme.mostAbundantPeak, ppmTolerance, false);
            Assert.AreEqual(1, s.intensityPairs.Count);
            Assert.AreEqual(new List<(double, double)> { (-1, -1) }, s.intensityPairs);
            Assert.That(s.CosineSimilarity(), Is.Null);
            Assert.That(s.SpectralContrastAngle(), Is.Null);
            Assert.That(s.EuclideanDistance(), Is.Null);
            Assert.That(s.BrayCurtis(), Is.Null);
            Assert.That(s.PearsonsCorrelation(), Is.Null);
            Assert.That(s.DotProduct(), Is.Null);

            //Test when all mz are less than 300 in theoretical peaks
            primary = new MzSpectrum(new double[] { 150, 250, 350 }, new double[] { 2, 4, 6 }, false);
            secondary = new MzSpectrum(new double[] { 100, 150, 200 }, new double[] { 2, 4, 6 }, false);
            s = new SpectralSimilarity(primary, secondary.XArray, secondary.YArray, SpectralSimilarity.SpectrumNormalizationScheme.mostAbundantPeak, ppmTolerance, false);
            Assert.AreEqual(1, s.intensityPairs.Count);
            Assert.AreEqual(new List<(double, double)> { (-1, -1) }, s.intensityPairs);
            Assert.That(s.CosineSimilarity(), Is.Null);
            Assert.That(s.SpectralContrastAngle(), Is.Null);
            Assert.That(s.EuclideanDistance(), Is.Null);
            Assert.That(s.BrayCurtis(), Is.Null);
            Assert.That(s.PearsonsCorrelation(), Is.Null);
            Assert.That(s.DotProduct(), Is.Null);
        }

        [Test]
        public void TestKullbackLeiblerDivergence()
        {
            double ppmTolerance = 10;
            double[] p_XArray = new double[] { 1, 2, 3 };
            double[] p_YArray = new double[] { 9.0/25.0, 12.0/25.0, 4.0/25.0 };
            double[] q_XArray = new double[] { 1, 2, 3 };
            double[] q_YArray = new double[] { 1.0/3.0, 1.0 / 3.0, 1.0 / 3.0 };

            //Test when using all peaks of primary(experimental) and secondary(theoretical)  spectra (bool allpeaks is true) and mz cut off is 0 (no cut off)
            SpectralSimilarity s = new(p_XArray,p_YArray,q_XArray,q_YArray, SpectralSimilarity.SpectrumNormalizationScheme.unnormalized, ppmTolerance, true, 0);
            Assert.That(s.KullbackLeiblerDivergence_P_Q(), Is.EqualTo(0.0853).Within(0.001));

            // ignore negative intensity
            p_XArray = new double[] { 1, 2, 3,4 };
            p_YArray = new double[] { 9.0 / 25.0, 12.0 / 25.0, 4.0 / 25.0, -1.0/25.0 };
            q_XArray = new double[] { 1, 2, 3 };
            q_YArray = new double[] { 1.0 / 3.0, 1.0 / 3.0, 1.0 / 3.0 };

            //Test when using all peaks of primary(experimental) and secondary(theoretical)  spectra (bool allpeaks is true) and mz cut off is 0 (no cut off)
            s = new(p_XArray, p_YArray, q_XArray, q_YArray, SpectralSimilarity.SpectrumNormalizationScheme.unnormalized, ppmTolerance, true, 0);
            Assert.That(s.KullbackLeiblerDivergence_P_Q(), Is.EqualTo(0.0853).Within(0.001));

            // ignore negative mz
            p_XArray = new double[] { 1, 2, 3, -4.0 };
            p_YArray = new double[] { 9.0 / 25.0, 12.0 / 25.0, 4.0 / 25.0, 1.0 / 25.0 };
            q_XArray = new double[] { 1, 2, 3 };
            q_YArray = new double[] { 1.0 / 3.0, 1.0 / 3.0, 1.0 / 3.0 };

            //Test when using all peaks of primary(experimental) and secondary(theoretical)  spectra (bool allpeaks is true) and mz cut off is 0 (no cut off)
            s = new(p_XArray, p_YArray, q_XArray, q_YArray, SpectralSimilarity.SpectrumNormalizationScheme.unnormalized, ppmTolerance, true, 0);
            Assert.That(s.KullbackLeiblerDivergence_P_Q(), Is.EqualTo(0.0853).Within(0.001));
        }
    }
}<|MERGE_RESOLUTION|>--- conflicted
+++ resolved
@@ -27,12 +27,9 @@
             Assert.That(s.BrayCurtis(), Is.EqualTo(0.66).Within(0.01));
             Assert.That(s.PearsonsCorrelation(), Is.EqualTo(0.42).Within(0.01));
             Assert.That(s.DotProduct(), Is.EqualTo(0.17).Within(0.01));
-<<<<<<< HEAD
+            Assert.That(s.SearleSimilarity(), Is.EqualTo(2.4391).Within(0.01));
             s = new SpectralSimilarity(primary, secondary, SpectralSimilarity.SpectrumNormalizationScheme.spectrumSum, ppmTolerance, true, 0);
             Assert.That(s.SpectralEntropy(), Is.EqualTo(0.79).Within(0.01));
-=======
-            Assert.That(s.SearleSimilarity(), Is.EqualTo(2.4391).Within(0.01));
->>>>>>> 5d3d2728
 
             //Test all normalization schemes
             primary = new MzSpectrum(new double[] { 1, 2, 3 }, new double[] { 2, 4, 6 }, false);
