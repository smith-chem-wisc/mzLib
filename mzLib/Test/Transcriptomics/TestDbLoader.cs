--- conflicted
+++ resolved
@@ -149,16 +149,10 @@
         }
 
         [Test]
-<<<<<<< HEAD
-        public static void TestXmlWithCustomIdentifier()
-        {
-            var rna = RnaDbLoader.LoadRnaFasta(ModomicsUnmodifedFastaPath, true, DecoyType.None, false, out var errors);
-=======
         public static void TestXmlWriterReaderAsBioPolymer()
         {
             var rna = RnaDbLoader.LoadRnaFasta(ModomicsUnmodifedFastaPath, true, DecoyType.None, false, out var errors)
                 .Cast<IBioPolymer>().ToList();
->>>>>>> 519dcb8f
             Assert.That(errors.Count, Is.EqualTo(0));
 
             var modString = "ID   Methylation\r\nMT   Biological\r\nPP   Anywhere.\r\nTG   G\r\nCF   C1H2\r\n" + @"//";
@@ -172,19 +166,6 @@
             });
 
             string outpath = Path.Combine(TestContext.CurrentContext.TestDirectory, "Transcriptomics/TestData/ModomicsUnmodifiedTrimmed2.xml");
-<<<<<<< HEAD
-            var xml = ProteinDbWriter.WriteXmlDatabase(mods, rna, outpath);
-            rna = RnaDbLoader.LoadRnaXML(outpath, true, DecoyType.Reverse, false,
-                new List<Modification>() { methylG }, new List<string>(), out var unknownMods, decoyIdentifier: "rev");
-
-            foreach (var oligo in rna)
-            {
-                if (!oligo.IsDecoy) continue;
-
-                Assert.That(oligo.Accession, Does.StartWith("rev"));
-                Assert.That(oligo.Accession, Does.Not.StartWith("DECOY"));
-            }
-=======
 
             var xml = ProteinDbWriter.WriteXmlDatabase(mods, rna, outpath);
             var temp = RnaDbLoader.LoadRnaXML(outpath, true, DecoyType.None, false,
@@ -199,7 +180,36 @@
             Assert.That(loadedMods[3].Count, Is.EqualTo(1));
             Assert.That(loadedMods[1].First().IdWithMotif, Is.EqualTo(methylG.IdWithMotif));
             Assert.That(loadedMods[3].First().IdWithMotif, Is.EqualTo(methylG.IdWithMotif));
->>>>>>> 519dcb8f
+        }
+
+        [Test]
+        public static void TestXmlWithCustomIdentifier()
+        {
+            var rna = RnaDbLoader.LoadRnaFasta(ModomicsUnmodifedFastaPath, true, DecoyType.None, false, out var errors);
+            Assert.That(errors.Count, Is.EqualTo(0));
+
+            var modString = "ID   Methylation\r\nMT   Biological\r\nPP   Anywhere.\r\nTG   G\r\nCF   C1H2\r\n" + @"//";
+            var methylG = PtmListLoader.ReadModsFromString(modString, out List<(Modification, string)> modsOut).First();
+
+            Dictionary<string, HashSet<Tuple<int, Modification>>> mods = new Dictionary<string, HashSet<Tuple<int, Modification>>>();
+            mods.Add("SO:0000254", new HashSet<Tuple<int, Modification>>()
+            {
+                new Tuple<int, Modification>(1, methylG),
+                new Tuple<int, Modification>(3, methylG)
+            });
+
+            string outpath = Path.Combine(TestContext.CurrentContext.TestDirectory, "Transcriptomics/TestData/ModomicsUnmodifiedTrimmed2.xml");
+            var xml = ProteinDbWriter.WriteXmlDatabase(mods, rna, outpath);
+            rna = RnaDbLoader.LoadRnaXML(outpath, true, DecoyType.Reverse, false,
+                new List<Modification>() { methylG }, new List<string>(), out var unknownMods, decoyIdentifier: "rev");
+
+            foreach (var oligo in rna)
+            {
+                if (!oligo.IsDecoy) continue;
+
+                Assert.That(oligo.Accession, Does.StartWith("rev"));
+                Assert.That(oligo.Accession, Does.Not.StartWith("DECOY"));
+            }
         }
 
         [Test]
