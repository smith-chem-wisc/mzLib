--- conflicted
+++ resolved
@@ -1104,11 +1104,7 @@
             Assert.IsTrue(products.Count == expectedProducts.Count);
             for (int i = 0; i < products.Count; i++)
             {
-<<<<<<< HEAD
                 Assert.IsFalse(products[i].IsTerminalProduct);
-=======
-                Assert.IsFalse(!products[i].IsInternalFragment);
->>>>>>> c40013f3
                 Assert.IsTrue(products[i].Annotation.Equals(expectedProducts[i].Annotation));
                 Assert.IsTrue(Math.Round(products[i].NeutralMass).Equals(Math.Round(expectedProducts[i].NeutralMass)));
             }
