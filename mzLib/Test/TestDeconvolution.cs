--- conflicted
+++ resolved
@@ -4,8 +4,6 @@
 using MzLibUtil;
 using NUnit.Framework;
 using Assert = NUnit.Framework.Legacy.ClassicAssert;
-using Proteomics;
-using Proteomics.ProteolyticDigestion;
 using System;
 using System.Collections.Generic;
 using System.Diagnostics.CodeAnalysis;
@@ -14,6 +12,8 @@
 using System.Linq;
 using Omics.Digestion;
 using Omics.Modifications;
+using Proteomics;
+using Proteomics.ProteolyticDigestion;
 using Test.FileReadingTests;
 using IsoDecDeconvolutionParameters = MassSpectrometry.IsoDecDeconvolutionParameters;
 
@@ -348,7 +348,7 @@
             var tolerance = new PpmTolerance(20);
 
             // set up deconvolution
-            DeconvolutionParameters deconParams = new IsoDecDeconvolutionParameters(Polarity.Negative);
+            DeconvolutionParameters deconParams = new IsoDecDeconvolutionParameters();
 
             List<IsotopicEnvelope> deconvolutionResults = Deconvoluter.Deconvolute(scan, deconParams).ToList();
             // ensure each expected result is found, with correct mz, charge, and monoisotopic mass
@@ -375,24 +375,14 @@
             dataFile.CloseDynamicConnection();
 
             // test switch statements in Deconvoluter
-<<<<<<< HEAD
-            NUnit.Framework.Assert.Throws<NotImplementedException>(() => Deconvoluter.Deconvolute(spectrum, deconParams));
-            NUnit.Framework.Assert.Throws<NotImplementedException>(() => Deconvoluter.Deconvolute(scan, deconParams));
-=======
-            NUnit.Framework.Assert.Throws<NotImplementedException>(() => _ = Deconvoluter.Deconvolute(spectrum, deconParams).ToList());
-            NUnit.Framework.Assert.Throws<NotImplementedException>(() => _ =Deconvoluter.Deconvolute(scan, deconParams).ToList());
->>>>>>> f049ee45
+            Assert.Throws<NotImplementedException>(() => Deconvoluter.Deconvolute(spectrum, deconParams));
+            Assert.Throws<NotImplementedException>(() => Deconvoluter.Deconvolute(scan, deconParams));
 
             // test default exceptions in deconvoluter
             var badEnumValue = (DeconvolutionType)Int32.MaxValue;
             deconParams.GetType().GetProperty("DeconvolutionType")!.SetValue(deconParams, badEnumValue);
-<<<<<<< HEAD
-            NUnit.Framework.Assert.Throws<MzLibException>(() => Deconvoluter.Deconvolute(spectrum, deconParams));
-            NUnit.Framework.Assert.Throws<MzLibException>(() => Deconvoluter.Deconvolute(scan, deconParams));
-=======
-            NUnit.Framework.Assert.Throws<MzLibException>(() => _ = Deconvoluter.Deconvolute(spectrum, deconParams).ToList());
-            NUnit.Framework.Assert.Throws<MzLibException>(() => _ = Deconvoluter.Deconvolute(scan, deconParams).ToList());
->>>>>>> f049ee45
+            Assert.Throws<MzLibException>(() => Deconvoluter.Deconvolute(spectrum, deconParams));
+            Assert.Throws<MzLibException>(() => Deconvoluter.Deconvolute(scan, deconParams));
         }
 
 
@@ -408,7 +398,7 @@
 
             // set up deconvolution
             DeconvolutionParameters deconParams = new ClassicDeconvolutionParameters(-10, -1, 20, 3, Polarity.Negative);
-
+            
             // get isolated masses and charges on an MS1 scan. This means the isolation window is null.
             var ms1Result = precursorScan.GetIsolatedMassesAndCharges(precursorScan.MassSpectrum, deconParams).ToList();
             NUnit.Framework.Assert.That(ms1Result.Count, Is.EqualTo(0));
@@ -416,14 +406,8 @@
             NUnit.Framework.Assert.That(ms1Result.Count, Is.EqualTo(0));
 
             // get isolated masses and charges on an MS2 scan. This should work correctly
-<<<<<<< HEAD
             var ms2Result = fragmentationScan.GetIsolatedMassesAndCharges(precursorScan.MassSpectrum, deconParams).ToList();
             NUnit.Framework.Assert.That(ms2Result.Count, Is.EqualTo(1));
-=======
-            var ms2Result = fragmentationScan.GetIsolatedMassesAndCharges(precursorScan.MassSpectrum, deconParams)
-                .ToList();
-            Assert.That(ms2Result.Count, Is.EqualTo(1));
->>>>>>> f049ee45
             ms2Result = fragmentationScan.GetIsolatedMassesAndCharges(precursorScan, deconParams).ToList();
             NUnit.Framework.Assert.That(ms2Result.Count, Is.EqualTo(1));
         }
