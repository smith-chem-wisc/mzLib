--- conflicted
+++ resolved
@@ -107,13 +107,8 @@
             //check that if already assigned, skips assignment and just recalls same value
             List<IsotopicEnvelope> lie3 = singlespec.Deconvolute(singleRange, minAssumedChargeState,
                 maxAssumedChargeState, deconvolutionTolerancePpm, intensityRatioLimit).ToList();
-<<<<<<< HEAD
             Assert.That(lie2.Select(p => p.MostAbundantObservedIsotopicMass),
                 Is.EqualTo(lie3.Select(p => p.MostAbundantObservedIsotopicMass)).Within(.0005));
-=======
-            Assert.AreEqual(lie2.Select(p => p.MostAbundantObservedIsotopicMass),
-                lie3.Select(p => p.MostAbundantObservedIsotopicMass));
->>>>>>> dc447735
         }
 
         #endregion
@@ -213,12 +208,7 @@
 
             //check that if already assigned, skips assignment and just recalls same value
             List<IsotopicEnvelope> lie3 = Deconvoluter.Deconvolute(singlespec, deconParameters, singleRange).ToList();
-<<<<<<< HEAD
             Assert.That(lie2.Select(p => p.MostAbundantObservedIsotopicMass), Is.EqualTo(lie3.Select(p => p.MostAbundantObservedIsotopicMass)));
-=======
-            Assert.AreEqual(lie2.Select(p => p.MostAbundantObservedIsotopicMass),
-                lie3.Select(p => p.MostAbundantObservedIsotopicMass));
->>>>>>> dc447735
         }
 
         [Test]
@@ -384,24 +374,14 @@
             dataFile.CloseDynamicConnection();
 
             // test switch statements in Deconvoluter
-<<<<<<< HEAD
             Assert.Throws<NotImplementedException>(() => _ = Deconvoluter.Deconvolute(spectrum, deconParams).ToList());
             Assert.Throws<NotImplementedException>(() => _ = Deconvoluter.Deconvolute(scan, deconParams).ToList());
-=======
-            NUnit.Framework.Assert.Throws<NotImplementedException>(() => _ = Deconvoluter.Deconvolute(spectrum, deconParams).ToList());
-            NUnit.Framework.Assert.Throws<NotImplementedException>(() => _ =Deconvoluter.Deconvolute(scan, deconParams).ToList());
->>>>>>> dc447735
 
             // test default exceptions in deconvoluter
             var badEnumValue = (DeconvolutionType)Int32.MaxValue;
             deconParams.GetType().GetProperty("DeconvolutionType")!.SetValue(deconParams, badEnumValue);
-<<<<<<< HEAD
             Assert.Throws<MzLibException>(() => _ = Deconvoluter.Deconvolute(spectrum, deconParams).ToList());
             Assert.Throws<MzLibException>(() => _ = Deconvoluter.Deconvolute(scan, deconParams).ToList());
-=======
-            NUnit.Framework.Assert.Throws<MzLibException>(() => _ = Deconvoluter.Deconvolute(spectrum, deconParams).ToList());
-            NUnit.Framework.Assert.Throws<MzLibException>(() => _ = Deconvoluter.Deconvolute(scan, deconParams).ToList());
->>>>>>> dc447735
         }
 
 
@@ -447,15 +427,9 @@
             var result = Deconvoluter.Deconvolute(spectrum, deconvolutionParameters, rangeToGetPeaksFrom).ToList();
 
             // Assert
-<<<<<<< HEAD
             Assert.That(result, Is.Not.Null);
             Assert.That(result, Is.InstanceOf<IEnumerable<IsotopicEnvelope>>());
             Assert.That(result.Count(), Is.EqualTo(2));
-=======
-            Assert.IsNotNull(result);
-            Assert.IsInstanceOf<IEnumerable<IsotopicEnvelope>>(result);
-            Assert.AreEqual(2, result.Count());
->>>>>>> dc447735
 
             for (int i = 0; i < result.Count(); i++)
             {
@@ -484,15 +458,9 @@
             var result = Deconvoluter.Deconvolute(spectrum, deconvolutionParameters, rangeToGetPeaksFrom).ToList();
 
             // Assert
-<<<<<<< HEAD
             Assert.That(result, Is.Not.Null);
             Assert.That(result, Is.InstanceOf<IEnumerable<IsotopicEnvelope>>());
             Assert.That(result.Count(), Is.EqualTo(2));
-=======
-            Assert.IsNotNull(result);
-            Assert.IsInstanceOf<IEnumerable<IsotopicEnvelope>>(result);
-            Assert.AreEqual(2, result.Count());
->>>>>>> dc447735
 
             for (int i = 0; i < result.Count(); i++)
             {
@@ -520,15 +488,9 @@
             var result = Deconvoluter.Deconvolute(spectrum, deconvolutionParameters, rangeToGetPeaksFrom).ToList();
 
             // Assert
-<<<<<<< HEAD
             Assert.That(result, Is.Not.Null);
             Assert.That(result, Is.InstanceOf<IEnumerable<IsotopicEnvelope>>());
             Assert.That(result.Count(), Is.EqualTo(1));
-=======
-            Assert.IsNotNull(result);
-            Assert.IsInstanceOf<IEnumerable<IsotopicEnvelope>>(result);
-            Assert.AreEqual(1, result.Count());
->>>>>>> dc447735
 
             for (int i = 0; i < result.Count(); i++)
             {
@@ -556,15 +518,9 @@
             var result = Deconvoluter.Deconvolute(spectrum, deconvolutionParameters, rangeToGetPeaksFrom).ToList();
 
             // Assert
-<<<<<<< HEAD
             Assert.That(result, Is.Not.Null);
             Assert.That(result, Is.InstanceOf<IEnumerable<IsotopicEnvelope>>());
             Assert.That(result.Count(), Is.EqualTo(1));
-=======
-            Assert.IsNotNull(result);
-            Assert.IsInstanceOf<IEnumerable<IsotopicEnvelope>>(result);
-            Assert.AreEqual(1, result.Count());
->>>>>>> dc447735
 
             for (int i = 0; i < result.Count(); i++)
             {
