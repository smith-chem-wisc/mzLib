using Chemistry;
using Readers;
using MassSpectrometry;
using MzLibUtil;
using NUnit.Framework;
using Proteomics;
using Proteomics.ProteolyticDigestion;
using System;
using System.Collections.Generic;
using System.Diagnostics.CodeAnalysis;
using System.Globalization;
using System.IO;
using System.Linq;
using System.Reflection;
using MassSpectrometry;
using Omics.Digestion;
using Omics.Modifications;
using Test.FileReadingTests;

namespace Test
{
    [TestFixture]
    [ExcludeFromCodeCoverage]
    public sealed class TestDeconvolution
    {

        #region Old Deconvolution

        [Test]
        [TestCase(586.2143122, 24, 41983672, 586.2)]//This is a lesser abundant charge state envelope at the low mz end
        [TestCase(740.372202090153, 19, 108419280, 740.37)]//This is the most abundant charge state envelope
        [TestCase(1081.385183, 13, 35454636, 1081.385)]//This is a lesser abundant charge state envelope at the high mz end
        public void TestDeconvolutionProteoformMultiChargeState(double selectedIonMz, int selectedIonChargeStateGuess, double selectedIonIntensity, double isolationMz)
        {
            MsDataScan[] Scans = new MsDataScan[1];

            //txt file, not mgf, because it's an MS1. Most intense proteoform has mass of ~14037.9 Da
            string Ms1SpectrumPath = Path.Combine(TestContext.CurrentContext.TestDirectory, @"DataFiles\14kDaProteoformMzIntensityMs1.txt");

            string[] spectrumLines = File.ReadAllLines(Ms1SpectrumPath);

            int mzIntensityPairsCount = spectrumLines.Length;
            double[] ms1mzs = new double[mzIntensityPairsCount];
            double[] ms1intensities = new double[mzIntensityPairsCount];

            for (int i = 0; i < mzIntensityPairsCount; i++)
            {
                string[] pair = spectrumLines[i].Split('\t');
                ms1mzs[i] = Convert.ToDouble(pair[0], CultureInfo.InvariantCulture);
                ms1intensities[i] = Convert.ToDouble(pair[1], CultureInfo.InvariantCulture);
            }

            MzSpectrum spectrum = new MzSpectrum(ms1mzs, ms1intensities, false);

            Scans[0] = new MsDataScan(spectrum, 1, 1, false, Polarity.Positive, 1.0, new MzRange(495, 1617), "first spectrum", MZAnalyzerType.Unknown, spectrum.SumOfAllY, null, null, null, selectedIonMz, selectedIonChargeStateGuess, selectedIonIntensity, isolationMz, 4);

            var myMsDataFile = new FakeMsDataFile(Scans);

            MsDataScan scan = myMsDataFile.GetAllScansList()[0];

            List<IsotopicEnvelope> isolatedMasses = scan.GetIsolatedMassesAndCharges(spectrum, 1, 60, 4, 3).ToList();

            List<double> monoIsotopicMasses = isolatedMasses.Select(m => m.MonoisotopicMass).ToList();

            //The primary monoisotopic mass should be the same regardless of which peak in which charge state was selected for isolation.
            //this case is interesting because other monoisotopic mass may have a sodium adduct. The unit test could be expanded to consider this.
            Assert.That(monoIsotopicMasses[0], Is.EqualTo(14037.926829).Within(.0005));
        }

        [Test]
        [TestCase("APSGGKK", "12-18-17_frac7_calib_ms1_663_665.mzML", 2)]
        [TestCase("PKRKAEGDAKGDKAKVKDEPQRRSARLSAKPAPPKPEPKPKKAPAKKGEKVPKGKKGKADAGKEGNNPAENGDAKTDQAQKAEGAGDAK", "FXN11_tr1_032017-calib_ms1_scans716_718.mzML", 8)]
        [TestCase("PKRKVSSAEGAAKEEPKRRSARLSAKPPAKVEAKPKKAAAKDKSSDKKVQTKGKRGAKGKQAEVANQETKEDLPAENGETKTEESPASDEAGEKEAKSD", "FXN11_tr1_032017-calib_ms1_scans781_783.mzML", 16)]
        public static void CheckGetMostAbundantObservedIsotopicMass(string peptide, string file, int charge)
        {
            Protein test1 = new Protein(peptide, "Accession");
            DigestionParams d = new DigestionParams();
            PeptideWithSetModifications pw = new PeptideWithSetModifications(test1, d, 1, test1.Length, CleavageSpecificity.None, "", 0, new Dictionary<int, Modification>(), 0);
            double m = pw.MostAbundantMonoisotopicMass.ToMz(charge);

            string singleScan = Path.Combine(TestContext.CurrentContext.TestDirectory, "DataFiles", file);
            var reader = MsDataFileReader.GetDataFile(singleScan); 
            reader.LoadAllStaticData();

            List<MsDataScan> singlescan = reader.GetAllScansList();
            
            MzSpectrum singlespec = singlescan[0].MassSpectrum;
            MzRange singleRange = new MzRange(singlespec.XArray.Min(), singlespec.XArray.Max());
            int minAssumedChargeState = 1;
            int maxAssumedChargeState = 60;
            double deconvolutionTolerancePpm = 20;
            double intensityRatioLimit = 3;

            //check assigned correctly
            List<IsotopicEnvelope> lie2 = singlespec.Deconvolute(singleRange, minAssumedChargeState, maxAssumedChargeState, deconvolutionTolerancePpm, intensityRatioLimit).ToList();
            List<IsotopicEnvelope> lie2_charge = lie2.Where(p => p.Charge == charge).ToList();
            Assert.That(lie2_charge[0].MostAbundantObservedIsotopicMass / charge, Is.EqualTo(m).Within(0.1));

            //check that if already assigned, skips assignment and just recalls same value
            List<IsotopicEnvelope> lie3 = singlespec.Deconvolute(singleRange, minAssumedChargeState, maxAssumedChargeState, deconvolutionTolerancePpm, intensityRatioLimit).ToList();
            Assert.AreEqual(lie2.Select(p => p.MostAbundantObservedIsotopicMass), lie3.Select(p => p.MostAbundantObservedIsotopicMass));
        }

        #endregion

        #region Classic Deconvolution

        [Test]
        [TestCase(586.2143122, 24, 41983672, 586.2)]//This is a lesser abundant charge state envelope at the low mz end
        [TestCase(740.372202090153, 19, 108419280, 740.37)]//This is the most abundant charge state envelope
        [TestCase(1081.385183, 13, 35454636, 1081.385)]//This is a lesser abundant charge state envelope at the high mz end
        public void TestClassicDeconvolutionProteoformMultiChargeState(double selectedIonMz, int selectedIonChargeStateGuess, double selectedIonIntensity, double isolationMz)
        {
            MsDataScan[] Scans = new MsDataScan[1];

            //txt file, not mgf, because it's an MS1. Most intense proteoform has mass of ~14037.9 Da
            string Ms1SpectrumPath = Path.Combine(TestContext.CurrentContext.TestDirectory, @"DataFiles\14kDaProteoformMzIntensityMs1.txt");

            string[] spectrumLines = File.ReadAllLines(Ms1SpectrumPath);

            int mzIntensityPairsCount = spectrumLines.Length;
            double[] ms1mzs = new double[mzIntensityPairsCount];
            double[] ms1intensities = new double[mzIntensityPairsCount];

            for (int i = 0; i < mzIntensityPairsCount; i++)
            {
                string[] pair = spectrumLines[i].Split('\t');
                ms1mzs[i] = Convert.ToDouble(pair[0], CultureInfo.InvariantCulture);
                ms1intensities[i] = Convert.ToDouble(pair[1], CultureInfo.InvariantCulture);
            }

            MzSpectrum spectrum = new MzSpectrum(ms1mzs, ms1intensities, false);

            Scans[0] = new MsDataScan(spectrum, 1, 1, false, Polarity.Positive, 1.0, new MzRange(495, 1617), "first spectrum", MZAnalyzerType.Unknown, spectrum.SumOfAllY, null, null, null, selectedIonMz, selectedIonChargeStateGuess, selectedIonIntensity, isolationMz, 4);

            var myMsDataFile = new FakeMsDataFile(Scans);

            MsDataScan scan = myMsDataFile.GetAllScansList()[0];

            // The ones marked 2 are for checking an overload method

            DeconvolutionParameters deconParameters = new ClassicDeconvolutionParameters(1, 60, 4, 3);

            List<IsotopicEnvelope> isolatedMasses = scan.GetIsolatedMassesAndCharges(scan, deconParameters).ToList();
            List<IsotopicEnvelope> isolatedMasses2 = scan.GetIsolatedMassesAndCharges(scan.MassSpectrum, deconParameters).ToList();

            List<double> monoIsotopicMasses = isolatedMasses.Select(m => m.MonoisotopicMass).ToList();
            List<double> monoIsotopicMasses2 = isolatedMasses2.Select(m => m.MonoisotopicMass).ToList();

            //The primary monoisotopic mass should be the same regardless of which peak in which charge state was selected for isolation.
            //this case is interesting because other monoisotopic mass may have a sodium adduct. The unit test could be expanded to consider this.
            Assert.That(monoIsotopicMasses[0], Is.EqualTo(14037.926829).Within(.0005));
            Assert.That(monoIsotopicMasses2[0], Is.EqualTo(14037.926829).Within(.0005));
        }

        [Test]
        [TestCase("APSGGKK", "12-18-17_frac7_calib_ms1_663_665.mzML", 2)]
        [TestCase("PKRKAEGDAKGDKAKVKDEPQRRSARLSAKPAPPKPEPKPKKAPAKKGEKVPKGKKGKADAGKEGNNPAENGDAKTDQAQKAEGAGDAK", "FXN11_tr1_032017-calib_ms1_scans716_718.mzML", 8)]
        [TestCase("PKRKVSSAEGAAKEEPKRRSARLSAKPPAKVEAKPKKAAAKDKSSDKKVQTKGKRGAKGKQAEVANQETKEDLPAENGETKTEESPASDEAGEKEAKSD", "FXN11_tr1_032017-calib_ms1_scans781_783.mzML", 16)]
        public static void CheckClassicGetMostAbundantObservedIsotopicMass(string peptide, string file, int charge)
        {
            Protein test1 = new Protein(peptide, "Accession");
            DigestionParams d = new DigestionParams();
            PeptideWithSetModifications pw = new PeptideWithSetModifications(test1, d, 1, test1.Length, CleavageSpecificity.None, "", 0, new Dictionary<int, Modification>(), 0);
            double m = pw.MostAbundantMonoisotopicMass.ToMz(charge);

            string singleScan = Path.Combine(TestContext.CurrentContext.TestDirectory, "DataFiles", file);
            Mzml singleMZML = (Mzml)MsDataFileReader.GetDataFile(singleScan).LoadAllStaticData();

            List<MsDataScan> singlescan = singleMZML.GetAllScansList();

            MzSpectrum singlespec = singlescan[0].MassSpectrum;
            MzRange singleRange = new MzRange(singlespec.XArray.Min(), singlespec.XArray.Max());
            int minAssumedChargeState = 1;
            int maxAssumedChargeState = 60;
            double deconvolutionTolerancePpm = 20;
            double intensityRatioLimit = 3;

            DeconvolutionParameters deconParameters =
                new ClassicDeconvolutionParameters(minAssumedChargeState, maxAssumedChargeState, deconvolutionTolerancePpm,
                    intensityRatioLimit);

            //check assigned correctly
<<<<<<< HEAD
=======

>>>>>>> 855560ac
            List<IsotopicEnvelope> lie2 = Deconvoluter.Deconvolute(singlespec, deconParameters, singleRange).ToList();
            List<IsotopicEnvelope> lie2_charge = lie2.Where(p => p.Charge == charge).ToList();
            Assert.That(lie2_charge[0].MostAbundantObservedIsotopicMass / charge, Is.EqualTo(m).Within(0.1));

            //check that if already assigned, skips assignment and just recalls same value
            List<IsotopicEnvelope> lie3 = Deconvoluter.Deconvolute(singlespec, deconParameters, singleRange).ToList();
            Assert.AreEqual(lie2.Select(p => p.MostAbundantObservedIsotopicMass), lie3.Select(p => p.MostAbundantObservedIsotopicMass));
        }

        #endregion

        [Test]
        [TestCase(373.85, -5, 1874.28)] // GUAGUC -5
        [TestCase(467.57, -4, 1874.28)] // GUAGUC -4
        [TestCase(623.75, -3, 1874.28)] // GUAGUC -3
        [TestCase(936.13, -2, 1874.28)] // GUAGUC -2
        [TestCase(473.05, -4, 1896.26)] // GUAGUC +Na -H -4
        [TestCase(631.07, -3, 1896.26)] // GUAGUC +Na -H -3
        [TestCase(947.121, -2, 1896.26)] // GUAGUC +Na -H -2
        public void TestNegativeModeClassicDeconvolution(double expectedMz, int expectedCharge, double expectedMonoMass)
        {
            // get scan
            string filePath = Path.Combine(TestContext.CurrentContext.TestDirectory, "DataFiles",
                "GUACUG_NegativeMode_Sliced.mzML");
            var scan = MsDataFileReader.GetDataFile(filePath).GetAllScansList().First();
            var tolerance = new PpmTolerance(20);

            // set up deconvolution
            DeconvolutionParameters deconParams = new ClassicDeconvolutionParameters(-10, -1, 20, 3, Polarity.Negative);

            List<IsotopicEnvelope> deconvolutionResults = Deconvoluter.Deconvolute(scan, deconParams).ToList();
            // ensure each expected result is found, with correct mz, charge, and monoisotopic mass
            var resultsWithPeakOfInterest = deconvolutionResults.FirstOrDefault(envelope =>
                envelope.Peaks.Any(peak => tolerance.Within(peak.mz, expectedMz)));
            if (resultsWithPeakOfInterest is null) Assert.Fail();

            Assert.That(tolerance.Within(expectedMonoMass, resultsWithPeakOfInterest.MonoisotopicMass));
            Assert.That(expectedCharge, Is.EqualTo(resultsWithPeakOfInterest.Charge));
        }

        [Test]
        public static void TestExampleNewDeconvolutionInDeconvoluter()
        {
            DeconvolutionParameters deconParams = new ExampleNewDeconvolutionParametersTemplate(1, 60);
            var dataFile = MsDataFileReader.GetDataFile(Path.Combine(TestContext.CurrentContext.TestDirectory, "DataFiles", "GUACUG_NegativeMode_Sliced.mzML"));
            dataFile.InitiateDynamicConnection();
            var scan = dataFile.GetOneBasedScanFromDynamicConnection(726);
            var spectrum = scan.MassSpectrum;
            dataFile.CloseDynamicConnection();

            // test switch statements in Deconvoluter
            Assert.Throws<NotImplementedException>(() => Deconvoluter.Deconvolute(spectrum, deconParams));
            Assert.Throws<NotImplementedException>(() => Deconvoluter.Deconvolute(scan, deconParams));

            // test default exceptions in deconvoluter
            var badEnumValue = (DeconvolutionType)Int32.MaxValue;
            deconParams.GetType().GetProperty("DeconvolutionType")!.SetValue(deconParams, badEnumValue);
            Assert.Throws<MzLibException>(() => Deconvoluter.Deconvolute(spectrum, deconParams));
            Assert.Throws<MzLibException>(() => Deconvoluter.Deconvolute(scan, deconParams));
        }


        [Test]
        public static void Test_MsDataScan_GetIsolatedMassesAndCharges()
        {
            // get scan
            string filePath = Path.Combine(TestContext.CurrentContext.TestDirectory, "DataFiles", "GUACUG_NegativeMode_Sliced.mzML");
            var dataFile = MsDataFileReader.GetDataFile(filePath);
            var precursorScan = dataFile.GetOneBasedScan(1);
            var fragmentationScan = dataFile.GetOneBasedScan(2);

            // set up deconvolution
            DeconvolutionParameters deconParams = new ClassicDeconvolutionParameters(-10, -1, 20, 3, Polarity.Negative);
            
            // get isolated masses and charges on an MS1 scan. This means the isolation window is null.
            var ms1Result = precursorScan.GetIsolatedMassesAndCharges(precursorScan.MassSpectrum, deconParams).ToList();
            Assert.That(ms1Result.Count, Is.EqualTo(0));
            ms1Result = precursorScan.GetIsolatedMassesAndCharges(precursorScan, deconParams).ToList();
            Assert.That(ms1Result.Count, Is.EqualTo(0));

            // get isolated masses and charges on an MS2 scan. This should work correctly
            var ms2Result = fragmentationScan.GetIsolatedMassesAndCharges(precursorScan.MassSpectrum, deconParams).ToList();
            Assert.That(ms2Result.Count, Is.EqualTo(1));
            ms2Result = fragmentationScan.GetIsolatedMassesAndCharges(precursorScan, deconParams).ToList();
            Assert.That(ms2Result.Count, Is.EqualTo(1));
        }
    }
}<|MERGE_RESOLUTION|>--- conflicted
+++ resolved
@@ -181,10 +181,7 @@
                     intensityRatioLimit);
 
             //check assigned correctly
-<<<<<<< HEAD
-=======
-
->>>>>>> 855560ac
+
             List<IsotopicEnvelope> lie2 = Deconvoluter.Deconvolute(singlespec, deconParameters, singleRange).ToList();
             List<IsotopicEnvelope> lie2_charge = lie2.Where(p => p.Charge == charge).ToList();
             Assert.That(lie2_charge[0].MostAbundantObservedIsotopicMass / charge, Is.EqualTo(m).Within(0.1));
