﻿using NUnit.Framework;
using Assert = NUnit.Framework.Legacy.ClassicAssert;
using Proteomics.PSM;
using System;
using System.Collections.Generic;
using System.IO;
using System.Linq;
using System.Text.RegularExpressions;
using Omics.Fragmentation;
using Omics.SpectrumMatch;
using Proteomics;
using Readers;

namespace Test.FileReadingTests
{
    [TestFixture]
    [System.Diagnostics.CodeAnalysis.ExcludeFromCodeCoverage]
    public static class TestPsmFromTsv
    {

        [Test]
        [TestCase("oglycoSinglePsms.psmtsv", 2)] // oglyco
        [TestCase("nglyco_f5.psmtsv", 5)] // nglyco
        [TestCase("VariantCrossTest.psmtsv", 15)] // variant crossing
        public static void TestPsmReaderWithMultipleEntryPoints(string path, int expected)
        {
            string psmFilePath = Path.Combine(TestContext.CurrentContext.TestDirectory, @"FileReadingTests\SearchResults",
                path);
            List<PsmFromTsv> parsedPsms = SpectrumMatchTsvReader.ReadPsmTsv(psmFilePath, out var warnings);
            Assert.That(warnings.Count, Is.EqualTo(0));
            Assert.That(parsedPsms.Count, Is.EqualTo(expected));

            PsmFromTsvFile psmFile = FileReader.ReadFile<PsmFromTsvFile>(psmFilePath);
            List<PsmFromTsv> psmFilePsms = psmFile.Results;
            Assert.That(psmFilePsms.Count, Is.EqualTo(parsedPsms.Count));
            for (int i = 0; i < parsedPsms.Count; i++)
            {
                Assert.That(parsedPsms[i].FullSequence, Is.EqualTo(psmFilePsms[i].FullSequence));
            }


            SpectrumMatchFromTsvFile spectralMatchFile = FileReader.ReadFile<SpectrumMatchFromTsvFile>(psmFilePath);
            List<SpectrumMatchFromTsv> spectralMatchFilePsms = spectralMatchFile.Results;
            Assert.That(psmFilePsms.Count, Is.EqualTo(parsedPsms.Count));
            for (int i = 0; i < parsedPsms.Count; i++)
            {
                PsmFromTsv casted = spectralMatchFilePsms[i] as PsmFromTsv;
                if (casted == null) Assert.Fail();

                Assert.That(parsedPsms[i].FullSequence, Is.EqualTo(spectralMatchFilePsms[i].FullSequence));
            }
        }

        [Test]
        public static void ReadInternalIonsPsms()
        {
            string psmFile = @"FileReadingTests\SearchResults\internalIons.psmtsv";
            List<PsmFromTsv> parsedPsms = SpectrumMatchTsvReader.ReadPsmTsv(psmFile, out var warnings);
            Assert.AreEqual(10, parsedPsms.Count);
            var internalIons = parsedPsms[0].MatchedIons.Where(i => i.Annotation.Contains("yIb")).ToList();
            Assert.AreEqual(97, internalIons.Count);
        }

        [Test]
        public static void ReadOGlycoPsmsLocalizedGlycans()
        {
            string psmFile = @"FileReadingTests\SearchResults\oglyco.psmtsv";
            List<PsmFromTsv> parsedPsms = SpectrumMatchTsvReader.ReadPsmTsv(psmFile, out var warnings);
            Assert.AreEqual(9, parsedPsms.Count);

            // read glycans if applicable
            List<Tuple<int, string, double>> localGlycans = null;
            if (parsedPsms[0].GlycanLocalizationLevel != null)
            {
                localGlycans = PsmFromTsv.ReadLocalizedGlycan(parsedPsms[0].LocalizedGlycan);
            }

            Assert.AreEqual(1, localGlycans.Count);

        }

        [Test]
        public static void ReadExcelEditedPsms()
        {
            string psmFile = @"FileReadingTests\SearchResults\ExcelEditedPeptide.psmtsv";
            List<PsmFromTsv> parsedPsms = SpectrumMatchTsvReader.ReadPsmTsv(psmFile, out var warnings);
            Assert.AreEqual(1, parsedPsms.Count);
            IEnumerable<string> expectedIons = new string[] { "y3+1", "y4+1", "b4+1", "b5+1", "b6+1", "b8+1" };
            Assert.That(6 == parsedPsms[0].MatchedIons.Select(p => p.Annotation).Intersect(expectedIons).Count());
        }

        [Test]
        public static void TestPsmFromTsvDisambiguatingConstructor()
        {
            // initialize values
            string psmTsvPath = Path.Combine(TestContext.CurrentContext.TestDirectory, @"FileReadingTests\SearchResults\TDGPTMDSearchResults.psmtsv");
            List<string> warnings = new();
            List<PsmFromTsv> psms = SpectrumMatchTsvReader.ReadPsmTsv(psmTsvPath, out warnings);
            PsmFromTsv psm = psms.First();

            // non ambiguous construction should not be successful
            string fullSeq = psm.FullSequence;
            fullSeq = fullSeq.Substring(0, fullSeq.Length - 1);
            PsmFromTsv modifiedPsm = new(psm, fullSeq);
            Assert.That(modifiedPsm.FullSequence == fullSeq);

            // disambiguation construction
            var ambiguousPsms = psms.Where(p => p.FullSequence.Contains('|'));
            PsmFromTsv ambiguousPsm = ambiguousPsms.First();
            var fullSeqStrings = ambiguousPsm.FullSequence.Split('|');

            PsmFromTsv modifiedAmbiguousPsm = new(ambiguousPsm, fullSeqStrings[0]);
            List<string[]> test = new();
            foreach (var ambPsm in ambiguousPsms)
            {
                PsmFromTsv disambiguatedPSM = new(ambPsm, ambPsm.FullSequence.Split("|")[0]);
                Assert.That(disambiguatedPSM.StartAndEndResiduesInProtein == ambPsm.StartAndEndResiduesInProtein.Split("|")[0]);
                Assert.That(disambiguatedPSM.BaseSeq == ambPsm.BaseSeq.Split("|")[0]);
                Assert.That(disambiguatedPSM.EssentialSeq == ambPsm.EssentialSeq.Split("|")[0]);
                Assert.That(disambiguatedPSM.ProteinAccession == ambPsm.ProteinAccession.Split("|")[0]);
                Assert.That(disambiguatedPSM.PeptideMonoMass == ambPsm.PeptideMonoMass.Split("|")[0]);
                Assert.That(disambiguatedPSM.MassDiffDa == ambPsm.MassDiffDa.Split("|")[0]);
                Assert.That(disambiguatedPSM.MassDiffPpm == ambPsm.MassDiffPpm.Split("|")[0]);
                Assert.That(disambiguatedPSM.ProteinName == ambPsm.ProteinName.Split("|")[0]);
                Assert.That(disambiguatedPSM.GeneName == ambPsm.GeneName.Split("|")[0]);

                for (int i = 0; i < ambPsm.MatchedIons.Count; i++)
                {
                    Assert.That(disambiguatedPSM.MatchedIons[i] == ambPsm.MatchedIons[i]);
                }

                if (ambPsm.StartAndEndResiduesInProtein.Split("|").Count() > 1)
                {
                    for (int i = 1; i < ambPsm.StartAndEndResiduesInProtein.Split("|").Count(); i++)
                    {
                        disambiguatedPSM = new(ambPsm, ambPsm.FullSequence.Split("|")[i], i);
                        Assert.That(disambiguatedPSM.StartAndEndResiduesInProtein == ambPsm.StartAndEndResiduesInProtein.Split("|")[i]);
                        Assert.That(disambiguatedPSM.BaseSeq == ambPsm.BaseSeq.Split("|")[i]);
                        Assert.That(disambiguatedPSM.EssentialSeq == ambPsm.EssentialSeq.Split("|")[i]);
                        Assert.That(disambiguatedPSM.ProteinAccession == ambPsm.ProteinAccession.Split("|")[i]);
                        Assert.That(disambiguatedPSM.ProteinName == ambPsm.ProteinName.Split("|")[i]);
                        Assert.That(disambiguatedPSM.GeneName == ambPsm.GeneName.Split("|")[i]);

                        if (ambPsm.PeptideMonoMass.Split("|").Count() == 1)
                        {
                            Assert.That(disambiguatedPSM.PeptideMonoMass == ambPsm.PeptideMonoMass.Split("|")[0]);
                            Assert.That(disambiguatedPSM.MassDiffDa == ambPsm.MassDiffDa.Split("|")[0]);
                            Assert.That(disambiguatedPSM.MassDiffPpm == ambPsm.MassDiffPpm.Split("|")[0]);
                        }
                        else
                        {
                            Assert.That(disambiguatedPSM.PeptideMonoMass == ambPsm.PeptideMonoMass.Split("|")[i]);
                            Assert.That(disambiguatedPSM.MassDiffDa == ambPsm.MassDiffDa.Split("|")[i]);
                            Assert.That(disambiguatedPSM.MassDiffPpm == ambPsm.MassDiffPpm.Split("|")[i]);
                        }
                    }
                }
            }
        }

        [Test]
        public static void TestParseModification()
        {
            string psmTsvPath = Path.Combine(TestContext.CurrentContext.TestDirectory, @"FileReadingTests\SearchResults\TDGPTMDSearchResults.psmtsv");
            List<string> warnings = new();
            List<PsmFromTsv> psms = SpectrumMatchTsvReader.ReadPsmTsv(psmTsvPath, out warnings).Take(20).ToList();
            Assert.That(warnings.Count == 2);
            Assert.AreEqual("Could not read line: 2", warnings[0]);
            Assert.AreEqual("Warning: 1 PSMs were not read.", warnings[1]);

            // psm with single modificaiton
            PsmFromTsv singleMod = psms[0];
            var modDict = SpectrumMatchFromTsv.ParseModifications(singleMod.FullSequence);
            Assert.That(modDict.Count == 1);
            Assert.That(modDict.ContainsKey(37));
            Assert.That(modDict.Values.First().Contains("Common Fixed:Carbamidomethyl on C"));

            // psm with two modifications
            PsmFromTsv twoMods = psms[15];
            modDict = SpectrumMatchFromTsv.ParseModifications(twoMods.FullSequence);
            Assert.That(modDict.Count == 2);
            Assert.That(modDict.ContainsKey(0) && modDict.ContainsKey(104));
            Assert.That(modDict[0] == "UniProt:N-acetylserine on S");
            Assert.That(modDict[104] == "UniProt:N5-methylglutamine on Q");

            // Test below commented out because method input updated to not handle two mods on the same position. 
            // psm with two mods on the same amino acid
<<<<<<< HEAD
            string fullSeq = "[Common Fixed:Carbamidomethyl on C]|[UniProt:N-acetylserine on S]KPRKIEEIKDFLLTARRKDAKSVKIKKNKDNVKFK";
            modDict = Omics.SpectrumMatch.SpectrumMatchFromTsv.ParseModifications(fullSeq);
            Assert.That(modDict.Count == 1);
            Assert.That(modDict.ContainsKey(0));
            Assert.That(modDict[0].Count == 2);
            Assert.That(modDict[0].Contains("Common Fixed:Carbamidomethyl on C"));
            Assert.That(modDict[0].Contains("UniProt:N-acetylserine on S"));
=======
>>>>>>> e6dd7bcf
        }

        [Test]
        public static void TestRemoveSpecialCharacters()
        {
            // successful removal of the default character
            string toRemove = "ANDVHAO|CNVASDF|ABVCUAE";
            int length = toRemove.Length;
            SpectrumMatchFromTsv.RemoveSpecialCharacters(ref toRemove);
            Assert.That(toRemove.Length == length - 2);
            Assert.That(toRemove.Equals("ANDVHAOCNVASDFABVCUAE"));

            // does not remove default character when prompted otherwise
            toRemove = "ANDVHAO|CNVASDF|ABVCUAE";
            SpectrumMatchFromTsv.RemoveSpecialCharacters(ref toRemove, specialCharacter: @"\[");
            Assert.That(toRemove.Length == length);
            Assert.That(toRemove.Equals("ANDVHAO|CNVASDF|ABVCUAE"));

            // replaces default symbol when prompted
            SpectrumMatchFromTsv.RemoveSpecialCharacters(ref toRemove, replacement: @"%");
            Assert.That(toRemove.Length == length);
            Assert.That(toRemove.Equals("ANDVHAO%CNVASDF%ABVCUAE"));

            // replaces inputted symbol with non-default symbol
            SpectrumMatchFromTsv.RemoveSpecialCharacters(ref toRemove, replacement: @"=", specialCharacter: @"%");
            Assert.That(toRemove.Length == length);
            Assert.That(toRemove.Equals("ANDVHAO=CNVASDF=ABVCUAE"));
        }

        [Test]
        public static void TestToString()
        {
            string psmTsvPath = Path.Combine(TestContext.CurrentContext.TestDirectory, @"FileReadingTests\SearchResults\TDGPTMDSearchResults.psmtsv");
            List<string> warnings = new();
            List<PsmFromTsv> psms = SpectrumMatchTsvReader.ReadPsmTsv(psmTsvPath, out warnings).Take(3).ToList();
            Assert.That(warnings.Count == 2);
            Assert.AreEqual("Could not read line: 2", warnings[0]);
            Assert.AreEqual("Warning: 1 PSMs were not read.", warnings[1]);

            Assert.That(psms[0].FullSequence.Equals(psms[0].ToString()));
            Assert.That(psms[1].FullSequence.Equals(psms[1].ToString()));
            Assert.That(psms[2].FullSequence.Equals(psms[2].ToString()));
        }

        [Test]
        public static void TestParenthesesRemovalForSilac()
        {
            string baseSequence = "ASDF(+8.01)ASDF";
            string cleanedSequence = SpectrumMatchFromTsv.RemoveParentheses(baseSequence);
            Assert.IsTrue(cleanedSequence.Equals("ASDFASDF"));
        }

        [Test]
        public static void TestSimpleToLibrarySpectrum()
        {
            string psmTsvPath = Path.Combine(TestContext.CurrentContext.TestDirectory, @"FileReadingTests\SearchResults\TDGPTMDSearchResults.psmtsv");
            List<string> warnings = new();
            List<PsmFromTsv> psms = SpectrumMatchTsvReader.ReadPsmTsv(psmTsvPath, out warnings).Take(3).ToList();
            Assert.That(warnings.Count == 2);
            Assert.AreEqual("Could not read line: 2", warnings[0]);
            Assert.AreEqual("Warning: 1 PSMs were not read.", warnings[1]);

            string librarySpectrum = psms[0].ToLibrarySpectrum().ToString();

            string expectedLibrarySpectrum = File.ReadAllText(Path.Combine(TestContext.CurrentContext.TestDirectory, @"FileReadingTests\SearchResults\simple.msp"));

            //not a great way to test equality but we are experiencing a great deal of 10th digit rounding differences
            Assert.AreEqual(Regex.Matches(expectedLibrarySpectrum, "ppm").Count, Regex.Matches(librarySpectrum, "ppm").Count);


            //the code below tests the addition and correct output for neutral loss fragments
            Product p = new Product(ProductType.bWaterLoss, FragmentationTerminus.N, 1, 1, 1, 18);
            MatchedFragmentIon matchedIon = new(p, 1, 1, 1);
            psms[0].MatchedIons.Add(matchedIon);
            string librarySpectrumWithNeutralLoss = psms[0].ToLibrarySpectrum().ToString();

            Assert.That(librarySpectrumWithNeutralLoss.Contains("WaterLoss"));
        }

        [Test]
        [TestCase("FileReader - PsmFromTsv")]
        [TestCase("FileReader - SpectrumMatchFromTsv")]
        [TestCase("File Construction - PsmFromTsv")]
        [TestCase("File Construction - SpectrumMatchFromTsv")]
        public static void TestPsmFiles(string fileLoadingType)
        {
            string psmTsvPath = Path.Combine(TestContext.CurrentContext.TestDirectory, @"FileReadingTests\SearchResults\TDGPTMDSearchResults.psmtsv");
            List<PsmFromTsv> psms = SpectrumMatchTsvReader.ReadPsmTsv(psmTsvPath, out var warnings);
            Assert.That(warnings.Count == 2);

            IResultFile loadedFile = null;
            switch (fileLoadingType)
            {
                case "FileReader - PsmFromTsv":
                    var file = FileReader.ReadFile<PsmFromTsvFile>(psmTsvPath);
                    file.LoadResults();
                    Assert.That(file.Results.Count == psms.Count);
                    loadedFile = file;
                    break;

                case "FileReader - SpectrumMatchFromTsv":
                    var file2 = FileReader.ReadFile<SpectrumMatchFromTsvFile>(psmTsvPath);
                    file2.LoadResults();
                    Assert.That(file2.Results.Count == psms.Count);
                    loadedFile = file2;
                    break;

                case "File Construction - PsmFromTsv":
                    var file3 = new PsmFromTsvFile(psmTsvPath);
                    file3.LoadResults();
                    Assert.That(file3.Results.Count == psms.Count);
                    loadedFile = file3;
                    break;

                case "File Construction - SpectrumMatchFromTsv":
                    var file4 = new SpectrumMatchFromTsvFile(psmTsvPath);
                    file4.LoadResults();
                    Assert.That(file4.Results.Count == psms.Count);
                    loadedFile = file4;
                    break;

                default:
                    Assert.Fail();
                    break;
            }

            Assert.That(loadedFile.FileType == SupportedFileType.psmtsv);
            Assert.Throws<NotImplementedException>(() => { loadedFile.WriteResults(""); });
        }

        [Test]
        public static void ReadPsmFromTsvWithNewHeaderTerms()
        {
            string psmTsvPath = Path.Combine(TestContext.CurrentContext.TestDirectory, @"FileReadingTests\SearchResults\NewHeader.psmtsv");
            List<PsmFromTsv> psms = SpectrumMatchTsvReader.ReadPsmTsv(psmTsvPath, out var warnings);
            Assert.That(warnings.Count == 2);

            IResultFile loadedFile = null;
            var file = FileReader.ReadFile<PsmFromTsvFile>(psmTsvPath);
            file.LoadResults();
            Assert.That(file.Results.Count == psms.Count);
            loadedFile = file;
        }

        [Test]
        public static void ReadXLinkPsmFromTsv()
        {
            string psmTsvPath = Path.Combine(TestContext.CurrentContext.TestDirectory, @"FileReadingTests\SearchResults\XLink.psmtsv");
            List<PsmFromTsv> psms = SpectrumMatchTsvReader.ReadPsmTsv(psmTsvPath, out var warnings);

            IResultFile loadedFile = null;
            var file = FileReader.ReadFile<PsmFromTsvFile>(psmTsvPath);
            file.LoadResults();
            Assert.That(file.Results.Count == psms.Count);
            loadedFile = file;
        }
    }
}<|MERGE_RESOLUTION|>--- conflicted
+++ resolved
@@ -185,16 +185,6 @@
 
             // Test below commented out because method input updated to not handle two mods on the same position. 
             // psm with two mods on the same amino acid
-<<<<<<< HEAD
-            string fullSeq = "[Common Fixed:Carbamidomethyl on C]|[UniProt:N-acetylserine on S]KPRKIEEIKDFLLTARRKDAKSVKIKKNKDNVKFK";
-            modDict = Omics.SpectrumMatch.SpectrumMatchFromTsv.ParseModifications(fullSeq);
-            Assert.That(modDict.Count == 1);
-            Assert.That(modDict.ContainsKey(0));
-            Assert.That(modDict[0].Count == 2);
-            Assert.That(modDict[0].Contains("Common Fixed:Carbamidomethyl on C"));
-            Assert.That(modDict[0].Contains("UniProt:N-acetylserine on S"));
-=======
->>>>>>> e6dd7bcf
         }
 
         [Test]
