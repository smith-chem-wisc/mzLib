--- conflicted
+++ resolved
@@ -32,13 +32,9 @@
         [TestCase(@"FileReadingTests\ExternalFileTypes\FraggerProtein_FragPipev21.1individual_protein.tsv", SupportedFileType.MsFraggerProtein)]
         [TestCase(@"FileReadingTests\ExternalFileTypes\FraggerPeptide_FragPipev21.1combined_peptide.tsv", SupportedFileType.MsFraggerPeptide)]
         [TestCase(@"FileReadingTests\ExternalFileTypes\FraggerProtein_FragPipev21.1combined_protein.tsv", SupportedFileType.MsFraggerProtein)]
-<<<<<<< HEAD
         [TestCase(@"FileReadingTests\ExternalFileTypes\MsPathFinderT_TargetResults_IcTarget.tsv", SupportedFileType.MsPathFinderTTargets)]
         [TestCase(@"FileReadingTests\ExternalFileTypes\MsPathFinderT_DecoyResults_IcDecoy.tsv", SupportedFileType.MsPathFinderTDecoys)]
         [TestCase(@"FileReadingTests\ExternalFileTypes\MsPathFinderT_AllResults_IcTda.tsv", SupportedFileType.MsPathFinderTAllResults)]
-=======
->>>>>>> 2374daaa
-        
         public static void TestSupportedFileTypeExtensions(string filePath, SupportedFileType expectedType)
         {
             var supportedType = filePath.ParseFileType();
@@ -94,7 +90,5 @@
             Assert.That(e?.Message,
                 Is.EqualTo($"File type not supported"));
         }
-        
-
     }
 }