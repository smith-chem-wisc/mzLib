﻿using System;
using System.Diagnostics.CodeAnalysis;
using System.IO;
using System.Linq;
using MzLibUtil;
using NUnit.Framework;
using Readers;

namespace Test.FileReadingTests
{
    [TestFixture]
    [ExcludeFromCodeCoverage]
    internal class TestSupportedFileExtensions
    {
        [Test]
        [TestCase("DataFiles/sliced_ethcd.raw", SupportedFileType.ThermoRaw)]
        [TestCase("DataFiles/SmallCalibratibleYeast.mzml", SupportedFileType.MzML)]
        [TestCase("DataFiles/tester.mgf", SupportedFileType.Mgf)]
        [TestCase("DataFiles/tester.d", SupportedFileType.BrukerD)]
        [TestCase(@"FileReadingTests\ExternalFileTypes\Ms2Feature_FlashDeconvjurkat_td_rep1_fract2_ms2.feature", SupportedFileType.Ms2Feature)]
        [TestCase(@"FileReadingTests\ExternalFileTypes\TopFDMs1Feature_jurkat_td_rep1_fract2_ms1.feature", SupportedFileType.Ms1Feature)]
        [TestCase(@"FileReadingTests\ExternalFileTypes\TopFDmzrt_jurkat_td_rep1_fract2_frac.mzrt.csv", SupportedFileType.Mzrt_TopFd)]
        [TestCase(@"FileReadingTests\ExternalFileTypes\Ms1Tsv_FlashDeconvjurkat_td_rep1_fract2_ms1.tsv", SupportedFileType.Ms1Tsv_FlashDeconv)]
        [TestCase(@"FileReadingTests\ExternalFileTypes\Tsv_FlashDeconvOpenMs3.0.0.tsv", SupportedFileType.Tsv_FlashDeconv)]
        [TestCase(@"FileReadingTests\SearchResults\ExcelEditedPeptide.psmtsv", SupportedFileType.psmtsv)]
        [TestCase(@"FileReadingTests\ExternalFileTypes\ToppicPrsm_TopPICv1.6.2_prsm.tsv", SupportedFileType.ToppicPrsm)]
        [TestCase(@"FileReadingTests\ExternalFileTypes\ToppicProteofrom_TopPICv1.6.2_proteoform.tsv", SupportedFileType.ToppicProteoform)]
        [TestCase(@"FileReadingTests\ExternalFileTypes\ToppicProteofromSingle_TopPICv1.6.2_proteoform_single.tsv", SupportedFileType.ToppicProteoformSingle)]
        [TestCase(@"FileReadingTests\ExternalFileTypes\ToppicPrsmSingle_TopPICv1.6.2_prsm_single.tsv", SupportedFileType.ToppicPrsmSingle)]
        [TestCase(@"FileReadingTests\ExternalFileTypes\FraggerPsm_FragPipev21.1_psm.tsv", SupportedFileType.MsFraggerPsm)]
        [TestCase(@"FileReadingTests\ExternalFileTypes\FraggerPeptide_FragPipev21.1individual_peptide.tsv", SupportedFileType.MsFraggerPeptide)]
        [TestCase(@"FileReadingTests\ExternalFileTypes\FraggerProtein_FragPipev21.1individual_protein.tsv", SupportedFileType.MsFraggerProtein)]
        [TestCase(@"FileReadingTests\ExternalFileTypes\FraggerPeptide_FragPipev21.1combined_peptide.tsv", SupportedFileType.MsFraggerPeptide)]
        [TestCase(@"FileReadingTests\ExternalFileTypes\FraggerProtein_FragPipev21.1combined_protein.tsv", SupportedFileType.MsFraggerProtein)]
<<<<<<< HEAD
        [TestCase(@"FileReadingTests\ExternalFileTypes\FlashLFQ_MzLib1.0.549_QuantifiedPeaks.tsv", SupportedFileType.FlashLFQQuantifiedPeak)]
        
=======
        [TestCase(@"FileReadingTests\ExternalFileTypes\crux.txt", SupportedFileType.CruxResult)]
>>>>>>> 182115c0
        public static void TestSupportedFileTypeExtensions(string filePath, SupportedFileType expectedType)
        {
            var supportedType = filePath.ParseFileType();
            Assert.That(supportedType, Is.EqualTo(expectedType));

            var extension = expectedType.GetFileExtension();
            Assert.That(filePath.EndsWith(extension, StringComparison.InvariantCultureIgnoreCase));
        }

        [Test]
        public static void EnsureAllExtensionsAreUnique()
        {
            var allExtensions = Enum.GetValues<SupportedFileType>();
            Assert.That(allExtensions.Length, Is.EqualTo(allExtensions.Distinct().Count()));
        }

        [Test]
        public static void TestSupportedFileTypeExtension_Errors()
        {
            string badTest = "badFile.taco";
            Exception e = Assert.Throws<MzLibException>(() => badTest.ParseFileType());
            Assert.That(e?.Message, Is.EqualTo($"File type not supported"));

            badTest = "badTaco.feature";
            e = Assert.Throws<MzLibException>(() => badTest.ParseFileType());
            Assert.That(e?.Message, Is.EqualTo($"Feature file type not supported"));

            badTest = "badTaco.psm.csv";
            e = Assert.Throws<MzLibException>(() => badTest.ParseFileType());
            Assert.That(e?.Message, Is.EqualTo($"Csv file type not supported"));

            badTest = Path.Combine(TestContext.CurrentContext.TestDirectory, "DoubleProtease.tsv");
            e = Assert.Throws<MzLibException>(() => badTest.ParseFileType());
            Assert.That(e?.Message, Is.EqualTo($"Tsv file type not supported"));

            var emptyFile = Path.Combine(TestContext.CurrentContext.TestDirectory, "emptyFile.tsv");
            File.Create(emptyFile).Close();
            e = Assert.Throws<MzLibException>(() => emptyFile.ParseFileType());
            Assert.That(e?.Message, Is.EqualTo($"Tsv file is empty"));
            File.Delete(emptyFile);

            // assure all values of enum have a file extension in the swithc method
            foreach (var value in Enum.GetValues<SupportedFileType>())
            {
                _ = value.GetFileExtension();
            }
        }

        [Test]
        public static void TestGetFileExtension_Errors()
        {
            Exception e = Assert.Throws<MzLibException>(() => ((SupportedFileType)100).GetFileExtension());
            Assert.That(e?.Message,
                Is.EqualTo($"File type not supported"));
        }
    }
}<|MERGE_RESOLUTION|>--- conflicted
+++ resolved
@@ -32,12 +32,8 @@
         [TestCase(@"FileReadingTests\ExternalFileTypes\FraggerProtein_FragPipev21.1individual_protein.tsv", SupportedFileType.MsFraggerProtein)]
         [TestCase(@"FileReadingTests\ExternalFileTypes\FraggerPeptide_FragPipev21.1combined_peptide.tsv", SupportedFileType.MsFraggerPeptide)]
         [TestCase(@"FileReadingTests\ExternalFileTypes\FraggerProtein_FragPipev21.1combined_protein.tsv", SupportedFileType.MsFraggerProtein)]
-<<<<<<< HEAD
         [TestCase(@"FileReadingTests\ExternalFileTypes\FlashLFQ_MzLib1.0.549_QuantifiedPeaks.tsv", SupportedFileType.FlashLFQQuantifiedPeak)]
-        
-=======
         [TestCase(@"FileReadingTests\ExternalFileTypes\crux.txt", SupportedFileType.CruxResult)]
->>>>>>> 182115c0
         public static void TestSupportedFileTypeExtensions(string filePath, SupportedFileType expectedType)
         {
             var supportedType = filePath.ParseFileType();
