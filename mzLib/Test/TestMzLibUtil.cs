--- conflicted
+++ resolved
@@ -2,13 +2,10 @@
 using Assert = NUnit.Framework.Legacy.ClassicAssert;
 using MzLibUtil;
 using Readers;
-<<<<<<< HEAD
+using System.Collections.Generic;
 using System.Collections.Concurrent;
 using System.Collections.Generic;
 using System.Threading.Tasks;
-=======
-using System.Collections.Generic;
->>>>>>> 109eaef3
 
 namespace Test
 {
@@ -69,7 +66,48 @@
         }
 
         [Test]
-<<<<<<< HEAD
+        public void IsNullOrEmpty_IEnumerable_Null_ReturnsTrue()
+        {
+            IEnumerable<int> nullEnumerable = null;
+            Assert.IsTrue(nullEnumerable.IsNullOrEmpty());
+        }
+
+        [Test]
+        public void IsNullOrEmpty_IEnumerable_Empty_ReturnsTrue()
+        {
+            IEnumerable<int> emptyEnumerable = new List<int>();
+            Assert.IsTrue(emptyEnumerable.IsNullOrEmpty());
+        }
+
+        [Test]
+        public void IsNullOrEmpty_IEnumerable_NotEmpty_ReturnsFalse()
+        {
+            IEnumerable<int> notEmptyEnumerable = new List<int> { 1 };
+            Assert.IsFalse(notEmptyEnumerable.IsNullOrEmpty());
+        }
+
+        [Test]
+        public void IsNullOrEmpty_IDictionary_Null_ReturnsTrue()
+        {
+            IDictionary<int, int> nullDictionary = null;
+            Assert.IsTrue(nullDictionary.IsNullOrEmpty());
+        }
+
+        [Test]
+        public void IsNullOrEmpty_IDictionary_Empty_ReturnsTrue()
+        {
+            IDictionary<int, int> emptyDictionary = new Dictionary<int, int>();
+            Assert.IsTrue(emptyDictionary.IsNullOrEmpty());
+        }
+
+        [Test]
+        public void IsNullOrEmpty_IDictionary_NotEmpty_ReturnsFalse()
+        {
+            IDictionary<int, int> notEmptyDictionary = new Dictionary<int, int> { { 1, 1 } };
+            Assert.IsFalse(notEmptyDictionary.IsNullOrEmpty());
+        }
+
+        [Test]
         public void Increment_IncrementsExistingKey()
         {
             // Arrange
@@ -230,47 +268,6 @@
 
             // Assert
             Assert.That(dictionary["key1"], Is.EqualTo(5500));
-=======
-        public void IsNullOrEmpty_IEnumerable_Null_ReturnsTrue()
-        {
-            IEnumerable<int> nullEnumerable = null;
-            Assert.IsTrue(nullEnumerable.IsNullOrEmpty());
-        }
-
-        [Test]
-        public void IsNullOrEmpty_IEnumerable_Empty_ReturnsTrue()
-        {
-            IEnumerable<int> emptyEnumerable = new List<int>();
-            Assert.IsTrue(emptyEnumerable.IsNullOrEmpty());
-        }
-
-        [Test]
-        public void IsNullOrEmpty_IEnumerable_NotEmpty_ReturnsFalse()
-        {
-            IEnumerable<int> notEmptyEnumerable = new List<int> { 1 };
-            Assert.IsFalse(notEmptyEnumerable.IsNullOrEmpty());
-        }
-
-        [Test]
-        public void IsNullOrEmpty_IDictionary_Null_ReturnsTrue()
-        {
-            IDictionary<int, int> nullDictionary = null;
-            Assert.IsTrue(nullDictionary.IsNullOrEmpty());
-        }
-
-        [Test]
-        public void IsNullOrEmpty_IDictionary_Empty_ReturnsTrue()
-        {
-            IDictionary<int, int> emptyDictionary = new Dictionary<int, int>();
-            Assert.IsTrue(emptyDictionary.IsNullOrEmpty());
-        }
-
-        [Test]
-        public void IsNullOrEmpty_IDictionary_NotEmpty_ReturnsFalse()
-        {
-            IDictionary<int, int> notEmptyDictionary = new Dictionary<int, int> { { 1, 1 } };
-            Assert.IsFalse(notEmptyDictionary.IsNullOrEmpty());
->>>>>>> 109eaef3
         }
     }
 }