--- conflicted
+++ resolved
@@ -549,7 +549,6 @@
     <None Update="Transcriptomics\TestData\ModomicsUnmodifiedTrimmed.fasta.gz">
       <CopyToOutputDirectory>PreserveNewest</CopyToOutputDirectory>
     </None>
-<<<<<<< HEAD
     <None Update="Transcriptomics\TestData\MultipleAlternateAlleles.xml">
       <CopyToOutputDirectory>PreserveNewest</CopyToOutputDirectory>
     </None>
@@ -576,7 +575,7 @@
     </None>
     <None Update="Transcriptomics\TestData\StopGained.xml">
       <CopyToOutputDirectory>PreserveNewest</CopyToOutputDirectory>
-=======
+    </None>
     <None Update="XICData\20100604_Velos1_TaGe_SA_A549_3_first_noRt.mzML">
       <CopyToOutputDirectory>Always</CopyToOutputDirectory>
     </None>
@@ -597,11 +596,10 @@
     </None>
     <None Update="XICData\AllPSMs_IsoID_MonoIsotopicmassTolerance.psmtsv">
       <CopyToOutputDirectory>Always</CopyToOutputDirectory>
->>>>>>> 9c30c4cf
-    </None>
-	<None Update="DataFiles\centroid_1x_MS1_4x_autoMS2.d\**">
+    </None>
+	  <None Update="DataFiles\centroid_1x_MS1_4x_autoMS2.d\**">
 		  <CopyToOutputDirectory>Always</CopyToOutputDirectory>
-	</None>
+	  </None>
 	  <None Update="DataFiles\profile_1x_MS1_4x_autoMS2.d\**">
 		  <CopyToOutputDirectory>Always</CopyToOutputDirectory>
 	  </None>
