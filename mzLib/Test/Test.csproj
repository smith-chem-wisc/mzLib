--- conflicted
+++ resolved
@@ -298,24 +298,21 @@
     <None Update="DataFiles\BinGenerationTest.mzML">
       <CopyToOutputDirectory>Always</CopyToOutputDirectory>
     </None>
-<<<<<<< HEAD
     <None Update="FileReadingTests\ExternalFileTypes\Puf\target953.puf">
       <CopyToOutputDirectory>PreserveNewest</CopyToOutputDirectory>
     </None>
     <None Update="FileReadingTests\ExternalFileTypes\Puf\target955.puf">
       <CopyToOutputDirectory>PreserveNewest</CopyToOutputDirectory>
     </None>
-	<None Update="FileReadingTests\ExternalFileTypes\Puf\target956.puf">
-		<CopyToOutputDirectory>PreserveNewest</CopyToOutputDirectory>
-	</None>
-=======
+	  <None Update="FileReadingTests\ExternalFileTypes\Puf\target956.puf">
+		  <CopyToOutputDirectory>PreserveNewest</CopyToOutputDirectory>
+	  </None>
     <None Update="DataFiles\timsTOF_snippet_Corrupted.d\analysis.tdf">
       <CopyToOutputDirectory>PreserveNewest</CopyToOutputDirectory>
     </None>
     <None Update="DataFiles\timsTOF_snippet_Corrupted.d\analysis.tdf_bin">
       <CopyToOutputDirectory>PreserveNewest</CopyToOutputDirectory>
     </None>
->>>>>>> b83de705
     <None Update="FileReadingTests\ExternalFileTypes\EditedMSFraggerResults\A_1\protein.tsv">
       <CopyToOutputDirectory>PreserveNewest</CopyToOutputDirectory>
     </None>
