﻿<Project Sdk="Microsoft.NET.Sdk">

  <PropertyGroup>
    <TargetFramework>net8.0-windows</TargetFramework>
    <IsPackable>false</IsPackable>
    <Platforms>x64</Platforms>
  </PropertyGroup>

  <PropertyGroup Condition="'$(Configuration)'=='Release'">
    <DebugType>full</DebugType>
    <DebugSymbols>true</DebugSymbols>
    <AppendTargetFrameworkToOutputPath>false</AppendTargetFrameworkToOutputPath>
  </PropertyGroup>
  
  <ItemGroup>
    <PackageReference Include="CsvHelper" Version="32.0.3" />
    <PackageReference Include="NUnit" Version="4.1.0" />
    <PackageReference Include="NUnit3TestAdapter" Version="4.5.0" />
    <PackageReference Include="Microsoft.NET.Test.Sdk" Version="17.10.0" />
    <PackageReference Include="SharpLearning.Optimization" Version="0.28.0" />
    <PackageReference Include="TopDownProteomics" Version="0.0.297" />
  </ItemGroup>

  <ItemGroup>
    <ProjectReference Include="..\BayesianEstimation\BayesianEstimation.csproj" />
    <ProjectReference Include="..\Chemistry\Chemistry.csproj" />
    <ProjectReference Include="..\FlashLFQ\FlashLFQ.csproj" />
    <ProjectReference Include="..\MassSpectrometry\MassSpectrometry.csproj" />
    <ProjectReference Include="..\MzIdentML\MzIdentML.csproj" />
    <ProjectReference Include="..\Omics\Omics.csproj" />
    <ProjectReference Include="..\SpectralAveraging\SpectralAveraging.csproj" />
    <ProjectReference Include="..\MzLibUtil\MzLibUtil.csproj" />
    <ProjectReference Include="..\mzPlot\mzPlot.csproj" />
    <ProjectReference Include="..\Proteomics\Proteomics.csproj" />
    <ProjectReference Include="..\SpectralAveraging\SpectralAveraging.csproj" />
    <ProjectReference Include="..\Readers\Readers.csproj" />
    <ProjectReference Include="..\Transcriptomics\Transcriptomics.csproj" />
    <ProjectReference Include="..\UsefulProteomicsDatabases\UsefulProteomicsDatabases.csproj" />
  </ItemGroup>

  <ItemGroup>
    <None Update="DatabaseTests\b_availableUniProtProteomes.txt">
      <CopyToOutputDirectory>Always</CopyToOutputDirectory>
    </None>
    <None Update="DatabaseTests\b_availableUniProtProteomes.txt.gz">
      <CopyToOutputDirectory>Always</CopyToOutputDirectory>
    </None>
    <None Update="DatabaseTests\b_availableUniProtProteomes.zip">
      <CopyToOutputDirectory>Always</CopyToOutputDirectory>
    </None>
    <None Update="DatabaseTests\bad.fasta">
      <CopyToOutputDirectory>Always</CopyToOutputDirectory>
    </None>
    <None Update="DatabaseTests\bad3.fasta">
      <CopyToOutputDirectory>Always</CopyToOutputDirectory>
    </None>
    <None Update="DatabaseTests\bad4.fasta">
      <CopyToOutputDirectory>Always</CopyToOutputDirectory>
    </None>
    <None Update="DatabaseTests\blank.fasta">
      <CopyToOutputDirectory>Always</CopyToOutputDirectory>
    </None>
    <None Update="DatabaseTests\bonds1.xml">
      <CopyToOutputDirectory>Always</CopyToOutputDirectory>
    </None>
    <None Update="DatabaseTests\bonds2.xml">
      <CopyToOutputDirectory>Always</CopyToOutputDirectory>
    </None>
    <None Update="DatabaseTests\cfInNL.txt">
      <CopyToOutputDirectory>Always</CopyToOutputDirectory>
    </None>
    <None Update="DatabaseTests\cRAP_databaseGPTMD.xml">
      <CopyToOutputDirectory>Always</CopyToOutputDirectory>
    </None>
    <None Update="DatabaseTests\DecoyVariants.xml">
      <CopyToOutputDirectory>Always</CopyToOutputDirectory>
    </None>
    <None Update="DatabaseTests\disulfidetests.xml">
      <CopyToOutputDirectory>Always</CopyToOutputDirectory>
    </None>
    <None Update="DatabaseTests\ensembl_prrc2a.fa">
      <CopyToOutputDirectory>Always</CopyToOutputDirectory>
    </None>
    <None Update="DatabaseTests\essentialSequences.txt">
      <CopyToOutputDirectory>Always</CopyToOutputDirectory>
    </None>
    <None Update="DatabaseTests\fake_h4.xml">
      <CopyToOutputDirectory>Always</CopyToOutputDirectory>
    </None>
    <None Update="DatabaseTests\fasta.fasta">
      <CopyToOutputDirectory>Always</CopyToOutputDirectory>
    </None>
    <None Update="DatabaseTests\fullSequences.txt">
      <CopyToOutputDirectory>Always</CopyToOutputDirectory>
    </None>
    <None Update="DatabaseTests\fullSequencesWithMassShift.txt">
      <CopyToOutputDirectory>Always</CopyToOutputDirectory>
    </None>
    <None Update="DatabaseTests\gencode_mmp20.fa">
      <CopyToOutputDirectory>Always</CopyToOutputDirectory>
    </None>
    <None Update="DatabaseTests\HomozygousHLA.xml">
      <CopyToOutputDirectory>Always</CopyToOutputDirectory>
    </None>
    <None Update="DatabaseTests\humanGAPDH.xml">
      <CopyToOutputDirectory>Always</CopyToOutputDirectory>
    </None>
    <None Update="DatabaseTests\IndelDecoy.xml">
      <CopyToOutputDirectory>Always</CopyToOutputDirectory>
    </None>
    <None Update="DatabaseTests\Isoform.fasta">
      <CopyToOutputDirectory>Always</CopyToOutputDirectory>
    </None>
    <None Update="DatabaseTests\Isoform.fasta.gz">
      <CopyToOutputDirectory>Always</CopyToOutputDirectory>
    </None>
    <None Update="DatabaseTests\isoformTest.fasta">
      <CopyToOutputDirectory>Always</CopyToOutputDirectory>
    </None>
    <None Update="DatabaseTests\m.txt">
      <CopyToOutputDirectory>Always</CopyToOutputDirectory>
    </None>
    <None Update="DatabaseTests\modified_start.xml">
      <CopyToOutputDirectory>Always</CopyToOutputDirectory>
    </None>
    <None Update="DatabaseTests\MultipleAlternateAlleles.xml">
      <CopyToOutputDirectory>Always</CopyToOutputDirectory>
    </None>
    <None Update="DatabaseTests\MultipleAlternateFrameshifts.xml">
      <CopyToOutputDirectory>Always</CopyToOutputDirectory>
    </None>
    <None Update="DatabaseTests\mzlibReducedMzXCorr.tsv">
      <CopyToOutputDirectory>Always</CopyToOutputDirectory>
    </None>
    <None Update="DatabaseTests\O43653.xml">
      <CopyToOutputDirectory>Always</CopyToOutputDirectory>
    </None>
    <None Update="DatabaseTests\oblm.xml">
      <CopyToOutputDirectory>Always</CopyToOutputDirectory>
    </None>
    <None Update="DatabaseTests\oblm1.xml">
      <CopyToOutputDirectory>Always</CopyToOutputDirectory>
    </None>
    <None Update="DatabaseTests\oblm2.xml">
      <CopyToOutputDirectory>Always</CopyToOutputDirectory>
    </None>
    <None Update="DatabaseTests\oblm3.xml">
      <CopyToOutputDirectory>Always</CopyToOutputDirectory>
    </None>
    <None Update="DatabaseTests\ProteoformClassificationUnitTest.csv">
      <CopyToOutputDirectory>Always</CopyToOutputDirectory>
    </None>
    <None Update="DatabaseTests\PSI-MOD.obo">
      <CopyToOutputDirectory>Always</CopyToOutputDirectory>
    </None>
    <None Update="DatabaseTests\ranges1.xml">
      <CopyToOutputDirectory>Always</CopyToOutputDirectory>
    </None>
    <None Update="DatabaseTests\ranges2.xml">
      <CopyToOutputDirectory>Always</CopyToOutputDirectory>
    </None>
    <None Update="DatabaseTests\sampleModFile.txt">
      <CopyToOutputDirectory>Always</CopyToOutputDirectory>
    </None>
    <None Update="DatabaseTests\sampleModFileDouble.txt">
      <CopyToOutputDirectory>Always</CopyToOutputDirectory>
    </None>
    <None Update="DatabaseTests\sampleModFileDouble2.txt">
      <CopyToOutputDirectory>Always</CopyToOutputDirectory>
    </None>
    <None Update="DatabaseTests\sampleModFileFail1.txt">
      <CopyToOutputDirectory>Always</CopyToOutputDirectory>
    </None>
    <None Update="DatabaseTests\sampleModFileFail2.txt">
      <CopyToOutputDirectory>Always</CopyToOutputDirectory>
    </None>
    <None Update="DatabaseTests\sampleModFileFail3.txt">
      <CopyToOutputDirectory>Always</CopyToOutputDirectory>
    </None>
    <None Update="DatabaseTests\sampleModFileFail5.txt">
      <CopyToOutputDirectory>Always</CopyToOutputDirectory>
    </None>
    <None Update="DatabaseTests\sampleModFileFail6.txt">
      <CopyToOutputDirectory>Always</CopyToOutputDirectory>
    </None>
    <None Update="DatabaseTests\sampleModFileFail_missingChemicalFormulaAndMonoisotopicMass.txt">
      <CopyToOutputDirectory>Always</CopyToOutputDirectory>
    </None>
    <None Update="DatabaseTests\sampleModFileFail_missingPosition.txt">
      <CopyToOutputDirectory>Always</CopyToOutputDirectory>
    </None>
    <None Update="DatabaseTests\SampleMod_Comments.txt">
      <CopyToOutputDirectory>Always</CopyToOutputDirectory>
    </None>
    <None Update="DatabaseTests\SampleMod_NoComments.txt">
      <CopyToOutputDirectory>Always</CopyToOutputDirectory>
    </None>
    <None Update="DatabaseTests\SeqVar.xml">
      <CopyToOutputDirectory>Always</CopyToOutputDirectory>
    </None>
    <None Update="DatabaseTests\SeqVarLongDeletion.xml">
      <CopyToOutputDirectory>Always</CopyToOutputDirectory>
    </None>
    <None Update="DatabaseTests\SeqVarSymbolWeirdness.xml">
      <CopyToOutputDirectory>Always</CopyToOutputDirectory>
    </None>
    <None Update="DatabaseTests\SeqVarSymbolWeirdness2.xml">
      <CopyToOutputDirectory>Always</CopyToOutputDirectory>
    </None>
    <None Update="DatabaseTests\seqvartests.xml">
      <CopyToOutputDirectory>Always</CopyToOutputDirectory>
    </None>
    <None Update="DatabaseTests\sliced_b6.mzML">
      <CopyToOutputDirectory>Always</CopyToOutputDirectory>
    </None>
    <None Update="DatabaseTests\splices1.xml">
      <CopyToOutputDirectory>Always</CopyToOutputDirectory>
    </None>
    <None Update="DatabaseTests\splices2.xml">
      <CopyToOutputDirectory>Always</CopyToOutputDirectory>
    </None>
    <None Update="DatabaseTests\splices3.xml">
      <CopyToOutputDirectory>Always</CopyToOutputDirectory>
    </None>
    <None Update="DatabaseTests\splices4.xml">
      <CopyToOutputDirectory>Always</CopyToOutputDirectory>
    </None>
    <None Update="DatabaseTests\splices5.xml">
      <CopyToOutputDirectory>Always</CopyToOutputDirectory>
    </None>
    <None Update="DatabaseTests\splices6.xml">
      <CopyToOutputDirectory>Always</CopyToOutputDirectory>
    </None>
    <None Update="DatabaseTests\splices7.xml">
      <CopyToOutputDirectory>Always</CopyToOutputDirectory>
    </None>
    <None Update="DatabaseTests\splices8.xml">
      <CopyToOutputDirectory>Always</CopyToOutputDirectory>
    </None>
    <None Update="DatabaseTests\StopGain.xml">
      <CopyToOutputDirectory>Always</CopyToOutputDirectory>
    </None>
    <None Update="DatabaseTests\StopGained.xml">
      <CopyToOutputDirectory>Always</CopyToOutputDirectory>
    </None>
    <None Update="DatabaseTests\TestProtein.xml">
      <CopyToOutputDirectory>Always</CopyToOutputDirectory>
    </None>
    <None Update="DatabaseTests\test_ensembl.pep.all.fasta">
      <CopyToOutputDirectory>Always</CopyToOutputDirectory>
    </None>
    <None Update="DatabaseTests\uniprot_aifm1.fasta">
      <CopyToOutputDirectory>Always</CopyToOutputDirectory>
    </None>
    <None Update="DatabaseTests\unprocessedMzAndIntensities.tsv">
      <CopyToOutputDirectory>Always</CopyToOutputDirectory>
    </None>
    <None Update="DatabaseTests\VariantModsGPTMD.xml">
      <CopyToOutputDirectory>Always</CopyToOutputDirectory>
    </None>
    <None Update="DatabaseTests\Working_86.tsv">
      <CopyToOutputDirectory>Always</CopyToOutputDirectory>
    </None>
    <None Update="DatabaseTests\xml.xml">
      <CopyToOutputDirectory>Always</CopyToOutputDirectory>
    </None>
    <None Update="DatabaseTests\xml.xml.gz">
      <CopyToOutputDirectory>Always</CopyToOutputDirectory>
    </None>
    <None Update="DatabaseTests\xml2.xml">
      <CopyToOutputDirectory>Always</CopyToOutputDirectory>
    </None>
    <None Update="DatabaseTests\z.txt">
      <CopyToOutputDirectory>Always</CopyToOutputDirectory>
    </None>
    <None Update="DataFiles\05-13-16_cali_MS_60K-res_MS.raw">
      <CopyToOutputDirectory>Always</CopyToOutputDirectory>
    </None>
    <None Update="DataFiles\12-18-17_frac7_calib_ms1_663_665.mzML">
      <CopyToOutputDirectory>Always</CopyToOutputDirectory>
    </None>
    <None Update="DataFiles\14kDaProteoformMzIntensityMs1.txt">
      <CopyToOutputDirectory>Always</CopyToOutputDirectory>
    </None>
    <None Update="DataFiles\badScan7192.mzML">
      <CopyToOutputDirectory>Always</CopyToOutputDirectory>
    </None>
    <None Update="DataFiles\BinGenerationTest.mzML">
      <CopyToOutputDirectory>Always</CopyToOutputDirectory>
    </None>
<<<<<<< HEAD
    <None Update="DataFiles\timsTOF_snippet.d\analysis.tdf">
      <CopyToOutputDirectory>PreserveNewest</CopyToOutputDirectory>
    </None>
    <None Update="DataFiles\timsTOF_snippet.d\analysis.tdf_bin">
=======
    <None Update="FileReadingTests\ExternalFileTypes\EditedMSFraggerResults\A_1\protein.tsv">
      <CopyToOutputDirectory>PreserveNewest</CopyToOutputDirectory>
    </None>
    <None Update="FileReadingTests\ExternalFileTypes\EditedMSFraggerResults\A_1\psm.tsv">
      <CopyToOutputDirectory>PreserveNewest</CopyToOutputDirectory>
    </None>
    <None Update="FileReadingTests\ExternalFileTypes\EditedMSFraggerResults\A_2\protein.tsv">
      <CopyToOutputDirectory>PreserveNewest</CopyToOutputDirectory>
    </None>
    <None Update="FileReadingTests\ExternalFileTypes\EditedMSFraggerResults\A_2\psm.tsv">
      <CopyToOutputDirectory>PreserveNewest</CopyToOutputDirectory>
    </None>
    <None Update="FileReadingTests\ExternalFileTypes\EditedMSFraggerResults\combined_ion.tsv">
      <CopyToOutputDirectory>PreserveNewest</CopyToOutputDirectory>
    </None>
    <None Update="FileReadingTests\ExternalFileTypes\EditedMSFraggerResults\experiment_annotation.tsv">
>>>>>>> 64113600
      <CopyToOutputDirectory>PreserveNewest</CopyToOutputDirectory>
    </None>
    <None Update="FileReadingTests\ExternalFileTypes\FlashLFQ_MzLib1.0.549_QuantifiedPeaks.tsv">
      <CopyToOutputDirectory>Always</CopyToOutputDirectory>
    </None>
    <None Update="FileReadingTests\ExternalFileTypes\crux.txt">
      <CopyToOutputDirectory>Always</CopyToOutputDirectory>
    </None>
    <None Update="FileReadingTests\ExternalFileTypes\FraggerPeptide_FragPipev21.1combined_peptide.tsv">
      <CopyToOutputDirectory>Always</CopyToOutputDirectory>
    </None>
    <None Update="FileReadingTests\ExternalFileTypes\FraggerPeptide_FragPipev21.1individual_peptide.tsv">
      <CopyToOutputDirectory>Always</CopyToOutputDirectory>
    </None>
    <None Update="FileReadingTests\ExternalFileTypes\FraggerProtein_FragPipev21.1combined_protein.tsv">
      <CopyToOutputDirectory>Always</CopyToOutputDirectory>
    </None>
    <None Update="FileReadingTests\ExternalFileTypes\FraggerProtein_FragPipev21.1individual_protein.tsv">
      <CopyToOutputDirectory>Always</CopyToOutputDirectory>
    </None>
    <None Update="FileReadingTests\ExternalFileTypes\FraggerPsm_FragPipev21.1_psm.tsv">
      <CopyToOutputDirectory>Always</CopyToOutputDirectory>
    </None>
    <None Update="FileReadingTests\ExternalFileTypes\MsPathFinderT_AllResults_IcTda.tsv">
      <CopyToOutputDirectory>Always</CopyToOutputDirectory>
    </None>
    <None Update="FileReadingTests\ExternalFileTypes\MsPathFinderT_DecoyResults_IcDecoy.tsv">
      <CopyToOutputDirectory>Always</CopyToOutputDirectory>
    </None>
    <None Update="FileReadingTests\ExternalFileTypes\MsPathFinderT_TargetResults_IcTarget.tsv">
      <CopyToOutputDirectory>Always</CopyToOutputDirectory>
    </None>
    <None Update="FileReadingTests\ExternalFileTypes\SmallCalibratibleYeastFragger_psm.tsv">
      <CopyToOutputDirectory>Always</CopyToOutputDirectory>
    </None>
    <None Update="FileReadingTests\ExternalFileTypes\ToppicProteoformSingle_TopPICv1.5.3_proteoform_single.tsv">
      <CopyToOutputDirectory>Always</CopyToOutputDirectory>
    </None>
    <None Update="FileReadingTests\ExternalFileTypes\ToppicProteoformSingle_TopPICv1.5.3_proteoform_single.tsv">
      <CopyToOutputDirectory>PreserveNewest</CopyToOutputDirectory>
    </None>
    <None Update="FileReadingTests\ExternalFileTypes\ToppicProteofromSingle_TopPICv1.6.2_proteoform_single.tsv">
      <CopyToOutputDirectory>PreserveNewest</CopyToOutputDirectory>
    </None>
    <None Update="FileReadingTests\ExternalFileTypes\ToppicProteofrom_TopPICv1.6.2_proteoform.tsv">
      <CopyToOutputDirectory>PreserveNewest</CopyToOutputDirectory>
    </None>
    <None Update="FileReadingTests\ExternalFileTypes\ToppicPrsmSingle_TopPICv1.6.2_prsm_single.tsv">
      <CopyToOutputDirectory>PreserveNewest</CopyToOutputDirectory>
    </None>
    <None Update="FileReadingTests\ExternalFileTypes\ToppicPrsm_TopPICv1.6.2_prsm.tsv">
      <CopyToOutputDirectory>PreserveNewest</CopyToOutputDirectory>
    </None>
    <None Update="DataFiles\GUACUG_NegativeMode_Sliced.mzML">
      <CopyToOutputDirectory>PreserveNewest</CopyToOutputDirectory>
    </None>
    <None Update="DataFiles\ScanDescriptionTestData.raw">
      <CopyToOutputDirectory>PreserveNewest</CopyToOutputDirectory>
    </None>
    <None Update="FileReadingTests\ExternalFileTypes\Ms1Feature_FlashDeconvOpenMs3.0.0_ms1.feature">
      <CopyToOutputDirectory>Always</CopyToOutputDirectory>
    </None>
    <None Update="FileReadingTests\ExternalFileTypes\Ms1Tsv_FlashDeconvOpenMs3.0.0_ms1.tsv">
      <CopyToOutputDirectory>Always</CopyToOutputDirectory>
    </None>
    <None Update="FileReadingTests\ExternalFileTypes\Ms2Feature_FlashDeconvOpenMs3.0.0_ms2.feature">
      <CopyToOutputDirectory>Always</CopyToOutputDirectory>
    </None>
    <None Update="FileReadingTests\ExternalFileTypes\Tsv_FlashDeconvOpenMs3.0.0.tsv">
      <CopyToOutputDirectory>Always</CopyToOutputDirectory>
    </None>
    <None Update="FileReadingTests\ExternalFileTypes\Ms1Feature_TopFDv1.6.2_ms1.feature">
      <CopyToOutputDirectory>Always</CopyToOutputDirectory>
    </None>
    <None Update="FileReadingTests\ExternalFileTypes\Ms2Feature_TopFDv1.6.2_ms2.feature">
      <CopyToOutputDirectory>Always</CopyToOutputDirectory>
    </None>
    <None Update="FileReadingTests\ExternalFileTypes\mzrt_TopFDv1.6.2.mzrt.csv">
      <CopyToOutputDirectory>Always</CopyToOutputDirectory>
    </None>
    <None Update="DataFiles\humanInsulin.fasta">
      <CopyToOutputDirectory>Always</CopyToOutputDirectory>
    </None>
    <None Update="DataFiles\humanInsulin.xml">
       <CopyToOutputDirectory>Always</CopyToOutputDirectory>
    </None>
    <None Update="DataFiles\FXN11_tr1_032017-calib_ms1_scans1321_1323.mzML">
      <CopyToOutputDirectory>Always</CopyToOutputDirectory>
    </None>
    <None Update="DataFiles\FXN11_tr1_032017-calib_ms1_scans716_718.mzML">
      <CopyToOutputDirectory>Always</CopyToOutputDirectory>
    </None>
    <None Update="DataFiles\FXN11_tr1_032017-calib_ms1_scans781_783.mzML">
      <CopyToOutputDirectory>Always</CopyToOutputDirectory>
    </None>
    <None Update="DataFiles\noPrecursorScans.mzML">
      <CopyToOutputDirectory>Always</CopyToOutputDirectory>
    </None>
    <None Update="DataFiles\noScanNumber.mzML">
      <CopyToOutputDirectory>Always</CopyToOutputDirectory>
    </None>
    <None Update="DataFiles\P08709.xml">
      <CopyToOutputDirectory>Always</CopyToOutputDirectory>
    </None>
    <None Update="DataFiles\PSI-MOD.obo">
      <CopyToOutputDirectory>PreserveNewest</CopyToOutputDirectory>
    </None>
    <None Update="DataFiles\sliced_ethcd.mzML">
      <CopyToOutputDirectory>Always</CopyToOutputDirectory>
    </None>
    <None Update="DataFiles\sliced_ethcd.raw">
      <CopyToOutputDirectory>Always</CopyToOutputDirectory>
    </None>
    <None Update="DataFiles\small.RAW">
      <CopyToOutputDirectory>Always</CopyToOutputDirectory>
    </None>
    <None Update="DataFiles\SmallCalibratibleYeast.mgf">
      <CopyToOutputDirectory>Always</CopyToOutputDirectory>
    </None>
    <None Update="DataFiles\SmallCalibratibleYeast.mzml">
      <CopyToOutputDirectory>Always</CopyToOutputDirectory>
    </None>
    <None Update="DataFiles\SmallCalibratibleYeast_mixed_bits.mzml">
      <CopyToOutputDirectory>Always</CopyToOutputDirectory>
    </None>
    <None Update="DataFiles\Tab_separated_peak_list.mgf">
      <CopyToOutputDirectory>Always</CopyToOutputDirectory>
    </None>
    <None Update="AveragingTestData\TDYeastFractionMMResult.psmtsv">
      <CopyToOutputDirectory>Always</CopyToOutputDirectory>
    </None>
    <None Update="AveragingTestData\TDYeastFractionMS1.mzML">
      <CopyToOutputDirectory>Always</CopyToOutputDirectory>
    </None>
    <None Update="DataFiles\tester.mgf">
      <CopyToOutputDirectory>Always</CopyToOutputDirectory>
    </None>
    <None Update="DataFiles\tester.mzML">
      <CopyToOutputDirectory>Always</CopyToOutputDirectory>
    </None>
    <None Update="DataFiles\tester_corrupt.mgf">
      <CopyToOutputDirectory>Always</CopyToOutputDirectory>
    </None>
    <None Update="DataFiles\testFileWMS2.raw">
      <CopyToOutputDirectory>Always</CopyToOutputDirectory>
    </None>
    <None Update="DataFiles\tiny.pwiz.1.1.mzML">
      <CopyToOutputDirectory>Always</CopyToOutputDirectory>
    </None>
    <None Update="DataFiles\withZeros.mgf">
      <CopyToOutputDirectory>Always</CopyToOutputDirectory>
    </None>
    <None Update="DoubleProtease.tsv">
      <CopyToOutputDirectory>Always</CopyToOutputDirectory>
    </None>
    <None Update="FileReadingTests\SearchResults\NewHeader.psmtsv">
      <CopyToOutputDirectory>Always</CopyToOutputDirectory>
    </None>
    <None Update="FileReadingTests\SearchResults\XLink.psmtsv">
      <CopyToOutputDirectory>Always</CopyToOutputDirectory>
    </None>
    <None Update="ModificationTests\CommonArtifacts.txt">
      <CopyToOutputDirectory>Always</CopyToOutputDirectory>
    </None>
    <None Update="ModificationTests\CommonBiological.txt">
      <CopyToOutputDirectory>Always</CopyToOutputDirectory>
    </None>
    <None Update="ModificationTests\ModsWithComments.txt">
      <CopyToOutputDirectory>Always</CopyToOutputDirectory>
    </None>
    <None Update="ModificationTests\ProteaseMods.txt">
      <CopyToOutputDirectory>Always</CopyToOutputDirectory>
    </None>
    <None Update="ProteaseFilesForLoadingTests\TestProteases_badMod.tsv">
      <CopyToOutputDirectory>Always</CopyToOutputDirectory>
    </None>
    <None Update="ProteaseFilesForLoadingTests\TestProteases_badMod_dupName.tsv">
      <CopyToOutputDirectory>Always</CopyToOutputDirectory>
    </None>
    <None Update="ProteaseFilesForLoadingTests\TestProteases_dupName.tsv">
      <CopyToOutputDirectory>Always</CopyToOutputDirectory>
    </None>
    <None Update="ProteaseFilesForLoadingTests\TestProteases_Mod_dupName.tsv">
      <CopyToOutputDirectory>Always</CopyToOutputDirectory>
	</None>
    <None Update="FileReadingTests\SearchResults\ExcelEditedPeptide.psmtsv">
      <CopyToOutputDirectory>Always</CopyToOutputDirectory>
    </None>
    <None Update="FileReadingTests\SearchResults\internalIons.psmtsv">
      <CopyToOutputDirectory>Always</CopyToOutputDirectory>
    </None>
    <None Update="FileReadingTests\SearchResults\nglyco_f5.psmtsv">
      <CopyToOutputDirectory>Always</CopyToOutputDirectory>
    </None>
    <None Update="FileReadingTests\SearchResults\oglyco.psmtsv">
      <CopyToOutputDirectory>Always</CopyToOutputDirectory>
    </None>
    <None Update="FileReadingTests\SearchResults\oglycoSinglePsms.psmtsv">
      <CopyToOutputDirectory>Always</CopyToOutputDirectory>
    </None>
    <None Update="FileReadingTests\SearchResults\simple.msp">
      <CopyToOutputDirectory>Always</CopyToOutputDirectory>
    </None>
    <None Update="FileReadingTests\SearchResults\TDGPTMDSearchResults.psmtsv">
      <CopyToOutputDirectory>Always</CopyToOutputDirectory>
    </None>
    <None Update="FileReadingTests\SearchResults\VariantCrossTest.psmtsv">
      <CopyToOutputDirectory>Always</CopyToOutputDirectory>
    </None>
    <None Update="Transcriptomics\TestData\20mer1.fasta">
      <CopyToOutputDirectory>Always</CopyToOutputDirectory>
    </None>
    <None Update="Transcriptomics\TestData\20mer1.fasta.gz">
      <CopyToOutputDirectory>PreserveNewest</CopyToOutputDirectory>
    </None>
    <None Update="Transcriptomics\TestData\20mer1.xml">
      <CopyToOutputDirectory>Always</CopyToOutputDirectory>
    </None>
    <None Update="Transcriptomics\TestData\20mer1.xml.gz">
      <CopyToOutputDirectory>Always</CopyToOutputDirectory>
    </None>
    <None Update="Transcriptomics\TestData\ModomicsUnmodifiedTrimmed.fasta">
      <CopyToOutputDirectory>PreserveNewest</CopyToOutputDirectory>
    </None>
    <None Update="Transcriptomics\TestData\ModomicsUnmodifiedTrimmed.fasta.gz">
      <CopyToOutputDirectory>PreserveNewest</CopyToOutputDirectory>
    </None>
	<None Update="DataFiles\centroid_1x_MS1_4x_autoMS2.d\**">
		  <CopyToOutputDirectory>Always</CopyToOutputDirectory>
	</None>
	  <None Update="DataFiles\profile_1x_MS1_4x_autoMS2.d\**">
		  <CopyToOutputDirectory>Always</CopyToOutputDirectory>
	  </None>
	  <None Update="DataFiles\profile_and_centroid_1x_MS1_4x_autoMS2.d\**">
		  <CopyToOutputDirectory>Always</CopyToOutputDirectory>
	  </None>
  </ItemGroup>

  <ItemGroup>
    <Compile Remove="TestSummedDataFile.cs" />
    <Compile Remove="TestAbsoluteTolerance.cs" />
  </ItemGroup>

  <ItemGroup>
    <Folder Include="TestData\" />
  </ItemGroup>

</Project><|MERGE_RESOLUTION|>--- conflicted
+++ resolved
@@ -288,29 +288,28 @@
     <None Update="DataFiles\BinGenerationTest.mzML">
       <CopyToOutputDirectory>Always</CopyToOutputDirectory>
     </None>
-<<<<<<< HEAD
+    <None Update="FileReadingTests\ExternalFileTypes\EditedMSFraggerResults\A_1\protein.tsv">
+      <CopyToOutputDirectory>PreserveNewest</CopyToOutputDirectory>
+    </None>
+    <None Update="FileReadingTests\ExternalFileTypes\EditedMSFraggerResults\A_1\psm.tsv">
+      <CopyToOutputDirectory>PreserveNewest</CopyToOutputDirectory>
+    </None>
+    <None Update="FileReadingTests\ExternalFileTypes\EditedMSFraggerResults\A_2\protein.tsv">
+      <CopyToOutputDirectory>PreserveNewest</CopyToOutputDirectory>
+    </None>
+    <None Update="FileReadingTests\ExternalFileTypes\EditedMSFraggerResults\A_2\psm.tsv">
+      <CopyToOutputDirectory>PreserveNewest</CopyToOutputDirectory>
+    </None>
+    <None Update="FileReadingTests\ExternalFileTypes\EditedMSFraggerResults\combined_ion.tsv">
+      <CopyToOutputDirectory>PreserveNewest</CopyToOutputDirectory>
+    </None>
+    <None Update="FileReadingTests\ExternalFileTypes\EditedMSFraggerResults\experiment_annotation.tsv">
+      <CopyToOutputDirectory>PreserveNewest</CopyToOutputDirectory>
+    </None>
     <None Update="DataFiles\timsTOF_snippet.d\analysis.tdf">
       <CopyToOutputDirectory>PreserveNewest</CopyToOutputDirectory>
     </None>
     <None Update="DataFiles\timsTOF_snippet.d\analysis.tdf_bin">
-=======
-    <None Update="FileReadingTests\ExternalFileTypes\EditedMSFraggerResults\A_1\protein.tsv">
-      <CopyToOutputDirectory>PreserveNewest</CopyToOutputDirectory>
-    </None>
-    <None Update="FileReadingTests\ExternalFileTypes\EditedMSFraggerResults\A_1\psm.tsv">
-      <CopyToOutputDirectory>PreserveNewest</CopyToOutputDirectory>
-    </None>
-    <None Update="FileReadingTests\ExternalFileTypes\EditedMSFraggerResults\A_2\protein.tsv">
-      <CopyToOutputDirectory>PreserveNewest</CopyToOutputDirectory>
-    </None>
-    <None Update="FileReadingTests\ExternalFileTypes\EditedMSFraggerResults\A_2\psm.tsv">
-      <CopyToOutputDirectory>PreserveNewest</CopyToOutputDirectory>
-    </None>
-    <None Update="FileReadingTests\ExternalFileTypes\EditedMSFraggerResults\combined_ion.tsv">
-      <CopyToOutputDirectory>PreserveNewest</CopyToOutputDirectory>
-    </None>
-    <None Update="FileReadingTests\ExternalFileTypes\EditedMSFraggerResults\experiment_annotation.tsv">
->>>>>>> 64113600
       <CopyToOutputDirectory>PreserveNewest</CopyToOutputDirectory>
     </None>
     <None Update="FileReadingTests\ExternalFileTypes\FlashLFQ_MzLib1.0.549_QuantifiedPeaks.tsv">
