﻿<Project Sdk="Microsoft.NET.Sdk">

  <PropertyGroup>
    <TargetFramework>net8.0-windows</TargetFramework>
    <IsPackable>false</IsPackable>
    <Platforms>x64</Platforms>
  </PropertyGroup>

  <PropertyGroup Condition="'$(Configuration)'=='Release'">
    <DebugType>full</DebugType>
    <DebugSymbols>true</DebugSymbols>
    <AppendTargetFrameworkToOutputPath>false</AppendTargetFrameworkToOutputPath>
  </PropertyGroup>

  <ItemGroup>
    <PackageReference Include="CsvHelper" Version="32.0.3" />
    <PackageReference Include="NUnit" Version="4.1.0" />
    <PackageReference Include="NUnit3TestAdapter" Version="4.5.0" />
    <PackageReference Include="Microsoft.NET.Test.Sdk" Version="17.10.0" />
    <PackageReference Include="SharpLearning.Optimization" Version="0.28.0" />
    <PackageReference Include="TopDownProteomics" Version="0.0.297" />
  </ItemGroup>

  <ItemGroup>
    <ProjectReference Include="..\BayesianEstimation\BayesianEstimation.csproj" />
    <ProjectReference Include="..\Chemistry\Chemistry.csproj" />
    <ProjectReference Include="..\FlashLFQ\FlashLFQ.csproj" />
    <ProjectReference Include="..\MassSpectrometry\MassSpectrometry.csproj" />
    <ProjectReference Include="..\MzIdentML\MzIdentML.csproj" />
    <ProjectReference Include="..\Omics\Omics.csproj" />
    <ProjectReference Include="..\SpectralAveraging\SpectralAveraging.csproj" />
    <ProjectReference Include="..\MzLibUtil\MzLibUtil.csproj" />
    <ProjectReference Include="..\mzPlot\mzPlot.csproj" />
    <ProjectReference Include="..\Proteomics\Proteomics.csproj" />
    <ProjectReference Include="..\SpectralAveraging\SpectralAveraging.csproj" />
    <ProjectReference Include="..\Readers\Readers.csproj" />
    <ProjectReference Include="..\Transcriptomics\Transcriptomics.csproj" />
    <ProjectReference Include="..\UsefulProteomicsDatabases\UsefulProteomicsDatabases.csproj" />
  </ItemGroup>

  <ItemGroup>
    <None Update="DatabaseTests\proteinEntryLipidMoietyBindingRegion.xml">
      <CopyToOutputDirectory>Always</CopyToOutputDirectory>
    </None>
    <None Update="DatabaseTests\SingleEntry_ModOrder1.xml">
      <CopyToOutputDirectory>Always</CopyToOutputDirectory>
    </None>
    <None Update="DatabaseTests\SingleEntry_ModOrder2.xml">
      <CopyToOutputDirectory>Always</CopyToOutputDirectory>
    </None>
    <None Update="DatabaseTests\b_availableUniProtProteomes.txt">
      <CopyToOutputDirectory>Always</CopyToOutputDirectory>
    </None>
    <None Update="DatabaseTests\b_availableUniProtProteomes.txt.gz">
      <CopyToOutputDirectory>Always</CopyToOutputDirectory>
    </None>
    <None Update="DatabaseTests\b_availableUniProtProteomes.zip">
      <CopyToOutputDirectory>Always</CopyToOutputDirectory>
    </None>
    <None Update="DatabaseTests\bad.fasta">
      <CopyToOutputDirectory>Always</CopyToOutputDirectory>
    </None>
    <None Update="DatabaseTests\bad3.fasta">
      <CopyToOutputDirectory>Always</CopyToOutputDirectory>
    </None>
    <None Update="DatabaseTests\bad4.fasta">
      <CopyToOutputDirectory>Always</CopyToOutputDirectory>
    </None>
    <None Update="DatabaseTests\blank.fasta">
      <CopyToOutputDirectory>Always</CopyToOutputDirectory>
    </None>
    <None Update="DatabaseTests\bonds1.xml">
      <CopyToOutputDirectory>Always</CopyToOutputDirectory>
    </None>
    <None Update="DatabaseTests\bonds2.xml">
      <CopyToOutputDirectory>Always</CopyToOutputDirectory>
    </None>
    <None Update="DatabaseTests\cfInNL.txt">
      <CopyToOutputDirectory>Always</CopyToOutputDirectory>
    </None>
    <None Update="DatabaseTests\cRAP_databaseGPTMD.xml">
      <CopyToOutputDirectory>Always</CopyToOutputDirectory>
    </None>
    <None Update="DatabaseTests\DecoyVariants.xml">
      <CopyToOutputDirectory>Always</CopyToOutputDirectory>
    </None>
    <None Update="DatabaseTests\disulfidetests.xml">
      <CopyToOutputDirectory>Always</CopyToOutputDirectory>
    </None>
    <None Update="DatabaseTests\ensembl_prrc2a.fa">
      <CopyToOutputDirectory>Always</CopyToOutputDirectory>
    </None>
    <None Update="DatabaseTests\essentialSequences.txt">
      <CopyToOutputDirectory>Always</CopyToOutputDirectory>
    </None>
    <None Update="DatabaseTests\fake_h4.xml">
      <CopyToOutputDirectory>Always</CopyToOutputDirectory>
    </None>
    <None Update="DatabaseTests\fasta.fasta">
      <CopyToOutputDirectory>Always</CopyToOutputDirectory>
    </None>
    <None Update="DatabaseTests\fullSequences.txt">
      <CopyToOutputDirectory>Always</CopyToOutputDirectory>
    </None>
    <None Update="DatabaseTests\fullSequencesWithMassShift.txt">
      <CopyToOutputDirectory>Always</CopyToOutputDirectory>
    </None>
    <None Update="DatabaseTests\gencode_mmp20.fa">
      <CopyToOutputDirectory>Always</CopyToOutputDirectory>
    </None>
    <None Update="DatabaseTests\HomozygousHLA.xml">
      <CopyToOutputDirectory>Always</CopyToOutputDirectory>
    </None>
    <None Update="DatabaseTests\humanGAPDH.xml">
      <CopyToOutputDirectory>Always</CopyToOutputDirectory>
    </None>
    <None Update="DatabaseTests\IndelDecoy.xml">
      <CopyToOutputDirectory>Always</CopyToOutputDirectory>
    </None>
    <None Update="DatabaseTests\Isoform.fasta">
      <CopyToOutputDirectory>Always</CopyToOutputDirectory>
    </None>
    <None Update="DatabaseTests\Isoform.fasta.gz">
      <CopyToOutputDirectory>Always</CopyToOutputDirectory>
    </None>
    <None Update="DatabaseTests\isoformTest.fasta">
      <CopyToOutputDirectory>Always</CopyToOutputDirectory>
    </None>
    <None Update="DatabaseTests\m.txt">
      <CopyToOutputDirectory>Always</CopyToOutputDirectory>
    </None>
    <None Update="DatabaseTests\modified_start.xml">
      <CopyToOutputDirectory>Always</CopyToOutputDirectory>
    </None>
    <None Update="DatabaseTests\MultipleAlternateAlleles.xml">
      <CopyToOutputDirectory>Always</CopyToOutputDirectory>
    </None>
    <None Update="DatabaseTests\MultipleAlternateFrameshifts.xml">
      <CopyToOutputDirectory>Always</CopyToOutputDirectory>
    </None>
    <None Update="DatabaseTests\mzlibReducedMzXCorr.tsv">
      <CopyToOutputDirectory>Always</CopyToOutputDirectory>
    </None>
    <None Update="DatabaseTests\O43653.xml">
      <CopyToOutputDirectory>Always</CopyToOutputDirectory>
    </None>
    <None Update="DatabaseTests\oblm.xml">
      <CopyToOutputDirectory>Always</CopyToOutputDirectory>
    </None>
    <None Update="DatabaseTests\oblm1.xml">
      <CopyToOutputDirectory>Always</CopyToOutputDirectory>
    </None>
    <None Update="DatabaseTests\oblm2.xml">
      <CopyToOutputDirectory>Always</CopyToOutputDirectory>
    </None>
    <None Update="DatabaseTests\oblm3.xml">
      <CopyToOutputDirectory>Always</CopyToOutputDirectory>
    </None>
    <None Update="DatabaseTests\ProteoformClassificationUnitTest.csv">
      <CopyToOutputDirectory>Always</CopyToOutputDirectory>
    </None>
    <None Update="DatabaseTests\PSI-MOD.obo">
      <CopyToOutputDirectory>Always</CopyToOutputDirectory>
    </None>
    <None Update="DatabaseTests\ranges1.xml">
      <CopyToOutputDirectory>Always</CopyToOutputDirectory>
    </None>
    <None Update="DatabaseTests\ranges2.xml">
      <CopyToOutputDirectory>Always</CopyToOutputDirectory>
    </None>
    <None Update="DatabaseTests\sampleModFile.txt">
      <CopyToOutputDirectory>Always</CopyToOutputDirectory>
    </None>
    <None Update="DatabaseTests\sampleModFileDouble.txt">
      <CopyToOutputDirectory>Always</CopyToOutputDirectory>
    </None>
    <None Update="DatabaseTests\sampleModFileDouble2.txt">
      <CopyToOutputDirectory>Always</CopyToOutputDirectory>
    </None>
    <None Update="DatabaseTests\sampleModFileFail1.txt">
      <CopyToOutputDirectory>Always</CopyToOutputDirectory>
    </None>
    <None Update="DatabaseTests\sampleModFileFail2.txt">
      <CopyToOutputDirectory>Always</CopyToOutputDirectory>
    </None>
    <None Update="DatabaseTests\sampleModFileFail3.txt">
      <CopyToOutputDirectory>Always</CopyToOutputDirectory>
    </None>
    <None Update="DatabaseTests\sampleModFileFail5.txt">
      <CopyToOutputDirectory>Always</CopyToOutputDirectory>
    </None>
    <None Update="DatabaseTests\sampleModFileFail6.txt">
      <CopyToOutputDirectory>Always</CopyToOutputDirectory>
    </None>
    <None Update="DatabaseTests\sampleModFileFail_missingChemicalFormulaAndMonoisotopicMass.txt">
      <CopyToOutputDirectory>Always</CopyToOutputDirectory>
    </None>
    <None Update="DatabaseTests\sampleModFileFail_missingPosition.txt">
      <CopyToOutputDirectory>Always</CopyToOutputDirectory>
    </None>
    <None Update="DatabaseTests\SampleMod_Comments.txt">
      <CopyToOutputDirectory>Always</CopyToOutputDirectory>
    </None>
    <None Update="DatabaseTests\SampleMod_NoComments.txt">
      <CopyToOutputDirectory>Always</CopyToOutputDirectory>
    </None>
    <None Update="DatabaseTests\SeqVar.xml">
      <CopyToOutputDirectory>Always</CopyToOutputDirectory>
    </None>
    <None Update="DatabaseTests\SeqVarLongDeletion.xml">
      <CopyToOutputDirectory>Always</CopyToOutputDirectory>
    </None>
    <None Update="DatabaseTests\SeqVarSymbolWeirdness.xml">
      <CopyToOutputDirectory>Always</CopyToOutputDirectory>
    </None>
    <None Update="DatabaseTests\SeqVarSymbolWeirdness2.xml">
      <CopyToOutputDirectory>Always</CopyToOutputDirectory>
    </None>
    <None Update="DatabaseTests\seqvartests.xml">
      <CopyToOutputDirectory>Always</CopyToOutputDirectory>
    </None>
    <None Update="DatabaseTests\sliced_b6.mzML">
      <CopyToOutputDirectory>Always</CopyToOutputDirectory>
    </None>
    <None Update="DatabaseTests\splices1.xml">
      <CopyToOutputDirectory>Always</CopyToOutputDirectory>
    </None>
    <None Update="DatabaseTests\splices2.xml">
      <CopyToOutputDirectory>Always</CopyToOutputDirectory>
    </None>
    <None Update="DatabaseTests\splices3.xml">
      <CopyToOutputDirectory>Always</CopyToOutputDirectory>
    </None>
    <None Update="DatabaseTests\splices4.xml">
      <CopyToOutputDirectory>Always</CopyToOutputDirectory>
    </None>
    <None Update="DatabaseTests\splices5.xml">
      <CopyToOutputDirectory>Always</CopyToOutputDirectory>
    </None>
    <None Update="DatabaseTests\splices6.xml">
      <CopyToOutputDirectory>Always</CopyToOutputDirectory>
    </None>
    <None Update="DatabaseTests\splices7.xml">
      <CopyToOutputDirectory>Always</CopyToOutputDirectory>
    </None>
    <None Update="DatabaseTests\splices8.xml">
      <CopyToOutputDirectory>Always</CopyToOutputDirectory>
    </None>
    <None Update="DatabaseTests\StopGain.xml">
      <CopyToOutputDirectory>Always</CopyToOutputDirectory>
    </None>
    <None Update="DatabaseTests\StopGained.xml">
      <CopyToOutputDirectory>Always</CopyToOutputDirectory>
    </None>
    <None Update="DatabaseTests\TestProtein.xml">
      <CopyToOutputDirectory>Always</CopyToOutputDirectory>
    </None>
    <None Update="DatabaseTests\test_ensembl.pep.all.fasta">
      <CopyToOutputDirectory>Always</CopyToOutputDirectory>
    </None>
    <None Update="DatabaseTests\uniprot_aifm1.fasta">
      <CopyToOutputDirectory>Always</CopyToOutputDirectory>
    </None>
    <None Update="DatabaseTests\unprocessedMzAndIntensities.tsv">
      <CopyToOutputDirectory>Always</CopyToOutputDirectory>
    </None>
    <None Update="DatabaseTests\VariantModsGPTMD.xml">
      <CopyToOutputDirectory>Always</CopyToOutputDirectory>
    </None>
    <None Update="DatabaseTests\Working_86.tsv">
      <CopyToOutputDirectory>Always</CopyToOutputDirectory>
    </None>
    <None Update="DatabaseTests\xml.xml">
      <CopyToOutputDirectory>Always</CopyToOutputDirectory>
    </None>
    <None Update="DatabaseTests\xml.xml.gz">
      <CopyToOutputDirectory>Always</CopyToOutputDirectory>
    </None>
    <None Update="DatabaseTests\xml2.xml">
      <CopyToOutputDirectory>Always</CopyToOutputDirectory>
    </None>
    <None Update="DatabaseTests\z.txt">
      <CopyToOutputDirectory>Always</CopyToOutputDirectory>
    </None>
    <None Update="DataFiles\05-13-16_cali_MS_60K-res_MS.raw">
      <CopyToOutputDirectory>Always</CopyToOutputDirectory>
    </None>
    <None Update="DataFiles\12-18-17_frac7_calib_ms1_663_665.mzML">
      <CopyToOutputDirectory>Always</CopyToOutputDirectory>
    </None>
    <None Update="DataFiles\14kDaProteoformMzIntensityMs1.txt">
      <CopyToOutputDirectory>Always</CopyToOutputDirectory>
    </None>
    <None Update="DataFiles\badScan7192.mzML">
      <CopyToOutputDirectory>Always</CopyToOutputDirectory>
    </None>
    <None Update="DataFiles\BinGenerationTest.mzML">
      <CopyToOutputDirectory>Always</CopyToOutputDirectory>
    </None>
    <None Update="FileReadingTests\ExternalFileTypes\EditedMSFraggerResults\A_1\protein.tsv">
      <CopyToOutputDirectory>PreserveNewest</CopyToOutputDirectory>
    </None>
    <None Update="FileReadingTests\ExternalFileTypes\EditedMSFraggerResults\A_1\psm.tsv">
      <CopyToOutputDirectory>PreserveNewest</CopyToOutputDirectory>
    </None>
    <None Update="FileReadingTests\ExternalFileTypes\EditedMSFraggerResults\A_2\protein.tsv">
      <CopyToOutputDirectory>PreserveNewest</CopyToOutputDirectory>
    </None>
    <None Update="FileReadingTests\ExternalFileTypes\EditedMSFraggerResults\A_2\psm.tsv">
      <CopyToOutputDirectory>PreserveNewest</CopyToOutputDirectory>
    </None>
    <None Update="FileReadingTests\ExternalFileTypes\EditedMSFraggerResults\combined_ion.tsv">
      <CopyToOutputDirectory>PreserveNewest</CopyToOutputDirectory>
    </None>
    <None Update="FileReadingTests\ExternalFileTypes\EditedMSFraggerResults\experiment_annotation.tsv">
      <CopyToOutputDirectory>PreserveNewest</CopyToOutputDirectory>
    </None>
    <None Update="DataFiles\timsTOF_snippet.d\analysis.tdf">
      <CopyToOutputDirectory>PreserveNewest</CopyToOutputDirectory>
    </None>
    <None Update="DataFiles\timsTOF_snippet.d\analysis.tdf_bin">
      <CopyToOutputDirectory>PreserveNewest</CopyToOutputDirectory>
    </None>
    <None Update="FileReadingTests\ExternalFileTypes\FlashLFQ_MzLib1.0.549_QuantifiedPeaks.tsv">
      <CopyToOutputDirectory>Always</CopyToOutputDirectory>
    </None>
    <None Update="FileReadingTests\ExternalFileTypes\crux.txt">
      <CopyToOutputDirectory>Always</CopyToOutputDirectory>
    </None>
    <None Update="FileReadingTests\ExternalFileTypes\FraggerPeptide_FragPipev21.1combined_peptide.tsv">
      <CopyToOutputDirectory>Always</CopyToOutputDirectory>
    </None>
    <None Update="FileReadingTests\ExternalFileTypes\FraggerPeptide_FragPipev21.1individual_peptide.tsv">
      <CopyToOutputDirectory>Always</CopyToOutputDirectory>
    </None>
    <None Update="FileReadingTests\ExternalFileTypes\FraggerProtein_FragPipev21.1combined_protein.tsv">
      <CopyToOutputDirectory>Always</CopyToOutputDirectory>
    </None>
    <None Update="FileReadingTests\ExternalFileTypes\FraggerProtein_FragPipev21.1individual_protein.tsv">
      <CopyToOutputDirectory>Always</CopyToOutputDirectory>
    </None>
    <None Update="FileReadingTests\ExternalFileTypes\FraggerPsm_FragPipev21.1_psm.tsv">
      <CopyToOutputDirectory>Always</CopyToOutputDirectory>
    </None>
    <None Update="FileReadingTests\ExternalFileTypes\MsPathFinderT_AllResults_IcTda.tsv">
      <CopyToOutputDirectory>Always</CopyToOutputDirectory>
    </None>
    <None Update="FileReadingTests\ExternalFileTypes\MsPathFinderT_DecoyResults_IcDecoy.tsv">
      <CopyToOutputDirectory>Always</CopyToOutputDirectory>
    </None>
    <None Update="FileReadingTests\ExternalFileTypes\MsPathFinderT_TargetResults_IcTarget.tsv">
      <CopyToOutputDirectory>Always</CopyToOutputDirectory>
    </None>
    <None Update="FileReadingTests\ExternalFileTypes\SmallCalibratibleYeastFragger_psm.tsv">
      <CopyToOutputDirectory>Always</CopyToOutputDirectory>
    </None>
    <None Update="FileReadingTests\ExternalFileTypes\ToppicProteoformSingle_TopPICv1.5.3_proteoform_single.tsv">
      <CopyToOutputDirectory>Always</CopyToOutputDirectory>
    </None>
    <None Update="FileReadingTests\ExternalFileTypes\ToppicProteoformSingle_TopPICv1.5.3_proteoform_single.tsv">
      <CopyToOutputDirectory>PreserveNewest</CopyToOutputDirectory>
    </None>
    <None Update="FileReadingTests\ExternalFileTypes\ToppicProteofromSingle_TopPICv1.6.2_proteoform_single.tsv">
      <CopyToOutputDirectory>PreserveNewest</CopyToOutputDirectory>
    </None>
    <None Update="FileReadingTests\ExternalFileTypes\ToppicProteofrom_TopPICv1.6.2_proteoform.tsv">
      <CopyToOutputDirectory>PreserveNewest</CopyToOutputDirectory>
    </None>
    <None Update="FileReadingTests\ExternalFileTypes\ToppicPrsmSingle_TopPICv1.6.2_prsm_single.tsv">
      <CopyToOutputDirectory>PreserveNewest</CopyToOutputDirectory>
    </None>
    <None Update="FileReadingTests\ExternalFileTypes\ToppicPrsm_TopPICv1.6.2_prsm.tsv">
      <CopyToOutputDirectory>PreserveNewest</CopyToOutputDirectory>
    </None>
    <None Update="DataFiles\GUACUG_NegativeMode_Sliced.mzML">
      <CopyToOutputDirectory>PreserveNewest</CopyToOutputDirectory>
    </None>
    <None Update="DataFiles\ScanDescriptionTestData.raw">
      <CopyToOutputDirectory>PreserveNewest</CopyToOutputDirectory>
    </None>
    <None Update="FileReadingTests\ExternalFileTypes\Ms1Feature_FlashDeconvOpenMs3.0.0_ms1.feature">
      <CopyToOutputDirectory>Always</CopyToOutputDirectory>
    </None>
    <None Update="FileReadingTests\ExternalFileTypes\Ms1Tsv_FlashDeconvOpenMs3.0.0_ms1.tsv">
      <CopyToOutputDirectory>Always</CopyToOutputDirectory>
    </None>
    <None Update="FileReadingTests\ExternalFileTypes\Ms2Feature_FlashDeconvOpenMs3.0.0_ms2.feature">
      <CopyToOutputDirectory>Always</CopyToOutputDirectory>
    </None>
    <None Update="FileReadingTests\ExternalFileTypes\Tsv_FlashDeconvOpenMs3.0.0.tsv">
      <CopyToOutputDirectory>Always</CopyToOutputDirectory>
    </None>
    <None Update="FileReadingTests\ExternalFileTypes\Ms1Feature_TopFDv1.6.2_ms1.feature">
      <CopyToOutputDirectory>Always</CopyToOutputDirectory>
    </None>
    <None Update="FileReadingTests\ExternalFileTypes\Ms2Feature_TopFDv1.6.2_ms2.feature">
      <CopyToOutputDirectory>Always</CopyToOutputDirectory>
    </None>
    <None Update="FileReadingTests\ExternalFileTypes\mzrt_TopFDv1.6.2.mzrt.csv">
      <CopyToOutputDirectory>Always</CopyToOutputDirectory>
    </None>
    <None Update="DataFiles\humanInsulin.fasta">
      <CopyToOutputDirectory>Always</CopyToOutputDirectory>
    </None>
    <None Update="DataFiles\humanInsulin.xml">
       <CopyToOutputDirectory>Always</CopyToOutputDirectory>
    </None>
    <None Update="DataFiles\FXN11_tr1_032017-calib_ms1_scans1321_1323.mzML">
      <CopyToOutputDirectory>Always</CopyToOutputDirectory>
    </None>
    <None Update="DataFiles\FXN11_tr1_032017-calib_ms1_scans716_718.mzML">
      <CopyToOutputDirectory>Always</CopyToOutputDirectory>
    </None>
    <None Update="DataFiles\FXN11_tr1_032017-calib_ms1_scans781_783.mzML">
      <CopyToOutputDirectory>Always</CopyToOutputDirectory>
    </None>
    <None Update="DataFiles\noPrecursorScans.mzML">
      <CopyToOutputDirectory>Always</CopyToOutputDirectory>
    </None>
    <None Update="DataFiles\noScanNumber.mzML">
      <CopyToOutputDirectory>Always</CopyToOutputDirectory>
    </None>
    <None Update="DataFiles\P08709.xml">
      <CopyToOutputDirectory>Always</CopyToOutputDirectory>
    </None>
    <None Update="DataFiles\PSI-MOD.obo">
      <CopyToOutputDirectory>PreserveNewest</CopyToOutputDirectory>
    </None>
    <None Update="DataFiles\sliced_ethcd.mzML">
      <CopyToOutputDirectory>Always</CopyToOutputDirectory>
    </None>
    <None Update="DataFiles\sliced_ethcd.raw">
      <CopyToOutputDirectory>Always</CopyToOutputDirectory>
    </None>
    <None Update="DataFiles\small.RAW">
      <CopyToOutputDirectory>Always</CopyToOutputDirectory>
    </None>
    <None Update="DataFiles\SmallCalibratibleYeast.mgf">
      <CopyToOutputDirectory>Always</CopyToOutputDirectory>
    </None>
    <None Update="DataFiles\SmallCalibratibleYeast.mzml">
      <CopyToOutputDirectory>Always</CopyToOutputDirectory>
    </None>
    <None Update="DataFiles\SmallCalibratibleYeast_mixed_bits.mzml">
      <CopyToOutputDirectory>Always</CopyToOutputDirectory>
    </None>
    <None Update="DataFiles\Tab_separated_peak_list.mgf">
      <CopyToOutputDirectory>Always</CopyToOutputDirectory>
    </None>
    <None Update="AveragingTests\TestData\TDYeastFractionMMResult.psmtsv">
      <CopyToOutputDirectory>Always</CopyToOutputDirectory>
    </None>
    <None Update="AveragingTests\TestData\TDYeastFractionMS1.mzML">
      <CopyToOutputDirectory>Always</CopyToOutputDirectory>
    </None>
    <None Update="DataFiles\tester.mgf">
      <CopyToOutputDirectory>Always</CopyToOutputDirectory>
    </None>
    <None Update="DataFiles\tester.mzML">
      <CopyToOutputDirectory>Always</CopyToOutputDirectory>
    </None>
    <None Update="DataFiles\tester_corrupt.mgf">
      <CopyToOutputDirectory>Always</CopyToOutputDirectory>
    </None>
    <None Update="DataFiles\testFileWMS2.raw">
      <CopyToOutputDirectory>Always</CopyToOutputDirectory>
    </None>
    <None Update="DataFiles\tiny.pwiz.1.1.mzML">
      <CopyToOutputDirectory>Always</CopyToOutputDirectory>
    </None>
    <None Update="DataFiles\withZeros.mgf">
      <CopyToOutputDirectory>Always</CopyToOutputDirectory>
    </None>
    <None Update="DoubleProtease.tsv">
      <CopyToOutputDirectory>Always</CopyToOutputDirectory>
    </None>
    <None Update="FileReadingTests\SearchResults\NewHeader.psmtsv">
      <CopyToOutputDirectory>Always</CopyToOutputDirectory>
    </None>
    <None Update="FileReadingTests\SearchResults\XLink.psmtsv">
      <CopyToOutputDirectory>Always</CopyToOutputDirectory>
    </None>
    <None Update="FileReadingTests\SearchResults\XL_Intralinks.tsv">
      <CopyToOutputDirectory>Always</CopyToOutputDirectory>
    </None>
    <None Update="ModificationTests\CommonArtifacts.txt">
      <CopyToOutputDirectory>Always</CopyToOutputDirectory>
    </None>
    <None Update="ModificationTests\CommonBiological.txt">
      <CopyToOutputDirectory>Always</CopyToOutputDirectory>
    </None>
    <None Update="ModificationTests\ModsWithComments.txt">
      <CopyToOutputDirectory>Always</CopyToOutputDirectory>
    </None>
    <None Update="ModificationTests\ProteaseMods.txt">
      <CopyToOutputDirectory>Always</CopyToOutputDirectory>
    </None>
    <None Update="ProteaseFilesForLoadingTests\TestProteases_badMod.tsv">
      <CopyToOutputDirectory>Always</CopyToOutputDirectory>
    </None>
    <None Update="ProteaseFilesForLoadingTests\TestProteases_badMod_dupName.tsv">
      <CopyToOutputDirectory>Always</CopyToOutputDirectory>
    </None>
    <None Update="ProteaseFilesForLoadingTests\TestProteases_dupName.tsv">
      <CopyToOutputDirectory>Always</CopyToOutputDirectory>
    </None>
    <None Update="ProteaseFilesForLoadingTests\TestProteases_Mod_dupName.tsv">
      <CopyToOutputDirectory>Always</CopyToOutputDirectory>
	</None>
    <None Update="FileReadingTests\SearchResults\ExcelEditedPeptide.psmtsv">
      <CopyToOutputDirectory>Always</CopyToOutputDirectory>
    </None>
    <None Update="FileReadingTests\SearchResults\internalIons.psmtsv">
      <CopyToOutputDirectory>Always</CopyToOutputDirectory>
    </None>
    <None Update="FileReadingTests\SearchResults\nglyco_f5.psmtsv">
      <CopyToOutputDirectory>Always</CopyToOutputDirectory>
    </None>
    <None Update="FileReadingTests\SearchResults\oglyco.psmtsv">
      <CopyToOutputDirectory>Always</CopyToOutputDirectory>
    </None>
    <None Update="FileReadingTests\SearchResults\oglycoSinglePsms.psmtsv">
      <CopyToOutputDirectory>Always</CopyToOutputDirectory>
    </None>
    <None Update="FileReadingTests\SearchResults\simple.msp">
      <CopyToOutputDirectory>Always</CopyToOutputDirectory>
    </None>
    <None Update="FileReadingTests\SearchResults\TDGPTMDSearchResults.psmtsv">
      <CopyToOutputDirectory>Always</CopyToOutputDirectory>
    </None>
    <None Update="FileReadingTests\SearchResults\VariantCrossTest.psmtsv">
      <CopyToOutputDirectory>Always</CopyToOutputDirectory>
    </None>
    <None Update="Transcriptomics\TestData\20mer1.fasta">
      <CopyToOutputDirectory>Always</CopyToOutputDirectory>
    </None>
    <None Update="Transcriptomics\TestData\20mer1.fasta.gz">
      <CopyToOutputDirectory>PreserveNewest</CopyToOutputDirectory>
    </None>
    <None Update="Transcriptomics\TestData\20mer1.xml">
      <CopyToOutputDirectory>Always</CopyToOutputDirectory>
    </None>
    <None Update="Transcriptomics\TestData\20mer1.xml.gz">
      <CopyToOutputDirectory>Always</CopyToOutputDirectory>
    </None>
    <None Update="Transcriptomics\TestData\DecoyVariants.xml">
      <CopyToOutputDirectory>PreserveNewest</CopyToOutputDirectory>
    </None>
    <None Update="Transcriptomics\TestData\HomozygousHLA.xml">
      <CopyToOutputDirectory>PreserveNewest</CopyToOutputDirectory>
    </None>
    <None Update="Transcriptomics\TestData\ModomicsUnmodifiedTrimmed.fasta">
      <CopyToOutputDirectory>PreserveNewest</CopyToOutputDirectory>
    </None>
    <None Update="Transcriptomics\TestData\ModomicsUnmodifiedTrimmed.fasta.gz">
      <CopyToOutputDirectory>PreserveNewest</CopyToOutputDirectory>
    </None>
<<<<<<< HEAD
    <None Update="Transcriptomics\TestData\MultipleAlternateAlleles.xml">
      <CopyToOutputDirectory>PreserveNewest</CopyToOutputDirectory>
    </None>
    <None Update="Transcriptomics\TestData\oblm1.xml">
      <CopyToOutputDirectory>PreserveNewest</CopyToOutputDirectory>
    </None>
    <None Update="Transcriptomics\TestData\oblm2.xml">
      <CopyToOutputDirectory>PreserveNewest</CopyToOutputDirectory>
    </None>
    <None Update="Transcriptomics\TestData\oblm3.xml">
      <CopyToOutputDirectory>PreserveNewest</CopyToOutputDirectory>
    </None>
    <None Update="Transcriptomics\TestData\ranges1.xml">
      <CopyToOutputDirectory>PreserveNewest</CopyToOutputDirectory>
    </None>
    <None Update="Transcriptomics\TestData\ranges2.xml">
      <CopyToOutputDirectory>PreserveNewest</CopyToOutputDirectory>
    </None>
    <None Update="Transcriptomics\TestData\RnaMods.txt">
      <CopyToOutputDirectory>PreserveNewest</CopyToOutputDirectory>
    </None>
    <None Update="Transcriptomics\TestData\SeqVar.xml">
      <CopyToOutputDirectory>PreserveNewest</CopyToOutputDirectory>
    </None>
    <None Update="Transcriptomics\TestData\StopGained.xml">
      <CopyToOutputDirectory>PreserveNewest</CopyToOutputDirectory>
    </None>
    <None Update="Transcriptomics\TestData\TruncationAndVariantMods.xml">
=======
    <None Update="Transcriptomics\TestData\ModomicsUnmodifiedTrimmed.fasta">
>>>>>>> ead014a3
      <CopyToOutputDirectory>PreserveNewest</CopyToOutputDirectory>
    </None>
    <None Update="XICData\20100604_Velos1_TaGe_SA_A549_3_first_noRt.mzML">
      <CopyToOutputDirectory>Always</CopyToOutputDirectory>
    </None>
    <None Update="XICData\20100604_Velos1_TaGe_SA_A549_3_second_noRt.mzML">
      <CopyToOutputDirectory>Always</CopyToOutputDirectory>
    </None>
    <None Update="XICData\AllPSMs.psmtsv">
      <CopyToOutputDirectory>Always</CopyToOutputDirectory>
    </None>
    <None Update="XICData\AllPSMs_IsoID.psmtsv">
      <CopyToOutputDirectory>Always</CopyToOutputDirectory>
    </None>
    <None Update="XICData\AllPSMs_IsoID_Combined.psmtsv">
      <CopyToOutputDirectory>Always</CopyToOutputDirectory>
    </None>
    <None Update="XICData\AllPSMs_IsoID_Mixture.psmtsv">
      <CopyToOutputDirectory>Always</CopyToOutputDirectory>
    </None>
    <None Update="XICData\AllPSMs_IsoID_MonoIsotopicmassTolerance.psmtsv">
      <CopyToOutputDirectory>Always</CopyToOutputDirectory>
    </None>
	<None Update="DataFiles\centroid_1x_MS1_4x_autoMS2.d\**">
	  <CopyToOutputDirectory>Always</CopyToOutputDirectory>
	</None>
    <None Update="Transcriptomics\TestData\VariantModsGPTMD.xml">
      <CopyToOutputDirectory>PreserveNewest</CopyToOutputDirectory>
    </None>
	<None Update="DataFiles\centroid_1x_MS1_4x_autoMS2.d\**">
		  <CopyToOutputDirectory>Always</CopyToOutputDirectory>
	  </None>
	  <None Update="DataFiles\profile_1x_MS1_4x_autoMS2.d\**">
		  <CopyToOutputDirectory>Always</CopyToOutputDirectory>
	  </None>
	  <None Update="DataFiles\profile_and_centroid_1x_MS1_4x_autoMS2.d\**">
		  <CopyToOutputDirectory>Always</CopyToOutputDirectory>
	  </None>
  </ItemGroup>

  <ItemGroup>
    <Compile Remove="TestSummedDataFile.cs" />
    <Compile Remove="TestAbsoluteTolerance.cs" />
  </ItemGroup>

  <ItemGroup>
    <Folder Include="TestData\" />
  </ItemGroup>

</Project><|MERGE_RESOLUTION|>--- conflicted
+++ resolved
@@ -555,7 +555,6 @@
     <None Update="Transcriptomics\TestData\ModomicsUnmodifiedTrimmed.fasta.gz">
       <CopyToOutputDirectory>PreserveNewest</CopyToOutputDirectory>
     </None>
-<<<<<<< HEAD
     <None Update="Transcriptomics\TestData\MultipleAlternateAlleles.xml">
       <CopyToOutputDirectory>PreserveNewest</CopyToOutputDirectory>
     </None>
@@ -584,9 +583,6 @@
       <CopyToOutputDirectory>PreserveNewest</CopyToOutputDirectory>
     </None>
     <None Update="Transcriptomics\TestData\TruncationAndVariantMods.xml">
-=======
-    <None Update="Transcriptomics\TestData\ModomicsUnmodifiedTrimmed.fasta">
->>>>>>> ead014a3
       <CopyToOutputDirectory>PreserveNewest</CopyToOutputDirectory>
     </None>
     <None Update="XICData\20100604_Velos1_TaGe_SA_A549_3_first_noRt.mzML">
