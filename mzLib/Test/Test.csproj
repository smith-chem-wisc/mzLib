--- conflicted
+++ resolved
@@ -1,11 +1,8 @@
-﻿<Project Sdk="Microsoft.NET.Sdk">
+<Project Sdk="Microsoft.NET.Sdk">
 
   <PropertyGroup>
-<<<<<<< HEAD
-    <TargetFramework>net5.0</TargetFramework>
-=======
     <TargetFramework>net6.0-windows</TargetFramework>
->>>>>>> 7d33c51e
+
     <IsPackable>false</IsPackable>
     <Platforms>x64</Platforms>
   </PropertyGroup>
@@ -23,16 +20,10 @@
     <NoStdLib>false</NoStdLib>
   </PropertyGroup>
   <ItemGroup>
-<<<<<<< HEAD
     <PackageReference Include="NUnit" Version="3.12.0" />
     <PackageReference Include="NUnit3TestAdapter" Version="3.16.1" />
     <PackageReference Include="NetSerializer" Version="4.1.2" />
     <PackageReference Include="Microsoft.NET.Test.Sdk" Version="17.2.0" />
-=======
-    <PackageReference Include="NUnit" Version="3.13.3" />
-    <PackageReference Include="NUnit3TestAdapter" Version="4.2.1" />
-    <PackageReference Include="Microsoft.NET.Test.Sdk" Version="17.1.0" />
->>>>>>> 7d33c51e
   </ItemGroup>
 
   <ItemGroup>
