﻿<Project Sdk="Microsoft.NET.Sdk">

  <PropertyGroup>
    <TargetFramework>net8.0-windows</TargetFramework>
    <IsPackable>false</IsPackable>
    <Platforms>x64</Platforms>
  </PropertyGroup>

  <PropertyGroup Condition="'$(Configuration)'=='Release'">
    <DebugType>full</DebugType>
    <DebugSymbols>true</DebugSymbols>
    <AppendTargetFrameworkToOutputPath>false</AppendTargetFrameworkToOutputPath>
  </PropertyGroup>
  
  <ItemGroup>
    <PackageReference Include="CsvHelper" Version="32.0.3" />
    <PackageReference Include="NUnit" Version="4.1.0" />
    <PackageReference Include="NUnit3TestAdapter" Version="4.5.0" />
    <PackageReference Include="Microsoft.NET.Test.Sdk" Version="17.10.0" />
    <PackageReference Include="SharpLearning.Optimization" Version="0.28.0" />
    <PackageReference Include="TopDownProteomics" Version="0.0.297" />
  </ItemGroup>

  <ItemGroup>
    <ProjectReference Include="..\BayesianEstimation\BayesianEstimation.csproj" />
    <ProjectReference Include="..\Chemistry\Chemistry.csproj" />
    <ProjectReference Include="..\FlashLFQ\FlashLFQ.csproj" />
    <ProjectReference Include="..\MassSpectrometry\MassSpectrometry.csproj" />
    <ProjectReference Include="..\MzIdentML\MzIdentML.csproj" />
    <ProjectReference Include="..\Omics\Omics.csproj" />
    <ProjectReference Include="..\SpectralAveraging\SpectralAveraging.csproj" />
    <ProjectReference Include="..\MzLibUtil\MzLibUtil.csproj" />
    <ProjectReference Include="..\mzPlot\mzPlot.csproj" />
    <ProjectReference Include="..\Proteomics\Proteomics.csproj" />
    <ProjectReference Include="..\SpectralAveraging\SpectralAveraging.csproj" />
    <ProjectReference Include="..\Readers\Readers.csproj" />
    <ProjectReference Include="..\Transcriptomics\Transcriptomics.csproj" />
    <ProjectReference Include="..\UsefulProteomicsDatabases\UsefulProteomicsDatabases.csproj" />
  </ItemGroup>

  <ItemGroup>
    <None Update="DatabaseTests\proteinEntryLipidMoietyBindingRegion.xml">
      <CopyToOutputDirectory>Always</CopyToOutputDirectory>
    </None>
    <None Update="DatabaseTests\SingleEntry_ModOrder1.xml">
      <CopyToOutputDirectory>Always</CopyToOutputDirectory>
    </None>
    <None Update="DatabaseTests\SingleEntry_ModOrder2.xml">
      <CopyToOutputDirectory>Always</CopyToOutputDirectory>
    </None>
    <None Update="DatabaseTests\b_availableUniProtProteomes.txt">
      <CopyToOutputDirectory>Always</CopyToOutputDirectory>
    </None>
    <None Update="DatabaseTests\b_availableUniProtProteomes.txt.gz">
      <CopyToOutputDirectory>Always</CopyToOutputDirectory>
    </None>
    <None Update="DatabaseTests\b_availableUniProtProteomes.zip">
      <CopyToOutputDirectory>Always</CopyToOutputDirectory>
    </None>
    <None Update="DatabaseTests\bad.fasta">
      <CopyToOutputDirectory>Always</CopyToOutputDirectory>
    </None>
    <None Update="DatabaseTests\bad3.fasta">
      <CopyToOutputDirectory>Always</CopyToOutputDirectory>
    </None>
    <None Update="DatabaseTests\bad4.fasta">
      <CopyToOutputDirectory>Always</CopyToOutputDirectory>
    </None>
    <None Update="DatabaseTests\blank.fasta">
      <CopyToOutputDirectory>Always</CopyToOutputDirectory>
    </None>
    <None Update="DatabaseTests\bonds1.xml">
      <CopyToOutputDirectory>Always</CopyToOutputDirectory>
    </None>
    <None Update="DatabaseTests\bonds2.xml">
      <CopyToOutputDirectory>Always</CopyToOutputDirectory>
    </None>
    <None Update="DatabaseTests\cfInNL.txt">
      <CopyToOutputDirectory>Always</CopyToOutputDirectory>
    </None>
    <None Update="DatabaseTests\cRAP_databaseGPTMD.xml">
      <CopyToOutputDirectory>Always</CopyToOutputDirectory>
    </None>
    <None Update="DatabaseTests\DecoyVariants.xml">
      <CopyToOutputDirectory>Always</CopyToOutputDirectory>
    </None>
    <None Update="DatabaseTests\disulfidetests.xml">
      <CopyToOutputDirectory>Always</CopyToOutputDirectory>
    </None>
    <None Update="DatabaseTests\ensembl_prrc2a.fa">
      <CopyToOutputDirectory>Always</CopyToOutputDirectory>
    </None>
    <None Update="DatabaseTests\essentialSequences.txt">
      <CopyToOutputDirectory>Always</CopyToOutputDirectory>
    </None>
    <None Update="DatabaseTests\fake_h4.xml">
      <CopyToOutputDirectory>Always</CopyToOutputDirectory>
    </None>
    <None Update="DatabaseTests\fasta.fasta">
      <CopyToOutputDirectory>Always</CopyToOutputDirectory>
    </None>
    <None Update="DatabaseTests\fullSequences.txt">
      <CopyToOutputDirectory>Always</CopyToOutputDirectory>
    </None>
    <None Update="DatabaseTests\fullSequencesWithMassShift.txt">
      <CopyToOutputDirectory>Always</CopyToOutputDirectory>
    </None>
    <None Update="DatabaseTests\gencode_mmp20.fa">
      <CopyToOutputDirectory>Always</CopyToOutputDirectory>
    </None>
    <None Update="DatabaseTests\HomozygousHLA.xml">
      <CopyToOutputDirectory>Always</CopyToOutputDirectory>
    </None>
    <None Update="DatabaseTests\humanGAPDH.xml">
      <CopyToOutputDirectory>Always</CopyToOutputDirectory>
    </None>
    <None Update="DatabaseTests\IndelDecoy.xml">
      <CopyToOutputDirectory>Always</CopyToOutputDirectory>
    </None>
    <None Update="DatabaseTests\Isoform.fasta">
      <CopyToOutputDirectory>Always</CopyToOutputDirectory>
    </None>
    <None Update="DatabaseTests\Isoform.fasta.gz">
      <CopyToOutputDirectory>Always</CopyToOutputDirectory>
    </None>
    <None Update="DatabaseTests\isoformTest.fasta">
      <CopyToOutputDirectory>Always</CopyToOutputDirectory>
    </None>
    <None Update="DatabaseTests\m.txt">
      <CopyToOutputDirectory>Always</CopyToOutputDirectory>
    </None>
    <None Update="DatabaseTests\modified_start.xml">
      <CopyToOutputDirectory>Always</CopyToOutputDirectory>
    </None>
    <None Update="DatabaseTests\MultipleAlternateAlleles.xml">
      <CopyToOutputDirectory>Always</CopyToOutputDirectory>
    </None>
    <None Update="DatabaseTests\MultipleAlternateFrameshifts.xml">
      <CopyToOutputDirectory>Always</CopyToOutputDirectory>
    </None>
    <None Update="DatabaseTests\mzlibReducedMzXCorr.tsv">
      <CopyToOutputDirectory>Always</CopyToOutputDirectory>
    </None>
    <None Update="DatabaseTests\O43653.xml">
      <CopyToOutputDirectory>Always</CopyToOutputDirectory>
    </None>
    <None Update="DatabaseTests\oblm.xml">
      <CopyToOutputDirectory>Always</CopyToOutputDirectory>
    </None>
    <None Update="DatabaseTests\oblm1.xml">
      <CopyToOutputDirectory>Always</CopyToOutputDirectory>
    </None>
    <None Update="DatabaseTests\oblm2.xml">
      <CopyToOutputDirectory>Always</CopyToOutputDirectory>
    </None>
    <None Update="DatabaseTests\oblm3.xml">
      <CopyToOutputDirectory>Always</CopyToOutputDirectory>
    </None>
    <None Update="DatabaseTests\ProteoformClassificationUnitTest.csv">
      <CopyToOutputDirectory>Always</CopyToOutputDirectory>
    </None>
    <None Update="DatabaseTests\PSI-MOD.obo">
      <CopyToOutputDirectory>Always</CopyToOutputDirectory>
    </None>
    <None Update="DatabaseTests\ranges1.xml">
      <CopyToOutputDirectory>Always</CopyToOutputDirectory>
    </None>
    <None Update="DatabaseTests\ranges2.xml">
      <CopyToOutputDirectory>Always</CopyToOutputDirectory>
    </None>
    <None Update="DatabaseTests\sampleModFile.txt">
      <CopyToOutputDirectory>Always</CopyToOutputDirectory>
    </None>
    <None Update="DatabaseTests\sampleModFileDouble.txt">
      <CopyToOutputDirectory>Always</CopyToOutputDirectory>
    </None>
    <None Update="DatabaseTests\sampleModFileDouble2.txt">
      <CopyToOutputDirectory>Always</CopyToOutputDirectory>
    </None>
    <None Update="DatabaseTests\sampleModFileFail1.txt">
      <CopyToOutputDirectory>Always</CopyToOutputDirectory>
    </None>
    <None Update="DatabaseTests\sampleModFileFail2.txt">
      <CopyToOutputDirectory>Always</CopyToOutputDirectory>
    </None>
    <None Update="DatabaseTests\sampleModFileFail3.txt">
      <CopyToOutputDirectory>Always</CopyToOutputDirectory>
    </None>
    <None Update="DatabaseTests\sampleModFileFail5.txt">
      <CopyToOutputDirectory>Always</CopyToOutputDirectory>
    </None>
    <None Update="DatabaseTests\sampleModFileFail6.txt">
      <CopyToOutputDirectory>Always</CopyToOutputDirectory>
    </None>
    <None Update="DatabaseTests\sampleModFileFail_missingChemicalFormulaAndMonoisotopicMass.txt">
      <CopyToOutputDirectory>Always</CopyToOutputDirectory>
    </None>
    <None Update="DatabaseTests\sampleModFileFail_missingPosition.txt">
      <CopyToOutputDirectory>Always</CopyToOutputDirectory>
    </None>
    <None Update="DatabaseTests\SampleMod_Comments.txt">
      <CopyToOutputDirectory>Always</CopyToOutputDirectory>
    </None>
    <None Update="DatabaseTests\SampleMod_NoComments.txt">
      <CopyToOutputDirectory>Always</CopyToOutputDirectory>
    </None>
    <None Update="DatabaseTests\SeqVar.xml">
      <CopyToOutputDirectory>Always</CopyToOutputDirectory>
    </None>
    <None Update="DatabaseTests\SeqVarLongDeletion.xml">
      <CopyToOutputDirectory>Always</CopyToOutputDirectory>
    </None>
    <None Update="DatabaseTests\SeqVarSymbolWeirdness.xml">
      <CopyToOutputDirectory>Always</CopyToOutputDirectory>
    </None>
    <None Update="DatabaseTests\SeqVarSymbolWeirdness2.xml">
      <CopyToOutputDirectory>Always</CopyToOutputDirectory>
    </None>
    <None Update="DatabaseTests\seqvartests.xml">
      <CopyToOutputDirectory>Always</CopyToOutputDirectory>
    </None>
    <None Update="DatabaseTests\sliced_b6.mzML">
      <CopyToOutputDirectory>Always</CopyToOutputDirectory>
    </None>
    <None Update="DatabaseTests\splices1.xml">
      <CopyToOutputDirectory>Always</CopyToOutputDirectory>
    </None>
    <None Update="DatabaseTests\splices2.xml">
      <CopyToOutputDirectory>Always</CopyToOutputDirectory>
    </None>
    <None Update="DatabaseTests\splices3.xml">
      <CopyToOutputDirectory>Always</CopyToOutputDirectory>
    </None>
    <None Update="DatabaseTests\splices4.xml">
      <CopyToOutputDirectory>Always</CopyToOutputDirectory>
    </None>
    <None Update="DatabaseTests\splices5.xml">
      <CopyToOutputDirectory>Always</CopyToOutputDirectory>
    </None>
    <None Update="DatabaseTests\splices6.xml">
      <CopyToOutputDirectory>Always</CopyToOutputDirectory>
    </None>
    <None Update="DatabaseTests\splices7.xml">
      <CopyToOutputDirectory>Always</CopyToOutputDirectory>
    </None>
    <None Update="DatabaseTests\splices8.xml">
      <CopyToOutputDirectory>Always</CopyToOutputDirectory>
    </None>
    <None Update="DatabaseTests\StopGain.xml">
      <CopyToOutputDirectory>Always</CopyToOutputDirectory>
    </None>
    <None Update="DatabaseTests\StopGained.xml">
      <CopyToOutputDirectory>Always</CopyToOutputDirectory>
    </None>
    <None Update="DatabaseTests\TestProtein.xml">
      <CopyToOutputDirectory>Always</CopyToOutputDirectory>
    </None>
    <None Update="DatabaseTests\test_ensembl.pep.all.fasta">
      <CopyToOutputDirectory>Always</CopyToOutputDirectory>
    </None>
    <None Update="DatabaseTests\uniprot_aifm1.fasta">
      <CopyToOutputDirectory>Always</CopyToOutputDirectory>
    </None>
    <None Update="DatabaseTests\unprocessedMzAndIntensities.tsv">
      <CopyToOutputDirectory>Always</CopyToOutputDirectory>
    </None>
    <None Update="DatabaseTests\VariantModsGPTMD.xml">
      <CopyToOutputDirectory>Always</CopyToOutputDirectory>
    </None>
    <None Update="DatabaseTests\Working_86.tsv">
      <CopyToOutputDirectory>Always</CopyToOutputDirectory>
    </None>
    <None Update="DatabaseTests\xml.xml">
      <CopyToOutputDirectory>Always</CopyToOutputDirectory>
    </None>
    <None Update="DatabaseTests\xml.xml.gz">
      <CopyToOutputDirectory>Always</CopyToOutputDirectory>
    </None>
    <None Update="DatabaseTests\xml2.xml">
      <CopyToOutputDirectory>Always</CopyToOutputDirectory>
    </None>
    <None Update="DatabaseTests\z.txt">
      <CopyToOutputDirectory>Always</CopyToOutputDirectory>
    </None>
    <None Update="DataFiles\05-13-16_cali_MS_60K-res_MS.raw">
      <CopyToOutputDirectory>Always</CopyToOutputDirectory>
    </None>
    <None Update="DataFiles\12-18-17_frac7_calib_ms1_663_665.mzML">
      <CopyToOutputDirectory>Always</CopyToOutputDirectory>
    </None>
    <None Update="DataFiles\14kDaProteoformMzIntensityMs1.txt">
      <CopyToOutputDirectory>Always</CopyToOutputDirectory>
    </None>
    <None Update="DataFiles\badScan7192.mzML">
      <CopyToOutputDirectory>Always</CopyToOutputDirectory>
    </None>
    <None Update="DataFiles\BinGenerationTest.mzML">
      <CopyToOutputDirectory>Always</CopyToOutputDirectory>
    </None>
    <None Update="FileReadingTests\ExternalFileTypes\EditedMSFraggerResults\A_1\protein.tsv">
      <CopyToOutputDirectory>PreserveNewest</CopyToOutputDirectory>
    </None>
    <None Update="FileReadingTests\ExternalFileTypes\EditedMSFraggerResults\A_1\psm.tsv">
      <CopyToOutputDirectory>PreserveNewest</CopyToOutputDirectory>
    </None>
    <None Update="FileReadingTests\ExternalFileTypes\EditedMSFraggerResults\A_2\protein.tsv">
      <CopyToOutputDirectory>PreserveNewest</CopyToOutputDirectory>
    </None>
    <None Update="FileReadingTests\ExternalFileTypes\EditedMSFraggerResults\A_2\psm.tsv">
      <CopyToOutputDirectory>PreserveNewest</CopyToOutputDirectory>
    </None>
    <None Update="FileReadingTests\ExternalFileTypes\EditedMSFraggerResults\combined_ion.tsv">
      <CopyToOutputDirectory>PreserveNewest</CopyToOutputDirectory>
    </None>
    <None Update="FileReadingTests\ExternalFileTypes\EditedMSFraggerResults\experiment_annotation.tsv">
      <CopyToOutputDirectory>PreserveNewest</CopyToOutputDirectory>
    </None>
    <None Update="DataFiles\timsTOF_snippet.d\analysis.tdf">
      <CopyToOutputDirectory>PreserveNewest</CopyToOutputDirectory>
    </None>
    <None Update="DataFiles\timsTOF_snippet.d\analysis.tdf_bin">
      <CopyToOutputDirectory>PreserveNewest</CopyToOutputDirectory>
    </None>
    <None Update="FileReadingTests\ExternalFileTypes\FlashLFQ_MzLib1.0.549_QuantifiedPeaks.tsv">
      <CopyToOutputDirectory>Always</CopyToOutputDirectory>
    </None>
    <None Update="FileReadingTests\ExternalFileTypes\crux.txt">
      <CopyToOutputDirectory>Always</CopyToOutputDirectory>
    </None>
    <None Update="FileReadingTests\ExternalFileTypes\FraggerPeptide_FragPipev21.1combined_peptide.tsv">
      <CopyToOutputDirectory>Always</CopyToOutputDirectory>
    </None>
    <None Update="FileReadingTests\ExternalFileTypes\FraggerPeptide_FragPipev21.1individual_peptide.tsv">
      <CopyToOutputDirectory>Always</CopyToOutputDirectory>
    </None>
    <None Update="FileReadingTests\ExternalFileTypes\FraggerProtein_FragPipev21.1combined_protein.tsv">
      <CopyToOutputDirectory>Always</CopyToOutputDirectory>
    </None>
    <None Update="FileReadingTests\ExternalFileTypes\FraggerProtein_FragPipev21.1individual_protein.tsv">
      <CopyToOutputDirectory>Always</CopyToOutputDirectory>
    </None>
    <None Update="FileReadingTests\ExternalFileTypes\FraggerPsm_FragPipev21.1_psm.tsv">
      <CopyToOutputDirectory>Always</CopyToOutputDirectory>
    </None>
    <None Update="FileReadingTests\ExternalFileTypes\MsPathFinderT_AllResults_IcTda.tsv">
      <CopyToOutputDirectory>Always</CopyToOutputDirectory>
    </None>
    <None Update="FileReadingTests\ExternalFileTypes\MsPathFinderT_DecoyResults_IcDecoy.tsv">
      <CopyToOutputDirectory>Always</CopyToOutputDirectory>
    </None>
    <None Update="FileReadingTests\ExternalFileTypes\MsPathFinderT_TargetResults_IcTarget.tsv">
      <CopyToOutputDirectory>Always</CopyToOutputDirectory>
    </None>
    <None Update="FileReadingTests\ExternalFileTypes\SmallCalibratibleYeastFragger_psm.tsv">
      <CopyToOutputDirectory>Always</CopyToOutputDirectory>
    </None>
    <None Update="FileReadingTests\ExternalFileTypes\ToppicProteoformSingle_TopPICv1.5.3_proteoform_single.tsv">
      <CopyToOutputDirectory>Always</CopyToOutputDirectory>
    </None>
    <None Update="FileReadingTests\ExternalFileTypes\ToppicProteoformSingle_TopPICv1.5.3_proteoform_single.tsv">
      <CopyToOutputDirectory>PreserveNewest</CopyToOutputDirectory>
    </None>
    <None Update="FileReadingTests\ExternalFileTypes\ToppicProteofromSingle_TopPICv1.6.2_proteoform_single.tsv">
      <CopyToOutputDirectory>PreserveNewest</CopyToOutputDirectory>
    </None>
    <None Update="FileReadingTests\ExternalFileTypes\ToppicProteofrom_TopPICv1.6.2_proteoform.tsv">
      <CopyToOutputDirectory>PreserveNewest</CopyToOutputDirectory>
    </None>
    <None Update="FileReadingTests\ExternalFileTypes\ToppicPrsmSingle_TopPICv1.6.2_prsm_single.tsv">
      <CopyToOutputDirectory>PreserveNewest</CopyToOutputDirectory>
    </None>
    <None Update="FileReadingTests\ExternalFileTypes\ToppicPrsm_TopPICv1.6.2_prsm.tsv">
      <CopyToOutputDirectory>PreserveNewest</CopyToOutputDirectory>
    </None>
    <None Update="DataFiles\GUACUG_NegativeMode_Sliced.mzML">
      <CopyToOutputDirectory>PreserveNewest</CopyToOutputDirectory>
    </None>
    <None Update="DataFiles\ScanDescriptionTestData.raw">
      <CopyToOutputDirectory>PreserveNewest</CopyToOutputDirectory>
    </None>
    <None Update="FileReadingTests\ExternalFileTypes\Ms1Feature_FlashDeconvOpenMs3.0.0_ms1.feature">
      <CopyToOutputDirectory>Always</CopyToOutputDirectory>
    </None>
    <None Update="FileReadingTests\ExternalFileTypes\Ms1Tsv_FlashDeconvOpenMs3.0.0_ms1.tsv">
      <CopyToOutputDirectory>Always</CopyToOutputDirectory>
    </None>
    <None Update="FileReadingTests\ExternalFileTypes\Ms2Feature_FlashDeconvOpenMs3.0.0_ms2.feature">
      <CopyToOutputDirectory>Always</CopyToOutputDirectory>
    </None>
    <None Update="FileReadingTests\ExternalFileTypes\Tsv_FlashDeconvOpenMs3.0.0.tsv">
      <CopyToOutputDirectory>Always</CopyToOutputDirectory>
    </None>
    <None Update="FileReadingTests\ExternalFileTypes\Ms1Feature_TopFDv1.6.2_ms1.feature">
      <CopyToOutputDirectory>Always</CopyToOutputDirectory>
    </None>
    <None Update="FileReadingTests\ExternalFileTypes\Ms2Feature_TopFDv1.6.2_ms2.feature">
      <CopyToOutputDirectory>Always</CopyToOutputDirectory>
    </None>
    <None Update="FileReadingTests\ExternalFileTypes\mzrt_TopFDv1.6.2.mzrt.csv">
      <CopyToOutputDirectory>Always</CopyToOutputDirectory>
    </None>
    <None Update="DataFiles\humanInsulin.fasta">
      <CopyToOutputDirectory>Always</CopyToOutputDirectory>
    </None>
    <None Update="DataFiles\humanInsulin.xml">
       <CopyToOutputDirectory>Always</CopyToOutputDirectory>
    </None>
    <None Update="DataFiles\FXN11_tr1_032017-calib_ms1_scans1321_1323.mzML">
      <CopyToOutputDirectory>Always</CopyToOutputDirectory>
    </None>
    <None Update="DataFiles\FXN11_tr1_032017-calib_ms1_scans716_718.mzML">
      <CopyToOutputDirectory>Always</CopyToOutputDirectory>
    </None>
    <None Update="DataFiles\FXN11_tr1_032017-calib_ms1_scans781_783.mzML">
      <CopyToOutputDirectory>Always</CopyToOutputDirectory>
    </None>
    <None Update="DataFiles\noPrecursorScans.mzML">
      <CopyToOutputDirectory>Always</CopyToOutputDirectory>
    </None>
    <None Update="DataFiles\noScanNumber.mzML">
      <CopyToOutputDirectory>Always</CopyToOutputDirectory>
    </None>
    <None Update="DataFiles\P08709.xml">
      <CopyToOutputDirectory>Always</CopyToOutputDirectory>
    </None>
    <None Update="DataFiles\PSI-MOD.obo">
      <CopyToOutputDirectory>PreserveNewest</CopyToOutputDirectory>
    </None>
    <None Update="DataFiles\sliced_ethcd.mzML">
      <CopyToOutputDirectory>Always</CopyToOutputDirectory>
    </None>
    <None Update="DataFiles\sliced_ethcd.raw">
      <CopyToOutputDirectory>Always</CopyToOutputDirectory>
    </None>
    <None Update="DataFiles\small.RAW">
      <CopyToOutputDirectory>Always</CopyToOutputDirectory>
    </None>
    <None Update="DataFiles\SmallCalibratibleYeast.mgf">
      <CopyToOutputDirectory>Always</CopyToOutputDirectory>
    </None>
    <None Update="DataFiles\SmallCalibratibleYeast.mzml">
      <CopyToOutputDirectory>Always</CopyToOutputDirectory>
    </None>
    <None Update="DataFiles\SmallCalibratibleYeast_mixed_bits.mzml">
      <CopyToOutputDirectory>Always</CopyToOutputDirectory>
    </None>
    <None Update="DataFiles\Tab_separated_peak_list.mgf">
      <CopyToOutputDirectory>Always</CopyToOutputDirectory>
    </None>
    <None Update="AveragingTests\TestData\TDYeastFractionMMResult.psmtsv">
      <CopyToOutputDirectory>Always</CopyToOutputDirectory>
    </None>
    <None Update="AveragingTests\TestData\TDYeastFractionMS1.mzML">
      <CopyToOutputDirectory>Always</CopyToOutputDirectory>
    </None>
    <None Update="DataFiles\tester.mgf">
      <CopyToOutputDirectory>Always</CopyToOutputDirectory>
    </None>
    <None Update="DataFiles\tester.mzML">
      <CopyToOutputDirectory>Always</CopyToOutputDirectory>
    </None>
    <None Update="DataFiles\tester_corrupt.mgf">
      <CopyToOutputDirectory>Always</CopyToOutputDirectory>
    </None>
    <None Update="DataFiles\testFileWMS2.raw">
      <CopyToOutputDirectory>Always</CopyToOutputDirectory>
    </None>
    <None Update="DataFiles\tiny.pwiz.1.1.mzML">
      <CopyToOutputDirectory>Always</CopyToOutputDirectory>
    </None>
    <None Update="DataFiles\withZeros.mgf">
      <CopyToOutputDirectory>Always</CopyToOutputDirectory>
    </None>
    <None Update="DoubleProtease.tsv">
      <CopyToOutputDirectory>Always</CopyToOutputDirectory>
    </None>
    <None Update="FileReadingTests\SearchResults\NewHeader.psmtsv">
      <CopyToOutputDirectory>Always</CopyToOutputDirectory>
    </None>
    <None Update="FileReadingTests\SearchResults\XLink.psmtsv">
      <CopyToOutputDirectory>Always</CopyToOutputDirectory>
    </None>
    <None Update="ModificationTests\CommonArtifacts.txt">
      <CopyToOutputDirectory>Always</CopyToOutputDirectory>
    </None>
    <None Update="ModificationTests\CommonBiological.txt">
      <CopyToOutputDirectory>Always</CopyToOutputDirectory>
    </None>
    <None Update="ModificationTests\ModsWithComments.txt">
      <CopyToOutputDirectory>Always</CopyToOutputDirectory>
    </None>
    <None Update="ModificationTests\ProteaseMods.txt">
      <CopyToOutputDirectory>Always</CopyToOutputDirectory>
    </None>
    <None Update="ProteaseFilesForLoadingTests\TestProteases_badMod.tsv">
      <CopyToOutputDirectory>Always</CopyToOutputDirectory>
    </None>
    <None Update="ProteaseFilesForLoadingTests\TestProteases_badMod_dupName.tsv">
      <CopyToOutputDirectory>Always</CopyToOutputDirectory>
    </None>
    <None Update="ProteaseFilesForLoadingTests\TestProteases_dupName.tsv">
      <CopyToOutputDirectory>Always</CopyToOutputDirectory>
    </None>
    <None Update="ProteaseFilesForLoadingTests\TestProteases_Mod_dupName.tsv">
      <CopyToOutputDirectory>Always</CopyToOutputDirectory>
	</None>
    <None Update="FileReadingTests\SearchResults\ExcelEditedPeptide.psmtsv">
      <CopyToOutputDirectory>Always</CopyToOutputDirectory>
    </None>
    <None Update="FileReadingTests\SearchResults\internalIons.psmtsv">
      <CopyToOutputDirectory>Always</CopyToOutputDirectory>
    </None>
    <None Update="FileReadingTests\SearchResults\nglyco_f5.psmtsv">
      <CopyToOutputDirectory>Always</CopyToOutputDirectory>
    </None>
    <None Update="FileReadingTests\SearchResults\oglyco.psmtsv">
      <CopyToOutputDirectory>Always</CopyToOutputDirectory>
    </None>
    <None Update="FileReadingTests\SearchResults\oglycoSinglePsms.psmtsv">
      <CopyToOutputDirectory>Always</CopyToOutputDirectory>
    </None>
    <None Update="FileReadingTests\SearchResults\simple.msp">
      <CopyToOutputDirectory>Always</CopyToOutputDirectory>
    </None>
    <None Update="FileReadingTests\SearchResults\TDGPTMDSearchResults.psmtsv">
      <CopyToOutputDirectory>Always</CopyToOutputDirectory>
    </None>
    <None Update="FileReadingTests\SearchResults\VariantCrossTest.psmtsv">
      <CopyToOutputDirectory>Always</CopyToOutputDirectory>
    </None>
    <None Update="Transcriptomics\TestData\20mer1.fasta">
      <CopyToOutputDirectory>Always</CopyToOutputDirectory>
    </None>
    <None Update="Transcriptomics\TestData\20mer1.fasta.gz">
      <CopyToOutputDirectory>PreserveNewest</CopyToOutputDirectory>
    </None>
    <None Update="Transcriptomics\TestData\20mer1.xml">
      <CopyToOutputDirectory>Always</CopyToOutputDirectory>
    </None>
    <None Update="Transcriptomics\TestData\20mer1.xml.gz">
      <CopyToOutputDirectory>Always</CopyToOutputDirectory>
    </None>
    <None Update="Transcriptomics\TestData\DecoyVariants.xml">
      <CopyToOutputDirectory>PreserveNewest</CopyToOutputDirectory>
    </None>
    <None Update="Transcriptomics\TestData\HomozygousHLA.xml">
      <CopyToOutputDirectory>PreserveNewest</CopyToOutputDirectory>
    </None>
    <None Update="Transcriptomics\TestData\ModomicsUnmodifiedTrimmed.fasta">
      <CopyToOutputDirectory>PreserveNewest</CopyToOutputDirectory>
    </None>
    <None Update="Transcriptomics\TestData\ModomicsUnmodifiedTrimmed.fasta.gz">
      <CopyToOutputDirectory>PreserveNewest</CopyToOutputDirectory>
    </None>
    <None Update="Transcriptomics\TestData\MultipleAlternateAlleles.xml">
      <CopyToOutputDirectory>PreserveNewest</CopyToOutputDirectory>
    </None>
    <None Update="Transcriptomics\TestData\oblm1.xml">
      <CopyToOutputDirectory>PreserveNewest</CopyToOutputDirectory>
    </None>
    <None Update="Transcriptomics\TestData\oblm2.xml">
      <CopyToOutputDirectory>PreserveNewest</CopyToOutputDirectory>
    </None>
    <None Update="Transcriptomics\TestData\oblm3.xml">
      <CopyToOutputDirectory>PreserveNewest</CopyToOutputDirectory>
    </None>
    <None Update="Transcriptomics\TestData\ranges1.xml">
      <CopyToOutputDirectory>PreserveNewest</CopyToOutputDirectory>
    </None>
    <None Update="Transcriptomics\TestData\ranges2.xml">
      <CopyToOutputDirectory>PreserveNewest</CopyToOutputDirectory>
    </None>
    <None Update="Transcriptomics\TestData\RnaMods.txt">
      <CopyToOutputDirectory>PreserveNewest</CopyToOutputDirectory>
    </None>
    <None Update="Transcriptomics\TestData\SeqVar.xml">
      <CopyToOutputDirectory>PreserveNewest</CopyToOutputDirectory>
    </None>
    <None Update="Transcriptomics\TestData\StopGained.xml">
      <CopyToOutputDirectory>PreserveNewest</CopyToOutputDirectory>
    </None>
<<<<<<< HEAD
    <None Update="Transcriptomics\TestData\VariantModsGPTMD.xml">
      <CopyToOutputDirectory>PreserveNewest</CopyToOutputDirectory>
    </None>
	<None Update="DataFiles\centroid_1x_MS1_4x_autoMS2.d\**">
=======
    <None Update="XICData\20100604_Velos1_TaGe_SA_A549_3_first_noRt.mzML">
      <CopyToOutputDirectory>Always</CopyToOutputDirectory>
    </None>
    <None Update="XICData\20100604_Velos1_TaGe_SA_A549_3_second_noRt.mzML">
      <CopyToOutputDirectory>Always</CopyToOutputDirectory>
    </None>
    <None Update="XICData\AllPSMs.psmtsv">
      <CopyToOutputDirectory>Always</CopyToOutputDirectory>
    </None>
    <None Update="XICData\AllPSMs_IsoID.psmtsv">
      <CopyToOutputDirectory>Always</CopyToOutputDirectory>
    </None>
    <None Update="XICData\AllPSMs_IsoID_Combined.psmtsv">
      <CopyToOutputDirectory>Always</CopyToOutputDirectory>
    </None>
    <None Update="XICData\AllPSMs_IsoID_Mixture.psmtsv">
      <CopyToOutputDirectory>Always</CopyToOutputDirectory>
    </None>
    <None Update="XICData\AllPSMs_IsoID_MonoIsotopicmassTolerance.psmtsv">
      <CopyToOutputDirectory>Always</CopyToOutputDirectory>
    </None>
	  <None Update="DataFiles\centroid_1x_MS1_4x_autoMS2.d\**">
>>>>>>> 82c7fcd8
		  <CopyToOutputDirectory>Always</CopyToOutputDirectory>
	  </None>
	  <None Update="DataFiles\profile_1x_MS1_4x_autoMS2.d\**">
		  <CopyToOutputDirectory>Always</CopyToOutputDirectory>
	  </None>
	  <None Update="DataFiles\profile_and_centroid_1x_MS1_4x_autoMS2.d\**">
		  <CopyToOutputDirectory>Always</CopyToOutputDirectory>
	  </None>
  </ItemGroup>

  <ItemGroup>
    <Compile Remove="TestSummedDataFile.cs" />
    <Compile Remove="TestAbsoluteTolerance.cs" />
  </ItemGroup>

  <ItemGroup>
    <Folder Include="TestData\" />
  </ItemGroup>

</Project><|MERGE_RESOLUTION|>--- conflicted
+++ resolved
@@ -579,35 +579,34 @@
     <None Update="Transcriptomics\TestData\StopGained.xml">
       <CopyToOutputDirectory>PreserveNewest</CopyToOutputDirectory>
     </None>
-<<<<<<< HEAD
+    <None Update="XICData\20100604_Velos1_TaGe_SA_A549_3_first_noRt.mzML">
+      <CopyToOutputDirectory>Always</CopyToOutputDirectory>
+    </None>
+    <None Update="XICData\20100604_Velos1_TaGe_SA_A549_3_second_noRt.mzML">
+      <CopyToOutputDirectory>Always</CopyToOutputDirectory>
+    </None>
+    <None Update="XICData\AllPSMs.psmtsv">
+      <CopyToOutputDirectory>Always</CopyToOutputDirectory>
+    </None>
+    <None Update="XICData\AllPSMs_IsoID.psmtsv">
+      <CopyToOutputDirectory>Always</CopyToOutputDirectory>
+    </None>
+    <None Update="XICData\AllPSMs_IsoID_Combined.psmtsv">
+      <CopyToOutputDirectory>Always</CopyToOutputDirectory>
+    </None>
+    <None Update="XICData\AllPSMs_IsoID_Mixture.psmtsv">
+      <CopyToOutputDirectory>Always</CopyToOutputDirectory>
+    </None>
+    <None Update="XICData\AllPSMs_IsoID_MonoIsotopicmassTolerance.psmtsv">
+      <CopyToOutputDirectory>Always</CopyToOutputDirectory>
+    </None>
+	<None Update="DataFiles\centroid_1x_MS1_4x_autoMS2.d\**">
+	  <CopyToOutputDirectory>Always</CopyToOutputDirectory>
+	</None>
     <None Update="Transcriptomics\TestData\VariantModsGPTMD.xml">
       <CopyToOutputDirectory>PreserveNewest</CopyToOutputDirectory>
     </None>
 	<None Update="DataFiles\centroid_1x_MS1_4x_autoMS2.d\**">
-=======
-    <None Update="XICData\20100604_Velos1_TaGe_SA_A549_3_first_noRt.mzML">
-      <CopyToOutputDirectory>Always</CopyToOutputDirectory>
-    </None>
-    <None Update="XICData\20100604_Velos1_TaGe_SA_A549_3_second_noRt.mzML">
-      <CopyToOutputDirectory>Always</CopyToOutputDirectory>
-    </None>
-    <None Update="XICData\AllPSMs.psmtsv">
-      <CopyToOutputDirectory>Always</CopyToOutputDirectory>
-    </None>
-    <None Update="XICData\AllPSMs_IsoID.psmtsv">
-      <CopyToOutputDirectory>Always</CopyToOutputDirectory>
-    </None>
-    <None Update="XICData\AllPSMs_IsoID_Combined.psmtsv">
-      <CopyToOutputDirectory>Always</CopyToOutputDirectory>
-    </None>
-    <None Update="XICData\AllPSMs_IsoID_Mixture.psmtsv">
-      <CopyToOutputDirectory>Always</CopyToOutputDirectory>
-    </None>
-    <None Update="XICData\AllPSMs_IsoID_MonoIsotopicmassTolerance.psmtsv">
-      <CopyToOutputDirectory>Always</CopyToOutputDirectory>
-    </None>
-	  <None Update="DataFiles\centroid_1x_MS1_4x_autoMS2.d\**">
->>>>>>> 82c7fcd8
 		  <CopyToOutputDirectory>Always</CopyToOutputDirectory>
 	  </None>
 	  <None Update="DataFiles\profile_1x_MS1_4x_autoMS2.d\**">
