--- conflicted
+++ resolved
@@ -31,10 +31,7 @@
     <ProjectReference Include="..\mzPlot\mzPlot.csproj" />
     <ProjectReference Include="..\Proteomics\Proteomics.csproj" />
     <ProjectReference Include="..\SpectralAveraging\SpectralAveraging.csproj" />
-<<<<<<< HEAD
-=======
     <ProjectReference Include="..\Readers\Readers.csproj" />
->>>>>>> 811c4cd7
     <ProjectReference Include="..\UsefulProteomicsDatabases\UsefulProteomicsDatabases.csproj" />
   </ItemGroup>
 
