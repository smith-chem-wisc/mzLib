--- conflicted
+++ resolved
@@ -51,11 +51,7 @@
 
             Assert.That(pep1.FullSequence.Equals(pep2.FullSequence));
             Assert.That(pep1.Parent.Equals(pep2.Parent));
-<<<<<<< HEAD
-            Assert.That(!pep1.DigestionParams.Enzyme.Equals(pep2.DigestionParams.Enzyme));
-=======
             Assert.That(!pep1.DigestionParams.DigestionAgent.Equals(pep2.DigestionParams.DigestionAgent));
->>>>>>> 40c4c4b8
             Assert.That(!pep1.Equals(pep2));
             Assert.That(!pep1.GetHashCode().Equals(pep2.GetHashCode()));
         }
