﻿using Chemistry;
using MassSpectrometry;
using NUnit.Framework;
using Assert = NUnit.Framework.Legacy.ClassicAssert;
using CollectionAssert = NUnit.Framework.Legacy.CollectionAssert;
using Proteomics;
using Proteomics.AminoAcidPolymer;
using Proteomics.ProteolyticDigestion;
using System;
using System.Collections.Generic;
using System.IO;
using System.Linq;
using Omics.Digestion;
using Omics.Fragmentation;
using Omics.Modifications;
using UsefulProteomicsDatabases;
using static Chemistry.PeriodicTable;
using Stopwatch = System.Diagnostics.Stopwatch;
using MzLibUtil;
using Omics.BioPolymer;
using Omics;

namespace Test
{
    [TestFixture]
    [System.Diagnostics.CodeAnalysis.ExcludeFromCodeCoverage]
    public static class TestProteinDigestion
    {
        private static Stopwatch Stopwatch { get; set; }

        [SetUp]
        public static void Setup()
        {
            Stopwatch = new Stopwatch();
            Stopwatch.Start();
        }

        [TearDown]
        public static void TearDown()
        {
            Console.WriteLine($"Analysis time: {Stopwatch.Elapsed.Hours}h {Stopwatch.Elapsed.Minutes}m {Stopwatch.Elapsed.Seconds}s");
        }

        [Test]
        public static void ProteaseLoader()
        {
            string path1 = Path.Combine(TestContext.CurrentContext.TestDirectory, "ProteaseFilesForLoadingTests", "TestProteases_badMod.tsv");
            string path2 = Path.Combine(TestContext.CurrentContext.TestDirectory, "ProteaseFilesForLoadingTests", "TestProteases_badMod_dupName.tsv");
            string path3 = Path.Combine(TestContext.CurrentContext.TestDirectory, "ProteaseFilesForLoadingTests", "TestProteases_dupName.tsv");
            string path4 = Path.Combine(TestContext.CurrentContext.TestDirectory, "ProteaseFilesForLoadingTests", "TestProteases_Mod_dupName.tsv");
            var proteaseMods = PtmListLoader.ReadModsFromFile(Path.Combine(TestContext.CurrentContext.TestDirectory, "ModificationTests", "ProteaseMods.txt"), out var errors).ToList();
            
            NUnit.Framework.Assert.Throws<MzLibUtil.MzLibException>(() => ProteaseDictionary.LoadProteaseDictionary(path1, proteaseMods)); 
            NUnit.Framework.Assert.Throws<MzLibUtil.MzLibException>(() => ProteaseDictionary.LoadProteaseDictionary(path2, proteaseMods));
            NUnit.Framework.Assert.Throws<MzLibUtil.MzLibException>(() => ProteaseDictionary.LoadProteaseDictionary(path3, proteaseMods));
            NUnit.Framework.Assert.Throws<MzLibUtil.MzLibException>(() => ProteaseDictionary.LoadProteaseDictionary(path4, proteaseMods));
        }

        [Test]
        public static void CNBrProteinDigestion()
        {
            var proteaseMods = PtmListLoader.ReadModsFromFile(Path.Combine(TestContext.CurrentContext.TestDirectory, "ModificationTests", "ProteaseMods.txt"), out var errors).ToList();
            var prot = new Protein("PEPTIDEMPEPTIDEM", null);
            var prot2 = new Protein("MPEPTIDEMPEPTIDE", null);
            string path = Path.Combine(TestContext.CurrentContext.TestDirectory, "DoubleProtease.tsv");
            NUnit.Framework.Assert.That(File.Exists(path));

            var proteaseDict = ProteaseDictionary.LoadProteaseDictionary(path, proteaseMods);
            ProteaseDictionary.Dictionary = ProteaseDictionary.LoadProteaseDictionary(Path.Combine(AppDomain.CurrentDomain.BaseDirectory, "ProteolyticDigestion", "proteases.tsv"), proteaseMods);
            var protease1 = proteaseDict["CNBr"];
            DigestionParams digestionParams1 = new DigestionParams(
                protease: protease1.Name,
                maxMissedCleavages: 0,
                minPeptideLength: 1,
                initiatorMethionineBehavior: InitiatorMethionineBehavior.Retain);            
            List<Modification> variableModifications1 = new List<Modification>();

            var protease2 = proteaseDict["CNBr_old"];
            DigestionParams digestionParams2 = new DigestionParams(
                protease: protease2.Name,
                maxMissedCleavages: 0,
                minPeptideLength: 1,
                initiatorMethionineBehavior: InitiatorMethionineBehavior.Retain);
            List<Modification> variableModifications2 = new List<Modification>();

            var protease3 = proteaseDict["CNBr_N"];
            DigestionParams digestionParams3 = new DigestionParams(
                protease: protease3.Name,
                maxMissedCleavages: 0,
                minPeptideLength: 1,
                initiatorMethionineBehavior: InitiatorMethionineBehavior.Retain);
            List<Modification> variableModifications3 = new List<Modification>();

            var peps1 = prot.Digest(digestionParams1, new List<Modification>(), variableModifications1).ToList();
            var peps2 = prot.Digest(digestionParams2, new List<Modification>(), variableModifications2).ToList(); 
            var peps3 = prot2.Digest(digestionParams3, new List<Modification>(), variableModifications1).ToList();

            Assert.AreNotEqual(null, protease3.CleavageMod);
            Assert.AreEqual("M", protease3.CleavageMod.Target.ToString());


            Assert.AreNotEqual(peps3[0].MonoisotopicMass, peps3[1].MonoisotopicMass);

            Assert.AreEqual(882.39707781799996, peps3[1].MonoisotopicMass);
            Assert.AreEqual(930.400449121, peps3[0].MonoisotopicMass);


            Assert.AreEqual(null, protease2.CleavageMod);
            Assert.AreNotEqual(null, protease1.CleavageMod);
            Assert.AreEqual("M", protease1.CleavageMod.Target.ToString());

            Assert.AreEqual(peps1[1].MonoisotopicMass, peps2[1].MonoisotopicMass);
            Assert.AreEqual(peps1[1].MonoisotopicMass, peps2[0].MonoisotopicMass);
            Assert.AreEqual(peps2[0].MonoisotopicMass, peps2[1].MonoisotopicMass);
            Assert.AreNotEqual(peps1[0].MonoisotopicMass, peps1[1].MonoisotopicMass);
            Assert.AreNotEqual(peps1[0].MonoisotopicMass, peps2[0].MonoisotopicMass);
            Assert.AreNotEqual(peps1[0].MonoisotopicMass, peps2[1].MonoisotopicMass);

            Assert.AreEqual(882.39707781799996, peps1[0].MonoisotopicMass);
            Assert.AreEqual(930.400449121, peps1[1].MonoisotopicMass);

            
        }
       
        [Test]
        public static void TestGoodPeptide()
        {
            var prot = new Protein("MNNNKQQQQ", null);
            var motifList = DigestionMotif.ParseDigestionMotifsFromString("K|");
            var protease = new Protease("CustomizedProtease", CleavageSpecificity.Full, null, null, motifList);
            ProteaseDictionary.Dictionary.Add(protease.Name, protease);
            DigestionParams digestionParams = new DigestionParams(
                protease: protease.Name,
                maxMissedCleavages: 0,
                minPeptideLength: 1,
                initiatorMethionineBehavior: InitiatorMethionineBehavior.Retain);
            List<Modification> variableModifications = new List<Modification>();
            var ye = prot.Digest(digestionParams, new List<Modification>(), variableModifications).ToList();

            Assert.AreEqual(2, ye.Count);

            var pep1 = ye[0];
            Assert.IsTrue(pep1.MonoisotopicMass > 0);

            var test = new List<Product>();
            pep1.Fragment(DissociationType.HCD, FragmentationTerminus.Both, test);

            foreach (var huh in test)
            {
                Assert.IsTrue(huh.NeutralMass > 0);
            }
            var pep2 = ye[1];
            pep1.Fragment(DissociationType.HCD, FragmentationTerminus.Both, test);
            Assert.IsTrue(pep2.MonoisotopicMass > 0);
            foreach (var huh in test)
            {
                Assert.IsTrue(huh.NeutralMass > 0);
            }
        }

        [Test]
        public static void TestNoCleavage()
        {
            List<Modification> fixedModifications = new List<Modification>();
            var prot = new Protein("MNNNKQQQQ", null, null, null, new Dictionary<int, List<Modification>>(), new List<TruncationProduct> { new TruncationProduct(5, 6, "lala") });
            DigestionParams digestionParams = new DigestionParams(minPeptideLength: 5);
            var ye = prot.Digest(digestionParams, fixedModifications, new List<Modification>()).ToList();
            Assert.AreEqual(3, ye.Count);
        }

        [Test]
        public static void TestBadPeptide()
        {
            var prot = new Protein("MNNNKQQXQ", null);
            var motifList = DigestionMotif.ParseDigestionMotifsFromString("K|");            
            var protease = new Protease("Custom Protease7", CleavageSpecificity.Full, null, null, motifList);
            ProteaseDictionary.Dictionary.Add(protease.Name, protease);
            DigestionParams digestionParams = new DigestionParams(
                protease: protease.Name,
                maxMissedCleavages: 0,
                minPeptideLength: 1,
                initiatorMethionineBehavior: InitiatorMethionineBehavior.Retain);
            var ye = prot.Digest(digestionParams, new List<Modification>(), new List<Modification>()).ToList();

            Assert.AreEqual(2, ye.Count);
            var pep1 = ye[0];
            Assert.IsTrue(pep1.MonoisotopicMass > 0);

            var fragments = new List<Product>();
            pep1.Fragment(DissociationType.HCD, FragmentationTerminus.Both, fragments);
            foreach (var huh in fragments)
            {
                Assert.IsTrue(huh.NeutralMass > 0);
            }

            var pep2 = ye[1];
            Assert.IsNaN(pep2.MonoisotopicMass);
            var cool = new List<Product>();
            pep2.Fragment(DissociationType.HCD, FragmentationTerminus.Both, cool);
            Assert.IsTrue(cool[0].NeutralMass > 0);
            Assert.IsTrue(cool[1].NeutralMass > 0);
            Assert.IsTrue(cool[2].NeutralMass > 0);
            Assert.IsTrue(double.IsNaN(cool[3].NeutralMass));
            Assert.IsTrue(double.IsNaN(cool[4].NeutralMass));
            Assert.IsTrue(double.IsNaN(cool[5].NeutralMass));
            Assert.IsTrue(cool.Count == 6);
        }

        [Test]
        public static void TestPeptideWithSetModifications()
        {
            var prot = new Protein("M", null);
            DigestionParams digestionParams = new DigestionParams(maxMissedCleavages: 0, minPeptideLength: 1, maxModsForPeptides: 3); // if you pass Custom Protease7 this test gets really flakey.
            List<Modification> variableModifications = new List<Modification>();
            ModificationMotif.TryGetMotif("M", out ModificationMotif motif);

            variableModifications.Add(new Modification(_originalId: "ProtNmod", _target: motif, _locationRestriction: "N-terminal.", _chemicalFormula: ChemicalFormula.ParseFormula("H"), _monoisotopicMass: GetElement(1).PrincipalIsotope.AtomicMass));
            variableModifications.Add(new Modification(_originalId: "pepNmod", _target: motif, _locationRestriction: "Peptide N-terminal.", _chemicalFormula: ChemicalFormula.ParseFormula("H"), _monoisotopicMass: GetElement(1).PrincipalIsotope.AtomicMass));
            variableModifications.Add(new Modification(_originalId: "resMod", _target: motif, _locationRestriction: "Anywhere.", _chemicalFormula: ChemicalFormula.ParseFormula("H"), _monoisotopicMass: GetElement(1).PrincipalIsotope.AtomicMass));
            variableModifications.Add(new Modification(_originalId: "PepCmod", _target: motif, _locationRestriction: "Peptide C-terminal.", _chemicalFormula: ChemicalFormula.ParseFormula("H"), _monoisotopicMass: GetElement(1).PrincipalIsotope.AtomicMass));
            variableModifications.Add(new Modification(_originalId: "ProtCmod", _target: motif, _locationRestriction: "C-terminal.", _chemicalFormula: ChemicalFormula.ParseFormula("H"), _monoisotopicMass: GetElement(1).PrincipalIsotope.AtomicMass));

            var ye = prot.Digest(digestionParams, new List<Modification>(), variableModifications).ToList();
            Assert.AreEqual(3 * 2 * 3, ye.Count);
            Assert.AreEqual("[H]M[H][H]", ye.Last().SequenceWithChemicalFormulas);

            double m1 = 5 * GetElement("H").PrincipalIsotope.AtomicMass + Residue.ResidueMonoisotopicMass['M'] + GetElement("O").PrincipalIsotope.AtomicMass;
            m1 = Math.Round(m1, 9, MidpointRounding.AwayFromZero);
            double m2 = ye.Last().MonoisotopicMass;
            double m3 = m1 - m2;
            Assert.IsTrue(m3 < 1e-9);
        }

        [Test]
        public static void TestPeptideDigestion_FixedModifications_ProtModsOverwritePepMods()
        {
            string baseSequence = "M";
            var prot = new Protein(baseSequence, null);
            DigestionParams digestionParams = new DigestionParams(maxMissedCleavages: 0, minPeptideLength: 1, maxModsForPeptides: 3); // if you pass Custom Protease7 this test gets really flakey.
            List<Modification> fixedMods = new List<Modification>();
            ModificationMotif.TryGetMotif("M", out ModificationMotif motif);
            fixedMods.Add(new Modification(_originalId: "ProtNmod", _target: motif, _locationRestriction: "N-terminal.", _chemicalFormula: ChemicalFormula.ParseFormula("H"), _monoisotopicMass: GetElement(1).PrincipalIsotope.AtomicMass));
            fixedMods.Add(new Modification(_originalId: "pepNmod", _target: motif, _locationRestriction: "Peptide N-terminal.", _chemicalFormula: ChemicalFormula.ParseFormula("H"), _monoisotopicMass: GetElement(1).PrincipalIsotope.AtomicMass));
            fixedMods.Add(new Modification(_originalId: "resMod", _target: motif, _locationRestriction: "Anywhere.", _chemicalFormula: ChemicalFormula.ParseFormula("H"), _monoisotopicMass: GetElement(1).PrincipalIsotope.AtomicMass));
            fixedMods.Add(new Modification(_originalId: "ProtCmod", _target: motif, _locationRestriction: "C-terminal.", _chemicalFormula: ChemicalFormula.ParseFormula("H"), _monoisotopicMass: GetElement(1).PrincipalIsotope.AtomicMass));
            fixedMods.Add(new Modification(_originalId: "PepCmod", _target: motif, _locationRestriction: "Peptide C-terminal.", _chemicalFormula: ChemicalFormula.ParseFormula("H"), _monoisotopicMass: GetElement(1).PrincipalIsotope.AtomicMass));
            var ok = prot.Digest(digestionParams, fixedMods, new List<Modification>()).ToList();

            Assert.AreEqual(1, ok.Count);
            
            string expectedFullSequence = "[:ProtNmod on M]M[:resMod on M][:ProtCmod on M]";
            Assert.AreEqual(expectedFullSequence, ok.First().FullSequence);
            var mods = ok.First().AllModsOneIsNterminus;

<<<<<<< HEAD
            Assert.AreEqual("[:ProtNmod on M]M[:resMod on M]-[:ProtCmod on M]", ok.First().FullSequence);
=======
            NUnit.Framework.Assert.That(IBioPolymerWithSetMods.GetBaseSequenceFromFullSequence(expectedFullSequence), Is.EqualTo(baseSequence));
            NUnit.Framework.Assert.That(IBioPolymerWithSetMods.DetermineFullSequence(baseSequence, mods), Is.EqualTo(expectedFullSequence));
            NUnit.Framework.Assert.That(ok.First().DetermineFullSequence(), Is.EqualTo(expectedFullSequence));
>>>>>>> 9c55dd95

            Assert.AreEqual("[H]M[H][H]", ok.First().SequenceWithChemicalFormulas);
            Assert.AreEqual(5 * GetElement("H").PrincipalIsotope.AtomicMass + Residue.ResidueMonoisotopicMass['M'] + GetElement("O").PrincipalIsotope.AtomicMass, ok.Last().MonoisotopicMass, 1e-9);
        }

        [Test]
        public static void TestPeptideDigestion_FixedModifications_ProtModsOverwritePepMods_RandomizedModOrder()
        {
            var rand = new Random(42);
            string baseSequence = "M";
            var prot = new Protein(baseSequence, null);
            DigestionParams digestionParams = new DigestionParams(maxMissedCleavages: 0, minPeptideLength: 1, maxModsForPeptides: 3); // if you pass Custom Protease7 this test gets really flakey.
            List<Modification> fixedMods = new List<Modification>();
            ModificationMotif.TryGetMotif("M", out ModificationMotif motif);
            fixedMods.Add(new Modification(_originalId: "ProtNmod", _target: motif, _locationRestriction: "N-terminal.", _chemicalFormula: ChemicalFormula.ParseFormula("H"), _monoisotopicMass: GetElement(1).PrincipalIsotope.AtomicMass));
            fixedMods.Add(new Modification(_originalId: "pepNmod", _target: motif, _locationRestriction: "Peptide N-terminal.", _chemicalFormula: ChemicalFormula.ParseFormula("H"), _monoisotopicMass: GetElement(1).PrincipalIsotope.AtomicMass));
            fixedMods.Add(new Modification(_originalId: "resMod", _target: motif, _locationRestriction: "Anywhere.", _chemicalFormula: ChemicalFormula.ParseFormula("H"), _monoisotopicMass: GetElement(1).PrincipalIsotope.AtomicMass));
            fixedMods.Add(new Modification(_originalId: "ProtCmod", _target: motif, _locationRestriction: "C-terminal.", _chemicalFormula: ChemicalFormula.ParseFormula("H"), _monoisotopicMass: GetElement(1).PrincipalIsotope.AtomicMass));
            fixedMods.Add(new Modification(_originalId: "PepCmod", _target: motif, _locationRestriction: "Peptide C-terminal.", _chemicalFormula: ChemicalFormula.ParseFormula("H"), _monoisotopicMass: GetElement(1).PrincipalIsotope.AtomicMass));

            // set expected values
            int expectedDigestionProducts = 1;
            string expectedFullSequence = "[:ProtNmod on M]M[:resMod on M]-[:ProtCmod on M]";
            string expectedSequenceWithChemicalFormulas = "[H]M[H][H]";
            double expectedMonoisotopicMass = 5 * GetElement("H").PrincipalIsotope.AtomicMass + Residue.ResidueMonoisotopicMass['M'] + GetElement("O").PrincipalIsotope.AtomicMass;

            

            // randomly scramble all mods, digest, and ensure the answer is correct. 
            for (int i = 0; i < 10; i++)
            {
                var shuffledFixedMods = fixedMods.OrderBy(a => rand.Next()).ToList();
                var ok = prot.Digest(digestionParams, shuffledFixedMods, new List<Modification>()).ToList();
                var mods = ok.First().AllModsOneIsNterminus;

                NUnit.Framework.Assert.That(IBioPolymerWithSetMods.GetBaseSequenceFromFullSequence(expectedFullSequence), Is.EqualTo(baseSequence));
                NUnit.Framework.Assert.That(IBioPolymerWithSetMods.DetermineFullSequence(baseSequence, mods), Is.EqualTo(expectedFullSequence));
                NUnit.Framework.Assert.That(ok.First().DetermineFullSequence(), Is.EqualTo(expectedFullSequence));

                Assert.AreEqual(expectedDigestionProducts, ok.Count);
                Assert.AreEqual(expectedFullSequence, ok.First().FullSequence);
                Assert.AreEqual(expectedSequenceWithChemicalFormulas, ok.First().SequenceWithChemicalFormulas);
                Assert.AreEqual(expectedMonoisotopicMass, ok.Last().MonoisotopicMass, 1e-9);
            }
        }

        [Test]
        public static void TestPeptideDigestion_FixedModifications_ProtModsOverwritePepMods_TwoProducts()
        {
            var prot = new Protein("MKM", null);
            DigestionParams digestionParams = new DigestionParams(maxMissedCleavages: 0, minPeptideLength: 1, maxModsForPeptides: 3, initiatorMethionineBehavior: InitiatorMethionineBehavior.Retain);
            List<Modification> fixedMods = new List<Modification>();
            ModificationMotif.TryGetMotif("M", out ModificationMotif mMotif);
            ModificationMotif.TryGetMotif("K", out ModificationMotif kMotif);

            fixedMods.Add(new Modification(_originalId: "ProtNmod", _target: mMotif, _locationRestriction: "N-terminal.", _chemicalFormula: ChemicalFormula.ParseFormula("H"), _monoisotopicMass: GetElement(1).PrincipalIsotope.AtomicMass));
            fixedMods.Add(new Modification(_originalId: "ProtNmod", _target: kMotif, _locationRestriction: "N-terminal.", _chemicalFormula: ChemicalFormula.ParseFormula("H"), _monoisotopicMass: GetElement(1).PrincipalIsotope.AtomicMass));
            fixedMods.Add(new Modification(_originalId: "pepNmod", _target: mMotif, _locationRestriction: "Peptide N-terminal.", _chemicalFormula: ChemicalFormula.ParseFormula("H"), _monoisotopicMass: GetElement(1).PrincipalIsotope.AtomicMass));
            fixedMods.Add(new Modification(_originalId: "pepNmod", _target: kMotif, _locationRestriction: "Peptide N-terminal.", _chemicalFormula: ChemicalFormula.ParseFormula("H"), _monoisotopicMass: GetElement(1).PrincipalIsotope.AtomicMass));
            fixedMods.Add(new Modification(_originalId: "resMod", _target: mMotif, _locationRestriction: "Anywhere.", _chemicalFormula: ChemicalFormula.ParseFormula("H"), _monoisotopicMass: GetElement(1).PrincipalIsotope.AtomicMass));
            fixedMods.Add(new Modification(_originalId: "ProtCmod", _target: mMotif, _locationRestriction: "C-terminal.", _chemicalFormula: ChemicalFormula.ParseFormula("H"), _monoisotopicMass: GetElement(1).PrincipalIsotope.AtomicMass));
            fixedMods.Add(new Modification(_originalId: "ProtCmod", _target: kMotif, _locationRestriction: "C-terminal.", _chemicalFormula: ChemicalFormula.ParseFormula("H"), _monoisotopicMass: GetElement(1).PrincipalIsotope.AtomicMass));
            fixedMods.Add(new Modification(_originalId: "PepCmod", _target: mMotif, _locationRestriction: "Peptide C-terminal.", _chemicalFormula: ChemicalFormula.ParseFormula("H"), _monoisotopicMass: GetElement(1).PrincipalIsotope.AtomicMass));
            fixedMods.Add(new Modification(_originalId: "PepCmod", _target: kMotif, _locationRestriction: "Peptide C-terminal.", _chemicalFormula: ChemicalFormula.ParseFormula("H"), _monoisotopicMass: GetElement(1).PrincipalIsotope.AtomicMass));

            var ok = prot.Digest(digestionParams, fixedMods, new List<Modification>()).ToList();

            Assert.AreEqual(2, ok.Count);

            Assert.AreEqual("[:ProtNmod on M]M[:resMod on M]K-[:PepCmod on K]", ok.First().FullSequence);
            Assert.AreEqual("[:pepNmod on M]M[:resMod on M]-[:ProtCmod on M]", ok.Skip(1).First().FullSequence);

            Assert.AreEqual("[H]M[H]K[H]", ok.First().SequenceWithChemicalFormulas);
            Assert.AreEqual("[H]M[H][H]", ok.Skip(1).First().SequenceWithChemicalFormulas);
            Assert.AreEqual(5 * GetElement("H").PrincipalIsotope.AtomicMass + Residue.ResidueMonoisotopicMass['M'] + GetElement("O").PrincipalIsotope.AtomicMass, ok.Last().MonoisotopicMass, 1e-9);
        }

        [Test]
        public static void TestDigestIndices()
        {
            ModificationMotif.TryGetMotif("N", out ModificationMotif motifN);
            ModificationMotif.TryGetMotif("R", out ModificationMotif motifR);
            Modification modN = new Modification("myMod", null, "myModType", null, motifN, "Anywhere.", null, 10, null, null, null, null, null, null);
            Modification modR = new Modification("myMod", null, "myModType", null, motifR, "Anywhere.", null, 10, null, null, null, null, null, null);
            IDictionary<int, List<Modification>> modDict = new Dictionary<int, List<Modification>>
            {
                {2, new List<Modification> { modN } },
                {8, new List<Modification> { modR } }
            };
            var prot = new Protein("MNNNNKRRRRR", null, null, null, modDict, isDecoy: true);

            DigestionParams digestionParams = new DigestionParams(minPeptideLength: 5, initiatorMethionineBehavior: InitiatorMethionineBehavior.Retain);

            var digestedList = prot.Digest(digestionParams, new List<Modification>(), new List<Modification>()).ToList();
            var ok1 = digestedList[1];
            var ok2 = digestedList[3];

            Assert.AreEqual(1, ok1.NumMods);
            Assert.IsTrue(ok1.AllModsOneIsNterminus.ContainsKey(3));
            Assert.AreEqual(1, ok2.NumMods);
            Assert.IsTrue(ok2.AllModsOneIsNterminus.ContainsKey(3));
        }

        [Test]
        public static void TestDigestDecoy()
        {
            ModificationMotif.TryGetMotif("N", out ModificationMotif motifN);
            ModificationMotif.TryGetMotif("R", out ModificationMotif motifR);
            Modification modN = new Modification("myMod", null, "myModType", null, motifN, "Anywhere.", null, 10, null, null, null, null, null, null);
            Modification modR = new Modification("myMod", null, "myModType", null, motifR, "Anywhere.", null, 10, null, null, null, null, null, null);
            IDictionary<int, List<Modification>> modDict = new Dictionary<int, List<Modification>>
            {
                {2, new List<Modification> { modN } },
                {8, new List<Modification> { modR } }
            };
            var prot = new Protein("MNNNNKRRRRR", null, null, null, modDict, isDecoy: true);

            DigestionParams digestionParams = new DigestionParams(minPeptideLength: 5, initiatorMethionineBehavior: InitiatorMethionineBehavior.Retain);

            var digestedList = prot.Digest(digestionParams, new List<Modification>(), new List<Modification>()).ToList();
            var ok1 = digestedList[1];
            var ok2 = digestedList[3];

            Assert.AreEqual(1, ok1.NumMods);
            Assert.IsTrue(ok1.AllModsOneIsNterminus.ContainsKey(3));
            Assert.AreEqual(1, ok2.NumMods);
            Assert.IsTrue(ok2.AllModsOneIsNterminus.ContainsKey(3));

            prot = new Protein("MNNNNKRRRRR", null, null, null, modDict);
            ok1 = prot.Digest(digestionParams, new List<Modification>(), new List<Modification>()).First();
            ok2 = prot.Digest(digestionParams, new List<Modification>(), new List<Modification>()).Last();

            Assert.AreEqual(0, ok1.NumMods);
            Assert.IsFalse(ok1.AllModsOneIsNterminus.Any());
            Assert.AreEqual(2, ok2.NumMods);
            Assert.IsTrue(ok2.AllModsOneIsNterminus.Any());
        }

        [Test]
        public static void TestGoodPeptideWithLength()
        {
            var prot = new Protein("MNNNKQQQQMNNNKQQQQ", null);

            DigestionParams digestionParams = new DigestionParams("trypsin", maxMissedCleavages: 0, minPeptideLength: 1, initiatorMethionineBehavior: InitiatorMethionineBehavior.Retain);
            var ye = prot.Digest(digestionParams, new List<Modification>(), new List<Modification>()).ToList();
            digestionParams = new DigestionParams("trypsin", maxMissedCleavages: 0, minPeptideLength: 5, initiatorMethionineBehavior: InitiatorMethionineBehavior.Retain);
            var ye1 = prot.Digest(digestionParams, new List<Modification>(), new List<Modification>()).ToList();
            digestionParams = new DigestionParams("trypsin", maxMissedCleavages: 0, minPeptideLength: 1, maxPeptideLength: 5, initiatorMethionineBehavior: InitiatorMethionineBehavior.Retain);
            var ye2 = prot.Digest(digestionParams, new List<Modification>(), new List<Modification>()).ToList();
            digestionParams = new DigestionParams("trypsin", maxMissedCleavages: 0, minPeptideLength: 5, maxPeptideLength: 8, initiatorMethionineBehavior: InitiatorMethionineBehavior.Retain);
            var ye3 = prot.Digest(digestionParams, new List<Modification>(), new List<Modification>()).ToList();
            Assert.AreEqual(3, ye.Count);
            Assert.AreEqual(2, ye1.Count);
            Assert.AreEqual(2, ye2.Count);
            Assert.AreEqual(1, ye3.Count);
        }

        [Test]
        public static void Test_ProteinDigest()
        {
            DigestionParams d = new DigestionParams(
                        maxMissedCleavages: 0,
                        minPeptideLength: 5,
                        initiatorMethionineBehavior: InitiatorMethionineBehavior.Retain);
            ModificationMotif.TryGetMotif("D", out ModificationMotif motif);
            Modification mod = new Modification(_originalId: "mod1", _modificationType: "mt", _target: motif, _locationRestriction: "Anywhere.", _monoisotopicMass: 10);

            IDictionary<int, List<Modification>> oneBasedModification = new Dictionary<int, List<Modification>>
            {
                { 3, new List<Modification>{ mod } }
            };

            Protein prot1 = new Protein("MEDEEK", "prot1", oneBasedModifications: oneBasedModification);

            var pep1 = prot1.Digest(d, new List<Modification>(), new List<Modification>()).First();
            var pep2 = prot1.Digest(d, new List<Modification>(), new List<Modification>()).Last();

            Assert.AreEqual("MEDEEK", pep1.FullSequence);
            Assert.AreEqual("MED[mt:mod1 on D]EEK", pep2.FullSequence);
        }

        /// <summary>
        /// We want to have protein digestion yield the same set of peptides regardless of the order their modifications are encoded in the XML.
        /// While all of the positions of the modifications are the same, the order of the modifications in the XML is different.
        /// </summary>
        [Test]
        public static void TestDigestionOfSameProteinFromDifferentXmls()
        {
            DigestionParams digestionParams = new DigestionParams("trypsin", maxMissedCleavages: 2, minPeptideLength: 7, initiatorMethionineBehavior: InitiatorMethionineBehavior.Retain);
            ModificationMotif.TryGetMotif("C", out ModificationMotif motif);
            Modification carbamidomethylOnC = new Modification(_originalId: "Carbamidomethyl on C", _modificationType: "Common Fixed", _target: motif, _locationRestriction: "Anywhere.", _chemicalFormula: ChemicalFormula.ParseFormula("C2H3NO"));
            var fixedModifications = new List<Modification> { carbamidomethylOnC };
            ModificationMotif.TryGetMotif("M", out ModificationMotif motifM);
            Modification oxidationOnM = new Modification(_originalId: "Oxidation on M", _modificationType: "Common Variable", _target: motif, _locationRestriction: "Anywhere.", _chemicalFormula: ChemicalFormula.ParseFormula("O"));
            var variableModifications = new List<Modification> { oxidationOnM };

            // Load in proteins
            var dbFive = Path.Combine(TestContext.CurrentContext.TestDirectory, "DatabaseTests", "SingleEntry_ModOrder1.xml");
            var dbSix = Path.Combine(TestContext.CurrentContext.TestDirectory, "DatabaseTests", "SingleEntry_ModOrder2.xml");

            var proteins5 = ProteinDbLoader.LoadProteinXML(dbFive, true, DecoyType.None, null, false, null, out var unknownModificationsFive);
            var proteins6 = ProteinDbLoader.LoadProteinXML(dbSix, true, DecoyType.None, null, false, null, out var unknownModificationsSix);

            var fiveMods = ProteinDbLoader.GetPtmListFromProteinXml(dbFive);
            var sixMods = ProteinDbLoader.GetPtmListFromProteinXml(dbSix);

            Assert.AreEqual(fiveMods.Count, sixMods.Count);
            CollectionAssert.AreEquivalent(fiveMods, sixMods);

            var peptides5 = proteins5.First().Digest(digestionParams, fixedModifications, variableModifications).ToList();
            var peptides6 = proteins6.First().Digest(digestionParams, fixedModifications, variableModifications).ToList();
            Assert.AreEqual(peptides5.Count, peptides6.Count);
            CollectionAssert.AreEqual(peptides5, peptides6);
        }

        [Test]
        [TestCase("cRAP_databaseGPTMD.xml")]
        [TestCase("uniprot_aifm1.fasta")]
        public static void TestDecoyScramblingIsReproducible(string fileName)
        {
            // Load in proteins
            var dbPath = Path.Combine(TestContext.CurrentContext.TestDirectory, "DatabaseTests", fileName);
            DecoyType decoyType = DecoyType.Reverse;
            List<Protein> proteins1 = null;
            List<Protein> proteins2 = null;
            if (fileName.Contains(".xml"))
            {
                proteins1 = ProteinDbLoader.LoadProteinXML(dbPath, true, decoyType, null, false, null, out var unknownModifications);
                proteins2 = ProteinDbLoader.LoadProteinXML(dbPath, true, decoyType, null, false, null, out unknownModifications);
            }
            else if (fileName.Contains(".fasta"))
            {
                proteins1 = ProteinDbLoader.LoadProteinFasta(dbPath, true, decoyType, false, out var unknownModifications);
                proteins2 = ProteinDbLoader.LoadProteinFasta(dbPath, true, decoyType, false, out unknownModifications);
            }
            else
            {
                NUnit.Framework.Assert.Fail("Unknown file type");
            }

            DigestionParams d = new DigestionParams(
                        maxMissedCleavages: 1,
                        minPeptideLength: 5,
                        initiatorMethionineBehavior: InitiatorMethionineBehavior.Retain);
            // Digest target proteins
            var pepsToReplace = proteins1.Where(p => !p.IsDecoy)
                .SelectMany(p => p.Digest(d, new List<Modification>(), new List<Modification>()).ToList())
                .Select(pep => pep.BaseSequence)
                .ToHashSet();

            // Ensure at least one decoy peptide from each protein is problematic and must be replaced
            var singleDecoyPeptides = proteins1
                .Where(p => p.IsDecoy)
                .Select(p => p.Digest(d, new List<Modification>(), new List<Modification>()).Skip(2).Take(1))
                .Select(pwsm => pwsm.First().BaseSequence)
                .ToHashSet();

            //modify targetpeptides in place
            pepsToReplace.UnionWith(singleDecoyPeptides);

            // Scramble every decoy from db1
            List<Protein> decoys1 = new();
            foreach (var protein in proteins1.Where(p => p.IsDecoy))
            {
                decoys1.Add(DecoySequenceValidator.ScrambleDecoyBioPolymer(protein, d, pepsToReplace));
            }
            // Scramble every decoy from db2
            List<Protein> decoys2 = new();
            foreach (var protein in proteins2.Where(p => p.IsDecoy))
            {
                decoys2.Add(DecoySequenceValidator.ScrambleDecoyBioPolymer(protein, d, pepsToReplace));
            }

            // check are equivalent lists of proteins
            Assert.AreEqual(decoys1.Count, decoys2.Count);
            foreach (var decoyPair in decoys1.Concat(decoys2).GroupBy(p => p.Accession))
            {
                Assert.AreEqual(2, decoyPair.Count());
                Assert.AreEqual(decoyPair.First().BaseSequence, decoyPair.Last().BaseSequence);
            }
        }

        [Test]
        public static void TestDecoyScramblerReplacesPeptides()
        {
            DigestionParams d = new DigestionParams(
                        maxMissedCleavages: 1,
                        minPeptideLength: 5,
                        initiatorMethionineBehavior: InitiatorMethionineBehavior.Retain);

            Protein target = new Protein("MEDEEKFVGYKYGVFK", "target");
            Protein decoy = new Protein("EEDEMKYGVFKFVGYK", "decoy");

            var targetPep = target.Digest(d, new List<Modification>(), new List<Modification>());
            var decoyPep = decoy.Digest(d, new List<Modification>(), new List<Modification>());

            HashSet<string> targetPepSeqs = targetPep.Select(p => p.FullSequence).ToHashSet();
            var offendingDecoys = decoyPep.Where(p => targetPepSeqs.Contains(p.FullSequence)).Select(d => d.FullSequence).ToList();

            Assert.AreEqual(2, offendingDecoys.Count);

            Protein scrambledDecoy = DecoySequenceValidator.ScrambleDecoyBioPolymer(decoy,  d, targetPepSeqs, offendingDecoys);
            var scrambledPep = scrambledDecoy.Digest(d, new List<Modification>(), new List<Modification>());

            Assert.AreEqual(decoyPep.Count(), scrambledPep.Count());
            Assert.IsFalse(scrambledPep.Any(p => offendingDecoys.Contains(p.FullSequence)));

            // Check to make sure that decoy generation also works in no offending sequences are passed in
            scrambledDecoy = DecoySequenceValidator.ScrambleDecoyBioPolymer(decoy, d, targetPepSeqs);
            scrambledPep = scrambledDecoy.Digest(d, new List<Modification>(), new List<Modification>());

            Assert.AreEqual(decoyPep.Count(), scrambledPep.Count());
            Assert.IsFalse(scrambledPep.Any(p => offendingDecoys.Contains(p.FullSequence)));
        }

        [Test]
        /// <summary>
        /// Tests that a PeptideWithSetModifications object can be parsed correctly from a string, with mod info
        /// </summary>
        public static void TestReadPeptideFromString()
        {
            // set up the test

            ModificationMotif.TryGetMotif("T", out ModificationMotif target);

            Modification carbamidomethylOnC = new Modification(_originalId: "Carbamidomethyl on C", _modificationType: "Common Fixed", _target: target, _chemicalFormula: ChemicalFormula.ParseFormula("C2H3NO"));
            string sequence = "HQVC[Common Fixed:Carbamidomethyl on C]TPGGTTIAGLC[Common Fixed:Carbamidomethyl on C]VMEEK";

            // parse the peptide from the string
            PeptideWithSetModifications peptide = new PeptideWithSetModifications(sequence, new Dictionary<string, Modification> { { carbamidomethylOnC.IdWithMotif, carbamidomethylOnC } });

            // test base sequence and full sequence
            NUnit.Framework.Assert.That(peptide.BaseSequence == "HQVCTPGGTTIAGLCVMEEK");
            NUnit.Framework.Assert.That(peptide.FullSequence == sequence);

            // test peptide mass
            NUnit.Framework.Assert.That(Math.Round(peptide.MonoisotopicMass, 5) == 2187.01225);

            // test mods (correct id, correct number of mods, correct location of mods)
            NUnit.Framework.Assert.That(peptide.AllModsOneIsNterminus.First().Value.IdWithMotif == "Carbamidomethyl on C");
            NUnit.Framework.Assert.That(peptide.AllModsOneIsNterminus.Count == 2);
            NUnit.Framework.Assert.That(new HashSet<int>(peptide.AllModsOneIsNterminus.Keys).SetEquals(new HashSet<int>() { 5, 16 }));

            // calculate fragments. just check that they exist and it doesn't crash
            List<Product> theoreticalFragments = new List<Product>();
            peptide.Fragment(DissociationType.HCD, FragmentationTerminus.Both, theoreticalFragments);
            NUnit.Framework.Assert.That(theoreticalFragments.Count > 0);
        }

        [Test]
        public static void TestGlycoPeptide()
        {
            var prot = new Protein("MNNNYTKQQQQKS", null);
            var motifList = DigestionMotif.ParseDigestionMotifsFromString("K|");
            var protease = new Protease("CustomizedProtease_diffname", CleavageSpecificity.Full, null, null, motifList);
            ProteaseDictionary.Dictionary.Add(protease.Name, protease);
            DigestionParams digestionParams = new DigestionParams(
                protease: protease.Name,
                maxMissedCleavages: 0,
                minPeptideLength: 1,
                initiatorMethionineBehavior: InitiatorMethionineBehavior.Retain,
                keepNGlycopeptide: true,
                keepOGlycopeptide: true);
            List<Modification> variableModifications = new List<Modification>();
            var ye = prot.Digest(digestionParams, new List<Modification>(), variableModifications).ToList();

            Assert.AreEqual(2, ye.Count);
        }

        [Test]
        public static void TestDigestionParamsClone()
        {
            DigestionParams digestionParams = new DigestionParams(
                protease: "top-down",
                maxMissedCleavages: 0,
                minPeptideLength: 1,
                initiatorMethionineBehavior: InitiatorMethionineBehavior.Retain,
                keepNGlycopeptide: true,
                keepOGlycopeptide: true);

            DigestionParams digestionParamsClone = (DigestionParams)digestionParams.Clone();
            Assert.AreEqual(digestionParams, digestionParamsClone);
            Assert.AreEqual(digestionParams.InitiatorMethionineBehavior, digestionParamsClone.InitiatorMethionineBehavior);
            Assert.AreEqual(digestionParams.MaxMissedCleavages, digestionParamsClone.MaxMissedCleavages);
            Assert.AreEqual(digestionParams.MaxModificationIsoforms, digestionParamsClone.MaxModificationIsoforms);
            Assert.AreEqual(digestionParams.MinLength, digestionParamsClone.MinLength);
            Assert.AreEqual(digestionParams.MaxLength, digestionParamsClone.MaxLength);
            Assert.AreEqual(digestionParams.MaxMods, digestionParamsClone.MaxMods);
            Assert.AreEqual(digestionParams.Protease, digestionParamsClone.Protease);
            Assert.AreEqual(digestionParams.SearchModeType, digestionParamsClone.SearchModeType);
            Assert.AreEqual(digestionParams.FragmentationTerminus, digestionParamsClone.FragmentationTerminus);
            Assert.AreEqual(digestionParams.GeneratehUnlabeledProteinsForSilac, digestionParamsClone.GeneratehUnlabeledProteinsForSilac);
            Assert.AreEqual(digestionParams.KeepNGlycopeptide, digestionParamsClone.KeepNGlycopeptide);
            Assert.AreEqual(digestionParams.KeepOGlycopeptide, digestionParamsClone.KeepOGlycopeptide);
            Assert.AreEqual(digestionParams.SpecificProtease, digestionParamsClone.SpecificProtease);
            NUnit.Framework.Assert.That(!ReferenceEquals(digestionParams, digestionParamsClone));

            digestionParams = new DigestionParams(
                protease: "top-down",
                maxMissedCleavages: 0,
                minPeptideLength: 1,
                initiatorMethionineBehavior: InitiatorMethionineBehavior.Retain,
                keepNGlycopeptide: true,
                keepOGlycopeptide: true,
                maxModificationIsoforms: 5,
                maxModsForPeptides: 6,
                maxPeptideLength: 7,
                searchModeType: CleavageSpecificity.None,
                fragmentationTerminus: FragmentationTerminus.C,
                generateUnlabeledProteinsForSilac: false);

            digestionParamsClone = (DigestionParams)digestionParams.Clone();
            Assert.AreEqual(digestionParams, digestionParamsClone);
            Assert.AreEqual(digestionParams.InitiatorMethionineBehavior, digestionParamsClone.InitiatorMethionineBehavior);
            Assert.AreEqual(digestionParams.MaxMissedCleavages, digestionParamsClone.MaxMissedCleavages);
            Assert.AreEqual(digestionParams.MaxModificationIsoforms, digestionParamsClone.MaxModificationIsoforms);
            Assert.AreEqual(digestionParams.MinLength, digestionParamsClone.MinLength);
            Assert.AreEqual(digestionParams.MaxLength, digestionParamsClone.MaxLength);
            Assert.AreEqual(digestionParams.MaxMods, digestionParamsClone.MaxMods);
            Assert.AreEqual(digestionParams.Protease, digestionParamsClone.Protease);
            Assert.AreEqual(digestionParams.SearchModeType, digestionParamsClone.SearchModeType);
            Assert.AreEqual(digestionParams.FragmentationTerminus, digestionParamsClone.FragmentationTerminus);
            Assert.AreEqual(digestionParams.GeneratehUnlabeledProteinsForSilac, digestionParamsClone.GeneratehUnlabeledProteinsForSilac);
            Assert.AreEqual(digestionParams.KeepNGlycopeptide, digestionParamsClone.KeepNGlycopeptide);
            Assert.AreEqual(digestionParams.KeepOGlycopeptide, digestionParamsClone.KeepOGlycopeptide);
            Assert.AreEqual(digestionParams.SpecificProtease, digestionParamsClone.SpecificProtease);
            NUnit.Framework.Assert.That(!ReferenceEquals(digestionParams, digestionParamsClone));
        }



        [Test]
        public static void TestDigestionParamsCloneWithNewTerminus()
        {
            DigestionParams digestionParams = new DigestionParams(
                protease: "top-down",
                maxMissedCleavages: 0,
                minPeptideLength: 1,
                initiatorMethionineBehavior: InitiatorMethionineBehavior.Retain,
                keepNGlycopeptide: true,
                keepOGlycopeptide: true);

            DigestionParams digestionParamsClone = (DigestionParams)digestionParams.Clone(FragmentationTerminus.N);
            Assert.AreNotEqual(digestionParams, digestionParamsClone);
            Assert.AreEqual(digestionParams.InitiatorMethionineBehavior, digestionParamsClone.InitiatorMethionineBehavior);
            Assert.AreEqual(digestionParams.MaxMissedCleavages, digestionParamsClone.MaxMissedCleavages);
            Assert.AreEqual(digestionParams.MaxModificationIsoforms, digestionParamsClone.MaxModificationIsoforms);
            Assert.AreEqual(digestionParams.MinLength, digestionParamsClone.MinLength);
            Assert.AreEqual(digestionParams.MaxLength, digestionParamsClone.MaxLength);
            Assert.AreEqual(digestionParams.MaxMods, digestionParamsClone.MaxMods);
            Assert.AreEqual(digestionParams.Protease, digestionParamsClone.Protease);
            Assert.AreEqual(digestionParams.SearchModeType, digestionParamsClone.SearchModeType);
            Assert.AreEqual(FragmentationTerminus.N, digestionParamsClone.FragmentationTerminus);
            Assert.AreEqual(digestionParams.GeneratehUnlabeledProteinsForSilac, digestionParamsClone.GeneratehUnlabeledProteinsForSilac);
            Assert.AreEqual(digestionParams.KeepNGlycopeptide, digestionParamsClone.KeepNGlycopeptide);
            Assert.AreEqual(digestionParams.KeepOGlycopeptide, digestionParamsClone.KeepOGlycopeptide);
            Assert.AreEqual(digestionParams.SpecificProtease, digestionParamsClone.SpecificProtease);
            NUnit.Framework.Assert.That(!ReferenceEquals(digestionParams, digestionParamsClone));

            digestionParams = new DigestionParams(
                protease: "top-down",
                maxMissedCleavages: 0,
                minPeptideLength: 1,
                initiatorMethionineBehavior: InitiatorMethionineBehavior.Retain,
                keepNGlycopeptide: true,
                keepOGlycopeptide: true,
                maxModificationIsoforms: 5,
                maxModsForPeptides: 6,
                maxPeptideLength: 7,
                searchModeType: CleavageSpecificity.None,
                fragmentationTerminus: FragmentationTerminus.None,
                generateUnlabeledProteinsForSilac: false);

            digestionParamsClone = (DigestionParams)digestionParams.Clone(FragmentationTerminus.N);
            Assert.AreNotEqual(digestionParams, digestionParamsClone);
            Assert.AreEqual(digestionParams.InitiatorMethionineBehavior, digestionParamsClone.InitiatorMethionineBehavior);
            Assert.AreEqual(digestionParams.MaxMissedCleavages, digestionParamsClone.MaxMissedCleavages);
            Assert.AreEqual(digestionParams.MaxModificationIsoforms, digestionParamsClone.MaxModificationIsoforms);
            Assert.AreEqual(digestionParams.MinLength, digestionParamsClone.MinLength);
            Assert.AreEqual(digestionParams.MaxLength, digestionParamsClone.MaxLength);
            Assert.AreEqual(digestionParams.MaxMods, digestionParamsClone.MaxMods);
            Assert.AreEqual(ProteaseDictionary.Dictionary["singleN"], digestionParamsClone.Protease);
            Assert.AreEqual(digestionParams.SearchModeType, digestionParamsClone.SearchModeType);
            Assert.AreEqual(FragmentationTerminus.N, digestionParamsClone.FragmentationTerminus);
            Assert.AreEqual(digestionParams.GeneratehUnlabeledProteinsForSilac, digestionParamsClone.GeneratehUnlabeledProteinsForSilac);
            Assert.AreEqual(digestionParams.KeepNGlycopeptide, digestionParamsClone.KeepNGlycopeptide);
            Assert.AreEqual(digestionParams.KeepOGlycopeptide, digestionParamsClone.KeepOGlycopeptide);
            Assert.AreEqual(digestionParams.SpecificProtease, digestionParamsClone.SpecificProtease);
            NUnit.Framework.Assert.That(!ReferenceEquals(digestionParams, digestionParamsClone));

            digestionParamsClone = (DigestionParams)digestionParams.Clone(FragmentationTerminus.C);
            Assert.AreNotEqual(digestionParams, digestionParamsClone);
            Assert.AreEqual(digestionParams.InitiatorMethionineBehavior, digestionParamsClone.InitiatorMethionineBehavior);
            Assert.AreEqual(digestionParams.MaxMissedCleavages, digestionParamsClone.MaxMissedCleavages);
            Assert.AreEqual(digestionParams.MaxModificationIsoforms, digestionParamsClone.MaxModificationIsoforms);
            Assert.AreEqual(digestionParams.MinLength, digestionParamsClone.MinLength);
            Assert.AreEqual(digestionParams.MaxLength, digestionParamsClone.MaxLength);
            Assert.AreEqual(digestionParams.MaxMods, digestionParamsClone.MaxMods);
            Assert.AreEqual(ProteaseDictionary.Dictionary["singleC"], digestionParamsClone.Protease);
            Assert.AreEqual(digestionParams.SearchModeType, digestionParamsClone.SearchModeType);
            Assert.AreEqual(FragmentationTerminus.C, digestionParamsClone.FragmentationTerminus);
            Assert.AreEqual(digestionParams.GeneratehUnlabeledProteinsForSilac, digestionParamsClone.GeneratehUnlabeledProteinsForSilac);
            Assert.AreEqual(digestionParams.KeepNGlycopeptide, digestionParamsClone.KeepNGlycopeptide);
            Assert.AreEqual(digestionParams.KeepOGlycopeptide, digestionParamsClone.KeepOGlycopeptide);
            Assert.AreEqual(digestionParams.SpecificProtease, digestionParamsClone.SpecificProtease);
            NUnit.Framework.Assert.That(!ReferenceEquals(digestionParams, digestionParamsClone));
        }

        [Test]
        public static void TestWhenFixedModIsSamePositionAsUniProtModWithDigestion()
        {
            var psiModDeserialized = Loaders.LoadPsiMod(Path.Combine(TestContext.CurrentContext.TestDirectory, "PSI-MOD.obo2.xml"));
            Dictionary<string, int> formalChargesDictionary = Loaders.GetFormalChargesDictionary(psiModDeserialized);
            List<Modification> UniProtPtms = Loaders.LoadUniprot(Path.Combine(TestContext.CurrentContext.TestDirectory, "ptmlist2.txt"), formalChargesDictionary).ToList();

            DigestionParams digestionParams = new DigestionParams(maxMissedCleavages: 0, minPeptideLength: 1, maxModsForPeptides: 3); // if you pass Custom Protease7 this test gets really flakey.
            List<Modification> fixedMods = new List<Modification>();
            ModificationMotif.TryGetMotif("S", out ModificationMotif serineMotif);
            ChemicalFormula ohFormula = ChemicalFormula.ParseFormula("OH");
            double ohMass = GetElement("O").PrincipalIsotope.AtomicMass + GetElement("H").PrincipalIsotope.AtomicMass;

            fixedMods.Add(new Modification(_originalId: "serineOhMod", _target: serineMotif, _locationRestriction: "Anywhere.", _chemicalFormula: ohFormula, _monoisotopicMass: ohMass));


            List<Protein> dbProteins = ProteinDbLoader.LoadProteinXML(Path.Combine(TestContext.CurrentContext.TestDirectory, "DatabaseTests", @"xml.xml"), true, DecoyType.Reverse, UniProtPtms.Concat(fixedMods), false,
                new List<string>(), out Dictionary<string, Modification> un);

            Protein prot = dbProteins.First();

            var digestionProducts = prot.Digest(digestionParams, fixedMods, new List<Modification>()).ToList();
            var firstPeptideModifiedForms = digestionProducts.Where(p => p.BaseSequence == "MSGR").ToList();
            List<string> fullSequences = firstPeptideModifiedForms.Select(p => p.FullSequence).ToList();
            List<string> expectedFullSequences = new List<string>
            {
                "MS[:serineOhMod on S]GR",
                "MS[:serineOhMod on S]GR[UniProt:Asymmetric dimethylarginine on R]",
                "MS[:serineOhMod on S]GR[UniProt:Citrulline on R]",
                "MS[:serineOhMod on S]GR[UniProt:Omega-N-methylarginine on R]",
                "MS[:serineOhMod on S]GR[UniProt:Symmetric dimethylarginine on R]",
                "MS[UniProt:Phosphoserine on S]GR",
                "MS[UniProt:Phosphoserine on S]GR[UniProt:Asymmetric dimethylarginine on R]",
                "MS[UniProt:Phosphoserine on S]GR[UniProt:Citrulline on R]",
                "MS[UniProt:Phosphoserine on S]GR[UniProt:Omega-N-methylarginine on R]",
                "MS[UniProt:Phosphoserine on S]GR[UniProt:Symmetric dimethylarginine on R]"
            };

            CollectionAssert.AreEquivalent(expectedFullSequences, fullSequences);
        }
    }
}<|MERGE_RESOLUTION|>--- conflicted
+++ resolved
@@ -252,13 +252,9 @@
             Assert.AreEqual(expectedFullSequence, ok.First().FullSequence);
             var mods = ok.First().AllModsOneIsNterminus;
 
-<<<<<<< HEAD
-            Assert.AreEqual("[:ProtNmod on M]M[:resMod on M]-[:ProtCmod on M]", ok.First().FullSequence);
-=======
             NUnit.Framework.Assert.That(IBioPolymerWithSetMods.GetBaseSequenceFromFullSequence(expectedFullSequence), Is.EqualTo(baseSequence));
             NUnit.Framework.Assert.That(IBioPolymerWithSetMods.DetermineFullSequence(baseSequence, mods), Is.EqualTo(expectedFullSequence));
             NUnit.Framework.Assert.That(ok.First().DetermineFullSequence(), Is.EqualTo(expectedFullSequence));
->>>>>>> 9c55dd95
 
             Assert.AreEqual("[H]M[H][H]", ok.First().SequenceWithChemicalFormulas);
             Assert.AreEqual(5 * GetElement("H").PrincipalIsotope.AtomicMass + Residue.ResidueMonoisotopicMass['M'] + GetElement("O").PrincipalIsotope.AtomicMass, ok.Last().MonoisotopicMass, 1e-9);
