﻿using MassSpectrometry;
using MzLibUtil;
using NUnit.Framework;
using Readers;
using SpectralAveraging;
using System;
using System.Collections.Generic;
using System.Diagnostics.CodeAnalysis;
using System.IO;
using System.Linq;

namespace Test.AveragingTests
{
    [TestFixture]
    [ExcludeFromCodeCoverage]
    public class TestAveragingSpectraWriteFile
    {
        public static string OutputDirectory;
        public static string SpectraPath;
        public static SpectralAveragingParameters Parameters;
        public static List<MsDataScan> Scans;
        public static MsDataScan[] DdaCompositeSpectra;

        [OneTimeSetUp]
        public static void OneTimeSetup()
        {
            Parameters = new SpectralAveragingParameters();
            OutputDirectory = Path.Combine(TestContext.CurrentContext.TestDirectory, "AveragingTests", "TestData");
            SpectraPath = Path.Combine(OutputDirectory, "TDYeastFractionMS1.mzML");
            Scans = MsDataFileReader.GetDataFile(SpectraPath).GetAllScansList().Take(50).ToList();

            Parameters.SpectraFileAveragingType = SpectraFileAveragingType.AverageDdaScans;
            DdaCompositeSpectra = SpectraFileAveraging.AverageSpectraFile(Scans, Parameters);
            Assert.That(DdaCompositeSpectra.Length > 1);
        }

        [OneTimeTearDown]
        public static void OneTimeTearDown()
        {
            if (Directory.Exists(Path.Combine(OutputDirectory, "AveragedSpectra")))
                Directory.Delete(Path.Combine(OutputDirectory, "AveragedSpectra"), true);
            string[] filesToDelete =
                Directory.GetFiles(OutputDirectory).Where(p => p.Contains("Averaged", StringComparison.InvariantCultureIgnoreCase)).ToArray();
            foreach (var file in filesToDelete)
            {
                File.Delete(file);
            }
            Assert.That(Directory.GetFiles(OutputDirectory).Length == 2);

            foreach (var directoryToDelete in Directory.GetDirectories(OutputDirectory).Where(p => p.Contains("Averaged", StringComparison.InvariantCultureIgnoreCase)))
            {
                Directory.Delete(directoryToDelete, true);
            }
            Assert.That(!Directory.GetDirectories(OutputDirectory).Any());
        }

        [Test]
        public static void OutputAveragedSpectraAsMzMLTest()
        {
            // test that it outputs correctly
            Assert.That(Parameters.OutputType == OutputType.MzML);
            AveragedSpectraWriter.WriteAveragedScans(DdaCompositeSpectra, Parameters, SpectraPath);
            string averagedSpectraPath = Path.Combine(OutputDirectory,
                Path.GetFileNameWithoutExtension(SpectraPath) + "-averaged.mzML");
            Assert.That(File.Exists(averagedSpectraPath));

            MsDataScan[] loadedScans = MsDataFileReader.GetDataFile(averagedSpectraPath).GetAllScansList().ToArray();
            for (var i = 0; i < loadedScans.Length; i++)
            {
                for (int j = 0; j < loadedScans[i].MassSpectrum.YArray.Length; j++)
                {
                    Assert.That(Math.Abs(loadedScans[i].MassSpectrum.XArray[j] - DdaCompositeSpectra[i].MassSpectrum.XArray[j]) < 0.0001);
                    Assert.That(Math.Abs(loadedScans[i].MassSpectrum.YArray[j] - DdaCompositeSpectra[i].MassSpectrum.YArray[j]) < 0.0001);
                }
            }

            // test errors
            var exception = Assert.Throws<MzLibException>(() =>
            {
                AveragedSpectraWriter.WriteAveragedScans(DdaCompositeSpectra, Parameters, "");
            });
            Assert.That(exception.Message == "Cannot Access Spectra Directory");
        }

        [Test]
        public static void TestRepeatOutputToSameDirectoryWithSameNameMzML()
        {
            string averagedSpectraPath = Path.Combine(OutputDirectory, Path.GetFileNameWithoutExtension(SpectraPath) + "-averaged.mzML");
            string secondOutputPath = Path.Combine(OutputDirectory, Path.GetFileNameWithoutExtension(SpectraPath) + "-averaged(1).mzML");
            string thirdOutputPath = Path.Combine(OutputDirectory, Path.GetFileNameWithoutExtension(SpectraPath) + "-averaged(2).mzML");

            // clean up from any previous tests
            foreach (var averagedFile in Directory.GetFiles(OutputDirectory)
                         .Where(p => p.Contains("Averaged", StringComparison.InvariantCultureIgnoreCase)))
            {
                File.Delete(averagedFile);
            }

            // write three times and ensure unique outputs are generated
            Parameters.OutputType = OutputType.MzML;
            Assert.That(!File.Exists(averagedSpectraPath));
            AveragedSpectraWriter.WriteAveragedScans(DdaCompositeSpectra, Parameters, SpectraPath);
            Assert.That(File.Exists(averagedSpectraPath));
            AveragedSpectraWriter.WriteAveragedScans(DdaCompositeSpectra, Parameters, SpectraPath);
            Assert.That(File.Exists(secondOutputPath));
            AveragedSpectraWriter.WriteAveragedScans(DdaCompositeSpectra, Parameters, SpectraPath);
            Assert.That(File.Exists(thirdOutputPath));
        }

        [Test]
        public static void TestOutputToCustomDirectoryAndNameMzML()
        {
            // output to a different directory than the files were originally in
            Parameters.OutputType = OutputType.MzML;
<<<<<<< HEAD
            string customDestinationDirectory = Path.Combine(OutputDirectory, "NewAveragedTestingDirectory");
            string customDestinationDirectory2 = Path.Combine(OutputDirectory, "NewAveragedTestingDirectory2");
=======
            string customDestinationDirectory = Path.Combine(OutputDirectory, "NewTestingDirectory");
            string customDestinationDirectory2 = Path.Combine(OutputDirectory, "NewTestingDirectory2");

            // clean up from any previous tests, if they exist
            if (Directory.Exists(customDestinationDirectory))
            {
                Directory.Delete(customDestinationDirectory, true);
                Directory.CreateDirectory(customDestinationDirectory);
            }
>>>>>>> 6678f541
            Directory.CreateDirectory(customDestinationDirectory);
            string customName = "AveragedSpectra";

            // custom destination, original name
            AveragedSpectraWriter.WriteAveragedScans(DdaCompositeSpectra, Parameters, SpectraPath,
                customDestinationDirectory);
            var files = Directory.GetFiles(customDestinationDirectory);
            Assert.That(files.Length == 1);
            Assert.That(files.Contains(Path.Combine(customDestinationDirectory,
                Path.GetFileNameWithoutExtension(SpectraPath) + "-averaged.mzML")));

            // custom destination, custom name
            AveragedSpectraWriter.WriteAveragedScans(DdaCompositeSpectra, Parameters, SpectraPath,
                customDestinationDirectory, customName);
            files = Directory.GetFiles(customDestinationDirectory);
            Assert.That(files.Length == 2);
            Assert.That(files.Contains(Path.Combine(customDestinationDirectory, customName + ".mzML")));

            // custom destination, custom name : directory not created before run
            AveragedSpectraWriter.WriteAveragedScans(DdaCompositeSpectra, Parameters, SpectraPath,
                customDestinationDirectory2, customName);
            files = Directory.GetFiles(customDestinationDirectory2);
            Assert.That(files.Length == 1);
            Assert.That(files.Contains(Path.Combine(customDestinationDirectory2, customName + ".mzML")));

            // original destination, custom name
            AveragedSpectraWriter.WriteAveragedScans(DdaCompositeSpectra, Parameters, SpectraPath, null, customName);
            Assert.That(File.Exists(Path.Combine(OutputDirectory, customName + ".mzML")));

            // clean up custom destinations
            Directory.Delete(customDestinationDirectory, true);
            Directory.Delete(customDestinationDirectory2, true);
        }



    }
}<|MERGE_RESOLUTION|>--- conflicted
+++ resolved
@@ -112,10 +112,6 @@
         {
             // output to a different directory than the files were originally in
             Parameters.OutputType = OutputType.MzML;
-<<<<<<< HEAD
-            string customDestinationDirectory = Path.Combine(OutputDirectory, "NewAveragedTestingDirectory");
-            string customDestinationDirectory2 = Path.Combine(OutputDirectory, "NewAveragedTestingDirectory2");
-=======
             string customDestinationDirectory = Path.Combine(OutputDirectory, "NewTestingDirectory");
             string customDestinationDirectory2 = Path.Combine(OutputDirectory, "NewTestingDirectory2");
 
@@ -125,7 +121,6 @@
                 Directory.Delete(customDestinationDirectory, true);
                 Directory.CreateDirectory(customDestinationDirectory);
             }
->>>>>>> 6678f541
             Directory.CreateDirectory(customDestinationDirectory);
             string customName = "AveragedSpectra";
 
