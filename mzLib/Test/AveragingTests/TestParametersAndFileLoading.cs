--- conflicted
+++ resolved
@@ -120,7 +120,6 @@
 
 
         }
-<<<<<<< HEAD
 
         [Test]
         [TestCase(new[] { 0.1 }, new[] { 5 }, new[] { 0 }, new[] { 1.3 }, new[] { 0.8 }, 
@@ -201,7 +200,5 @@
             });
             Assert.That(exception.Message == "Cannot access SourceFile");
         }
-=======
->>>>>>> fc86427c
     }
 }