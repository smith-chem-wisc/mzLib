--- conflicted
+++ resolved
@@ -16,17 +16,12 @@
     public class TestOutlierRejection
     {
         private SpectralAveragingParameters _parameters;
+        
         private static readonly double[] MinMaxTest = { 10, 9, 8, 7, 6, 5 };
         private static readonly double[] MinMaxExpected = { 9, 8, 7, 6 };
 
-<<<<<<< HEAD
-    private static readonly double[] TestAveragedSigma = { 120, 65, 64, 63, 62, 61, 60, 59, 59, 58, 57, 56, 30, 15 };
-    private static readonly double[] ExpectedAveragedSigma = TestAveragedSigma[1..^1];
-=======
         private static readonly double[] PercentileTest = new double[]
             { 100, 95, 90, 80, 70, 60, 50, 40, 30, 20, 10, 5, 0 };
->>>>>>> 7633c22d
-
         private static readonly double[] PercentileExpected = new double[]
             { 95, 90, 80, 70, 60, 50, 40, 30, 20, 10, 5 };
 
@@ -38,8 +33,7 @@
 
         private static readonly double[] TestAveragedSigma =
             { 120, 65, 64, 63, 62, 61, 60, 59, 59, 58, 57, 56, 30, 15 };
-
-        private static readonly double[] ExpectedAveragedSigma = TestAveragedSigma[1..^2];
+        private static readonly double[] ExpectedAveragedSigma = TestAveragedSigma[1..^1];
 
         private static readonly double[] TestThreshold = { 0, 10, 20, 30, 40, 50, 60, 70, 80, 90, 100 };
         private static readonly double[] ExpectedThreshold = { 0, 10, 20, 30, 40, 50, 60, 70, 80, 90, 100 };
@@ -138,39 +132,6 @@
         [Test]
         public static void TestSigmaClipping()
         {
-<<<<<<< HEAD
-            OutlierRejectionType = OutlierRejectionType.AveragedSigmaClipping,
-            MaxSigmaValue = 3,
-            MinSigmaValue = 3
-        };
-        var test = new double[] { 120, 65, 64, 63, 62, 61, 60, 59, 59, 58, 57, 56, 30, 15 };
-        double[] averagedSigmaClipping = OutlierRejection.RejectOutliers(test, parameters);
-        var expected = test[..];
-        Assert.That(averagedSigmaClipping, Is.EqualTo(expected));
-        Assert.That(RejectAsBinnedPeak(test, parameters).SequenceEqual(expected));
-
-        parameters.MinSigmaValue = 1;
-        parameters.MaxSigmaValue = 1;
-        averagedSigmaClipping = OutlierRejection.RejectOutliers(test, parameters);
-        expected = test[1..^2];
-        Assert.That(averagedSigmaClipping, Is.EqualTo(expected));
-        Assert.That(RejectAsBinnedPeak(test, parameters).SequenceEqual(expected));
-
-        parameters.MinSigmaValue = 1.3;
-        parameters.MaxSigmaValue = 1.3;
-        averagedSigmaClipping = OutlierRejection.RejectOutliers(test, parameters);
-        expected = test[1..^2];
-        Assert.That(averagedSigmaClipping, Is.EqualTo(expected));
-        Assert.That(RejectAsBinnedPeak(test, parameters).SequenceEqual(expected));
-
-        parameters.MinSigmaValue = 1.5;
-        parameters.MaxSigmaValue = 1.5;
-        averagedSigmaClipping = OutlierRejection.RejectOutliers(test, parameters);
-        expected = test[1..^1];
-        Assert.That(averagedSigmaClipping, Is.EqualTo(expected));
-        Assert.That(RejectAsBinnedPeak(test, parameters).SequenceEqual(expected));
-    }
-=======
             SpectralAveragingParameters parameters = new()
                 { OutlierRejectionType = OutlierRejectionType.SigmaClipping, MaxSigmaValue = 1.5, MinSigmaValue = 1.5 };
             var test = new double[] { 100, 80, 60, 50, 40, 30, 20, 10, 0 };
@@ -208,7 +169,6 @@
             Assert.That(sigmaClipped, Is.EqualTo(expected));
             Assert.That(RejectAsBinnedPeak(test, parameters).SequenceEqual(expected));
         }
->>>>>>> 7633c22d
 
         [Test]
         public static void TestWinsorizedSigmaClipping()
@@ -257,7 +217,7 @@
             };
             var test = new double[] { 120, 65, 64, 63, 62, 61, 60, 59, 59, 58, 57, 56, 30, 15 };
             double[] averagedSigmaClipping = OutlierRejection.RejectOutliers(test, parameters);
-            var expected = test[1..test.Length];
+            var expected = test[..];
             Assert.That(averagedSigmaClipping, Is.EqualTo(expected));
             Assert.That(RejectAsBinnedPeak(test, parameters).SequenceEqual(expected));
 
@@ -278,83 +238,82 @@
             parameters.MinSigmaValue = 1.5;
             parameters.MaxSigmaValue = 1.5;
             averagedSigmaClipping = OutlierRejection.RejectOutliers(test, parameters);
-            expected = test[1..^2];
+            expected = test[1..^1];
             Assert.That(averagedSigmaClipping, Is.EqualTo(expected));
             Assert.That(RejectAsBinnedPeak(test, parameters).SequenceEqual(expected));
         }
 
-<<<<<<< HEAD
-    [Test]
-    public static void TestSetValuesAndRejectOutliersSwitch()
-    {
-        SpectralAveragingParameters parameters = new SpectralAveragingParameters();
-
-        parameters.SetDefaultValues();
-        Assert.That(parameters.OutlierRejectionType == OutlierRejectionType.NoRejection);
-        Assert.That(parameters.SpectralWeightingType == SpectraWeightingType.WeightEvenly);
-        Assert.That(0.1, Is.EqualTo(parameters.Percentile));
-        Assert.That(1.5, Is.EqualTo(parameters.MinSigmaValue));
-        Assert.That(1.5, Is.EqualTo(parameters.MaxSigmaValue));
-
-        parameters.SetValues(OutlierRejectionType.MinMaxClipping, SpectraWeightingType.WeightEvenly, SpectralAveragingType.MzBinning,
-            normalizationType: NormalizationType.RelativeToTics, percentile: .8, minSigma: 2, maxSigma: 4);
-        Assert.That(parameters.OutlierRejectionType == OutlierRejectionType.MinMaxClipping);
-        Assert.That(0.8, Is.EqualTo(parameters.Percentile));
-        Assert.That(2, Is.EqualTo(parameters.MinSigmaValue));
-        Assert.That(4, Is.EqualTo(parameters.MaxSigmaValue));
-
-        // no rejection
-        parameters.SetDefaultValues();
-        double[] test = new double[] { 10, 8, 6, 5, 4, 2, 0 };
-        double[] output = OutlierRejection.RejectOutliers(test, parameters);
-        double[] expected = new double[] { 10, 8, 6, 5, 4, 2, 0 };
-        Assert.That(output, Is.EqualTo(expected));
-
-        // min max
-        parameters.SetValues(outlierRejectionType: OutlierRejectionType.MinMaxClipping);
-        Assert.That(parameters.OutlierRejectionType == OutlierRejectionType.MinMaxClipping);
-        output = OutlierRejection.RejectOutliers(test, parameters);
-        expected = new double[] { 8, 6, 5, 4, 2 };
-        Assert.That(output, Is.EqualTo(expected));
-
-        // percentile
-        parameters.SetValues(outlierRejectionType: OutlierRejectionType.PercentileClipping);
-        Assert.That(parameters.OutlierRejectionType == OutlierRejectionType.PercentileClipping);
-        output = OutlierRejection.RejectOutliers(test, parameters);
-        expected = new double[] { 6, 5, 4 };
-        Assert.That(output, Is.EqualTo(expected));
-
-        // sigma
-        parameters.SetValues(outlierRejectionType: OutlierRejectionType.SigmaClipping);
-        Assert.That(parameters.OutlierRejectionType == OutlierRejectionType.SigmaClipping);
-        output = OutlierRejection.RejectOutliers(test, parameters);
-        expected = new double[] { 10, 8, 6, 5, 4, 2, 0 };
-        Assert.That(output, Is.EqualTo(expected));
-
-        // winsorized sigma
-        parameters.SetValues(outlierRejectionType: OutlierRejectionType.WinsorizedSigmaClipping);
-        Assert.That(parameters.OutlierRejectionType == OutlierRejectionType.WinsorizedSigmaClipping);
-        output = OutlierRejection.RejectOutliers(test, parameters);
-        expected = new double[] { 10, 8, 6, 5, 4, 2, 0 };
-        Assert.That(output, Is.EqualTo(expected));
-        output = OutlierRejection.RejectOutliers(new double[] { }, parameters);
-        Assert.That(output.SequenceEqual(new double[] { }));
-
-        // averaged sigma
-        parameters.SetValues(outlierRejectionType: OutlierRejectionType.AveragedSigmaClipping, minSigma: 1, maxSigma:1);
-        Assert.That(parameters.OutlierRejectionType == OutlierRejectionType.AveragedSigmaClipping);
-        output = OutlierRejection.RejectOutliers(test, parameters);
-        expected = new double[] { 8, 6, 5, 4, 2 };
-        Assert.That(output, Is.EqualTo(expected));
-
-        // below threshold
-        parameters.SetValues(outlierRejectionType: OutlierRejectionType.BelowThresholdRejection);
-        Assert.That(parameters.OutlierRejectionType == OutlierRejectionType.BelowThresholdRejection);
-        output = OutlierRejection.RejectOutliers(test, parameters);
-        expected = new double[] { 10, 8, 6, 5, 4, 2, 0 };
-        Assert.That(output, Is.EqualTo(expected));
-    }
-=======
+        [Test]
+        public static void TestSetValuesAndRejectOutliersSwitch()
+        {
+            SpectralAveragingParameters parameters = new SpectralAveragingParameters();
+
+            parameters.SetDefaultValues();
+            Assert.That(parameters.OutlierRejectionType == OutlierRejectionType.NoRejection);
+            Assert.That(parameters.SpectralWeightingType == SpectraWeightingType.WeightEvenly);
+            Assert.That(0.1, Is.EqualTo(parameters.Percentile));
+            Assert.That(1.5, Is.EqualTo(parameters.MinSigmaValue));
+            Assert.That(1.5, Is.EqualTo(parameters.MaxSigmaValue));
+
+            parameters.SetValues(OutlierRejectionType.MinMaxClipping, SpectraWeightingType.WeightEvenly, SpectralAveragingType.MzBinning,
+                normalizationType: NormalizationType.RelativeToTics, percentile: .8, minSigma: 2, maxSigma: 4);
+            Assert.That(parameters.OutlierRejectionType == OutlierRejectionType.MinMaxClipping);
+            Assert.That(0.8, Is.EqualTo(parameters.Percentile));
+            Assert.That(2, Is.EqualTo(parameters.MinSigmaValue));
+            Assert.That(4, Is.EqualTo(parameters.MaxSigmaValue));
+
+            // no rejection
+            parameters.SetDefaultValues();
+            double[] test = new double[] { 10, 8, 6, 5, 4, 2, 0 };
+            double[] output = OutlierRejection.RejectOutliers(test, parameters);
+            double[] expected = new double[] { 10, 8, 6, 5, 4, 2, 0 };
+            Assert.That(output, Is.EqualTo(expected));
+
+            // min max
+            parameters.SetValues(outlierRejectionType: OutlierRejectionType.MinMaxClipping);
+            Assert.That(parameters.OutlierRejectionType == OutlierRejectionType.MinMaxClipping);
+            output = OutlierRejection.RejectOutliers(test, parameters);
+            expected = new double[] { 8, 6, 5, 4, 2 };
+            Assert.That(output, Is.EqualTo(expected));
+
+            // percentile
+            parameters.SetValues(outlierRejectionType: OutlierRejectionType.PercentileClipping);
+            Assert.That(parameters.OutlierRejectionType == OutlierRejectionType.PercentileClipping);
+            output = OutlierRejection.RejectOutliers(test, parameters);
+            expected = new double[] { 6, 5, 4 };
+            Assert.That(output, Is.EqualTo(expected));
+
+            // sigma
+            parameters.SetValues(outlierRejectionType: OutlierRejectionType.SigmaClipping);
+            Assert.That(parameters.OutlierRejectionType == OutlierRejectionType.SigmaClipping);
+            output = OutlierRejection.RejectOutliers(test, parameters);
+            expected = new double[] { 10, 8, 6, 5, 4, 2, 0 };
+            Assert.That(output, Is.EqualTo(expected));
+
+            // winsorized sigma
+            parameters.SetValues(outlierRejectionType: OutlierRejectionType.WinsorizedSigmaClipping);
+            Assert.That(parameters.OutlierRejectionType == OutlierRejectionType.WinsorizedSigmaClipping);
+            output = OutlierRejection.RejectOutliers(test, parameters);
+            expected = new double[] { 10, 8, 6, 5, 4, 2, 0 };
+            Assert.That(output, Is.EqualTo(expected));
+            output = OutlierRejection.RejectOutliers(new double[] { }, parameters);
+            Assert.That(output.SequenceEqual(new double[] { }));
+
+            // averaged sigma
+            parameters.SetValues(outlierRejectionType: OutlierRejectionType.AveragedSigmaClipping, minSigma: 1, maxSigma:1);
+            Assert.That(parameters.OutlierRejectionType == OutlierRejectionType.AveragedSigmaClipping);
+            output = OutlierRejection.RejectOutliers(test, parameters);
+            expected = new double[] { 8, 6, 5, 4, 2 };
+            Assert.That(output, Is.EqualTo(expected));
+
+            // below threshold
+            parameters.SetValues(outlierRejectionType: OutlierRejectionType.BelowThresholdRejection);
+            Assert.That(parameters.OutlierRejectionType == OutlierRejectionType.BelowThresholdRejection);
+            output = OutlierRejection.RejectOutliers(test, parameters);
+            expected = new double[] { 10, 8, 6, 5, 4, 2, 0 };
+            Assert.That(output, Is.EqualTo(expected));
+        }
+
         [Test]
         public static void TestBelowThresholdRejection()
         {
@@ -381,82 +340,6 @@
             Assert.That(result.SequenceEqual(copy3));
             Assert.That(RejectAsBinnedPeak(arr3, parameters).SequenceEqual(copy3));
         }
->>>>>>> 7633c22d
-
-
-        [Test]
-        public static void TestSetValuesAndRejectOutliersSwitch()
-        {
-            SpectralAveragingParameters parameters = new SpectralAveragingParameters();
-
-            parameters.SetDefaultValues();
-            Assert.That(parameters.OutlierRejectionType == OutlierRejectionType.NoRejection);
-            Assert.That(parameters.SpectralWeightingType == SpectraWeightingType.WeightEvenly);
-            Assert.That(0.1, Is.EqualTo(parameters.Percentile));
-            Assert.That(1.5, Is.EqualTo(parameters.MinSigmaValue));
-            Assert.That(1.5, Is.EqualTo(parameters.MaxSigmaValue));
-
-            parameters.SetValues(OutlierRejectionType.MinMaxClipping, SpectraWeightingType.WeightEvenly,
-                SpectralAveragingType.MzBinning,
-                normalizationType: NormalizationType.RelativeToTics, percentile: .8, minSigma: 2, maxSigma: 4);
-            Assert.That(parameters.OutlierRejectionType == OutlierRejectionType.MinMaxClipping);
-            Assert.That(0.8, Is.EqualTo(parameters.Percentile));
-            Assert.That(2, Is.EqualTo(parameters.MinSigmaValue));
-            Assert.That(4, Is.EqualTo(parameters.MaxSigmaValue));
-
-            // no rejection
-            parameters.SetDefaultValues();
-            double[] test = new double[] { 10, 8, 6, 5, 4, 2, 0 };
-            double[] output = OutlierRejection.RejectOutliers(test, parameters);
-            double[] expected = new double[] { 10, 8, 6, 5, 4, 2, 0 };
-            Assert.That(output, Is.EqualTo(expected));
-
-            // min max
-            parameters.SetValues(outlierRejectionType: OutlierRejectionType.MinMaxClipping);
-            Assert.That(parameters.OutlierRejectionType == OutlierRejectionType.MinMaxClipping);
-            output = OutlierRejection.RejectOutliers(test, parameters);
-            expected = new double[] { 8, 6, 5, 4, 2 };
-            Assert.That(output, Is.EqualTo(expected));
-
-            // percentile
-            parameters.SetValues(outlierRejectionType: OutlierRejectionType.PercentileClipping);
-            Assert.That(parameters.OutlierRejectionType == OutlierRejectionType.PercentileClipping);
-            output = OutlierRejection.RejectOutliers(test, parameters);
-            expected = new double[] { 6, 5, 4 };
-            Assert.That(output, Is.EqualTo(expected));
-
-            // sigma
-            parameters.SetValues(outlierRejectionType: OutlierRejectionType.SigmaClipping);
-            Assert.That(parameters.OutlierRejectionType == OutlierRejectionType.SigmaClipping);
-            output = OutlierRejection.RejectOutliers(test, parameters);
-            expected = new double[] { 10, 8, 6, 5, 4, 2, 0 };
-            Assert.That(output, Is.EqualTo(expected));
-
-            // winsorized sigma
-            parameters.SetValues(outlierRejectionType: OutlierRejectionType.WinsorizedSigmaClipping);
-            Assert.That(parameters.OutlierRejectionType == OutlierRejectionType.WinsorizedSigmaClipping);
-            output = OutlierRejection.RejectOutliers(test, parameters);
-            expected = new double[] { 10, 8, 6, 5, 4, 2 };
-            Assert.That(output, Is.EqualTo(expected));
-            output = OutlierRejection.RejectOutliers(new double[] { }, parameters);
-            Assert.That(output.SequenceEqual(new double[] { }));
-
-            // averaged sigma
-            parameters.SetValues(outlierRejectionType: OutlierRejectionType.AveragedSigmaClipping, minSigma: 1,
-                maxSigma: 1);
-            Assert.That(parameters.OutlierRejectionType == OutlierRejectionType.AveragedSigmaClipping);
-            output = OutlierRejection.RejectOutliers(test, parameters);
-            expected = new double[] { 6, 5 };
-            Assert.That(output, Is.EqualTo(expected));
-
-            // below threshold
-            parameters.SetValues(outlierRejectionType: OutlierRejectionType.BelowThresholdRejection);
-            Assert.That(parameters.OutlierRejectionType == OutlierRejectionType.BelowThresholdRejection);
-            output = OutlierRejection.RejectOutliers(test, parameters);
-            expected = new double[] { 10, 8, 6, 5, 4, 2, 0 };
-            Assert.That(output, Is.EqualTo(expected));
-        }
-
 
         private static double[] RejectAsBinnedPeak(double[] testArray, SpectralAveragingParameters parameters)
         {
