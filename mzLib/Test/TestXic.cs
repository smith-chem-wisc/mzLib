﻿using Chemistry;
using FlashLFQ;
using MassSpectrometry;
using MathNet.Numerics.Interpolation;
using MzLibUtil;
using NUnit.Framework;
using System.Collections.Generic;
using System.Linq;
using Assert = NUnit.Framework.Legacy.ClassicAssert;
using MassSpectrometry;
using Microsoft.ML.Transforms;
using MathNet.Numerics.Distributions;
using System.Collections;
using Proteomics.AminoAcidPolymer;

namespace Test
{
    public class TestXic
    {
        public static MsDataScan[] testScans { get; set; }
        public static IsotopicDistribution Dist { get; set; }
        public static List<IIndexedPeak> PeakList { get; set; } 

        [OneTimeSetUp]
        public void OneTimeSetup()
        {
            string peptide = "PEPTIDE";
            double intensity = 1e6;

            testScans = new MsDataScan[10];
            double[] intensityMultipliers = { 1, 3, 1, 1, 3, 5, 10, 5, 3, 1 };
            ChemicalFormula cf = new Proteomics.AminoAcidPolymer.Peptide(peptide).GetChemicalFormula();
            Dist = IsotopicDistribution.GetDistribution(cf, 0.125, 1e-8);

            // Create mzSpectra where two peaks appear very close together
            for (int s = 0; s < testScans.Length; s++)
            {
                double[] mz = Dist.Masses.SelectMany(v => new List<double> { v.ToMz(1), (v + 0.0001).ToMz(1) }).ToArray();
                double[] intensities = Dist.Intensities.SelectMany(v => new List<double> { v * intensity * intensityMultipliers[s], v * intensity }).ToArray();

                // add the scan
                testScans[s] = new MsDataScan(massSpectrum: new MzSpectrum(mz, intensities, false), oneBasedScanNumber: s + 1, msnOrder: 1, isCentroid: true,
                    polarity: Polarity.Positive, retentionTime: 1.0 + s / 10.0, scanWindowRange: new MzRange(400, 1600), scanFilter: "f",
                    mzAnalyzer: MZAnalyzerType.Orbitrap, totalIonCurrent: intensities.Sum(), injectionTime: 1.0, noiseData: null, nativeId: "scan=" + (s + 1));
            }

            //Example XIC
            var peakIndexEngine = PeakIndexingEngine.InitializeIndexingEngine(testScans);
            PeakList = peakIndexEngine.GetXic(Dist.Masses.First().ToMz(1), zeroBasedStartIndex: 4, new PpmTolerance(20), 1);
        }

        [Test]
        public static void TestXicConstruction()
        {
            var xic = new ExtractedIonChromatogram(PeakList);

            //Test XIC properties
            Assert.That(xic.Peaks.Count, Is.EqualTo(10));
            Assert.That(xic.ApexRT, Is.EqualTo(1.6f));
            Assert.That(xic.ApexScanIndex, Is.EqualTo(6));
            Assert.That(xic.StartRT, Is.EqualTo(1.0f));
            Assert.That(xic.EndRT, Is.EqualTo(1.9f));
            var mass = Dist.Masses.First().ToMz(1);
            Assert.That(xic.AveragedMassOrMz, Is.EqualTo(Dist.Masses.First().ToMz(1)).Within(0.0001));
            Assert.That(xic.ApexPeak.Intensity, Is.EqualTo(Dist.Intensities.First() * 1e6 * 10).Within(1));

            //Test normalized peak intensities
            xic.SetNormalizedPeakIntensities();
            Assert.That(xic.NormalizedPeakIntensities.Length, Is.EqualTo(10));
            Assert.That(xic.NormalizedPeakIntensities.Sum(), Is.EqualTo(100f).Within(0.0001));
        }

        [Test]
        public static void TestXicSpline()
        {
            var xic = new ExtractedIonChromatogram(PeakList);

            //Test XIC spline
            //in retention time
            var cubicSpline = new XicCubicSpline(0.05);
            var linearSpline = new XicLinearSpline(0.05);
            cubicSpline.SetXicSplineXYData(xic);
            Assert.That(xic.XYData.Length, Is.EqualTo(18)); // Because the last time point will be stored as 18.999999 (origin 19) while convert the float to double. 
            linearSpline.SetXicSplineXYData(xic);                            // Then we will lose one numPoint (19 to 18) in the XYData. 
            Assert.That(xic.XYData.Length, Is.EqualTo(18));
            //in scan cycle
            cubicSpline.SetXicSplineXYData(xic, cycle: true);
            Assert.That(xic.XYData.Length, Is.EqualTo(181));

            //Test adding peaks
            var cubicSpline2 = new XicCubicSpline(0.05, 1, 0.1);
            cubicSpline2.SetXicSplineXYData(xic);
            Assert.That(xic.XYData.Min(xy => xy.Item1), Is.EqualTo(0.9).Within(0.0000001));
            Assert.That(xic.XYData.Max(xy => xy.Item1), Is.EqualTo(1.95).Within(0.0000001)); // Because we lost one numPoint, then last point will be 1.95 instead of original value 2.0.

            //ensure that add peaks works correctly
            var peakList1 = new List<IIndexedPeak>();
            double[] intensityMultipliers = { 1, 3, 1 };
            for (int i = 0; i < intensityMultipliers.Length; i++)
            {
                peakList1.Add(new IndexedMassSpectralPeak(intensity: 1e5 * intensityMultipliers[i], retentionTime: 1 + i / 10, zeroBasedScanIndex: i + 5, mz: 500.0));
            }
            //The xic contains three original peaks, and we want to add two more peaks at the begining and the end. This setting of spline only adds peaks, no spline.
            var xic1 = new ExtractedIonChromatogram(peakList1);
            int numberOfPeaksToAdd = 2;
            var linearSpline2 = new XicLinearSpline(1, numberOfPeaksToAdd, 1);
            linearSpline2.SetXicSplineXYData(xic1, cycle: true);
            //the xic length after adding the peaks should be 3 + 2*2
            //the first two peaks and the last two peaks should have intensity 0
            Assert.That(xic1.XYData.Length, Is.EqualTo(7));
            for (int i = 0; i < numberOfPeaksToAdd; i++)
            {
                Assert.That(xic1.XYData[i].Item2, Is.EqualTo(0)); 
            }
            for (int i = xic1.XYData.Length - 1; i > xic1.Peaks.Count + numberOfPeaksToAdd - 1; i--)
            {
                Assert.That(xic1.XYData[i].Item2, Is.EqualTo(0));
            }
            //the orginal peaks should be present in the XYData after the 0 peaks are added
            foreach (var peak in xic1.Peaks)
            {
                Assert.That(xic1.XYData.First(xy => xy.Item1 == peak.ZeroBasedScanIndex).Item2 == peak.Intensity, Is.True);
            }
        }

        [Test]
        public static void TestXicSplineExceptionHandling()
        {
            var cubicSpline = new XicCubicSpline(0.05);
            var linearSpline = new XicLinearSpline(0.05);
            var rtArray = new float[] { 1.0f, 1.1f, 1.2f };
            var intensityArray = new float[] { 100, 200, 300 };
            var ex = Assert.Throws<MzLibException>(() => cubicSpline.GetXicSplineData(rtArray, intensityArray, 1.0, 1.2));
            Assert.That(ex.Message, Is.EqualTo("Input arrays must contain at least 5 points."));
            var intensityArray2 = new float[] { 100, 200, 300, 400, 500 };
            var ex2 = Assert.Throws<MzLibException>(() => cubicSpline.GetXicSplineData(rtArray, intensityArray2, 1.0, 1.2));
            Assert.That(ex2.Message, Is.EqualTo("Input arrays must have the same length."));

            var Bspline = new Bspline(4, 10);
            var ex3 = Assert.Throws<MzLibException>(() => Bspline.GetXicSplineData(rtArray, intensityArray));
            Assert.That(ex3.Message, Is.EqualTo("The number of points in the input array must be greater than the degree of the Bspline."));
        }

        [Test]
        public static void TestGetAllXics()
        {
            //Test case using FakeScans
            var indexingEngine = PeakIndexingEngine.InitializeIndexingEngine(testScans);
            var xics = indexingEngine.GetAllXics(new PpmTolerance(20), 2, 2, 3);
            Assert.That(xics.Count, Is.EqualTo(20));
            foreach(var xic in xics)
            {
                Assert.That(xic.Peaks.Count, Is.EqualTo(10));
            }
            //Test with massIndexingEngine
            var deconParameters = new ClassicDeconvolutionParameters(1, 20, 4, 3);
            var allMasses = Deconvoluter.Deconvolute(testScans[0].MassSpectrum, deconParameters);
            var massIndexingEngine = MassIndexingEngine.InitializeMassIndexingEngine(testScans, deconParameters);
            var massXics = massIndexingEngine.GetAllXics(new PpmTolerance(20), 2, 2, 3);
            Assert.That(massXics.Count, Is.EqualTo(2));
            foreach (var mass in allMasses)
            {
                Assert.That(massXics.Any(x => x.Peaks.Select(p => (IndexedMass)p).First().IsotopicEnvelope.MonoisotopicMass == mass.MonoisotopicMass));
            }
            foreach (var xic in massXics)
            {
                Assert.That(xic.Peaks.Count, Is.EqualTo(10));
            }

            //Test if there are three missed scans in the middle
            var fakeScans2 = (MsDataScan[])testScans.Clone();
            var missedIndices = new List<int> { 3, 4, 5 }; //the ten scnas would be 1,1,1,0,0,0,1,1,1,1
            foreach(var s in missedIndices)
            {
                // replace the scan at index s with an empty scan
                fakeScans2[s] = new MsDataScan(massSpectrum: new MzSpectrum(new double[] {  }, new double[] {  }, false), oneBasedScanNumber: s + 1, msnOrder: 1, isCentroid: true, polarity: Polarity.Positive, retentionTime: 1.0 + s / 10.0, scanWindowRange: new MzRange(400, 1600), scanFilter: "f",
                    mzAnalyzer: MZAnalyzerType.Orbitrap, totalIonCurrent: 1, injectionTime: 1.0, noiseData: null, nativeId: "scan=" + (s + 1));
            }
            var indexingEngine2 = PeakIndexingEngine.InitializeIndexingEngine(fakeScans2);
            var xics2 = indexingEngine2.GetAllXics(new PpmTolerance(20), 2, 2, 3);
            Assert.That(xics2.Count, Is.EqualTo(40)); //the first three scans and the last four scans will each contain two XICs
            Assert.That(xics2.SequenceEqual(xics2.OrderByDescending(x => x.ApexPeak.Intensity)));//make sure the XICs are ordered by descending apex intensity
            //Test with massIndexingEngine
            var massIndexingEngine2 = MassIndexingEngine.InitializeMassIndexingEngine(fakeScans2, deconParameters);
            var massXics2 = massIndexingEngine2.GetAllXics(new PpmTolerance(20), 2, 2, 3);
            Assert.That(massXics2.Count, Is.EqualTo(4));

            var fakeScans3 = (MsDataScan[])testScans.Clone();
            var missedIndices2 = new List<int> { 2, 3, 4 }; //the ten scnas would be 1,1,0,0,0,1,1,1,1,1
            foreach (var s in missedIndices2)
            {
                fakeScans3[s] = new MsDataScan(massSpectrum: new MzSpectrum(new double[] {  }, new double[] {  }, false), oneBasedScanNumber: s + 1, msnOrder: 1, isCentroid: true, polarity: Polarity.Positive, retentionTime: 1.0 + s / 10.0, scanWindowRange: new MzRange(400, 1600), scanFilter: "f",
                    mzAnalyzer: MZAnalyzerType.Orbitrap, totalIonCurrent: 1, injectionTime: 1.0, noiseData: null, nativeId: "scan=" + (s + 1));
            }
            var indexingEngine3 = PeakIndexingEngine.InitializeIndexingEngine(fakeScans3);
            var xics3 = indexingEngine3.GetAllXics(new PpmTolerance(20), 2, 2, 3);
            Assert.That(xics3.Count, Is.EqualTo(20)); // Because the minumum number of peaks required is set to 3, the first two scans do not contain any XICs with only two consecutive peaks.
            foreach (var xic in xics3)
            {
                Assert.That(xic.Peaks.Count, Is.EqualTo(5));
            }
            //Test with massIndexingEngine
            var massIndexingEngine3 = MassIndexingEngine.InitializeMassIndexingEngine(fakeScans3, deconParameters);
            var massXics3 = massIndexingEngine3.GetAllXics(new PpmTolerance(20), 2, 2, 3);
            Assert.That(massXics3.Count, Is.EqualTo(2));
            foreach (var xic in massXics3)
            {
                Assert.That(xic.Peaks.Count, Is.EqualTo(5));
            }
        }   

        [Test]
        public static void TestCutPeak()
        {
            var normal = new Normal(10, 1);
            var RTs = Enumerable.Range(0, 10).Select(i => 7.5 + i * 0.5).ToArray();
            var intensities = RTs.Select(r => normal.Density(r)).ToArray();

            //generate two sets of peaks and put them together so the integrated xic shows double apex
            var peak1 = new List<IIndexedPeak>();
            for (int i = 0; i < RTs.Length; i++)
            {
                peak1.Add(new IndexedMassSpectralPeak(intensity: intensities[i] * 10, retentionTime: RTs[i], zeroBasedScanIndex: i, mz: 500.0));
            }
            var xic1 = new ExtractedIonChromatogram(peak1);
            var peak2 = new List<IIndexedPeak>();
            for (int i = 0; i < RTs.Length - 1; i++)
            {
                peak2.Add(new IndexedMassSpectralPeak(intensity: intensities[i], retentionTime: RTs[RTs.Length - 1] + (i + 1) * 0.5, zeroBasedScanIndex: i + RTs.Length, mz: 500.0));
            }
            var xic = new ExtractedIonChromatogram(peak1.Concat(peak2).OrderBy(p => p.RetentionTime).ToList());
            Assert.That(xic.Peaks.Count, Is.EqualTo(peak1.Count + peak2.Count));
            xic.CutPeak();
            Assert.That(xic.Peaks.Count, Is.EqualTo(peak1.Count));
            Assert.That(xic.ApexRT, Is.EqualTo(xic1.ApexRT));
            Assert.That(xic.StartRT, Is.EqualTo(xic1.StartRT));
            Assert.That(xic.EndRT, Is.EqualTo(xic1.EndRT));

            //if there is only one apex, it should not be cut
            xic1.CutPeak();
            Assert.That(xic1.Peaks.Count, Is.EqualTo(peak1.Count));

            //if the number of peaks is smaller than 5, it should not be cut
            var xic2 = new ExtractedIonChromatogram(peak1.Take(3).ToList());
            xic2.CutPeak();
            Assert.That(xic2.Peaks.Count, Is.EqualTo(3));

            //if the intensity difference does not exceed the discrimination factor, it should not be cut
            var peak3 = new List<IIndexedPeak>();
            var intensityIncrement = intensities[intensities.Length - 1] * 0.01;
            for (int i = 0; i < 4; i++)
            {
                peak3.Add(new IndexedMassSpectralPeak(intensity: intensities[intensities.Length - 1] + intensityIncrement * i, retentionTime: RTs[RTs.Length - 1] + (i + 1) * 0.5, zeroBasedScanIndex: i, mz: 500.0));
            }
            var xic3 = new ExtractedIonChromatogram(peak1.Concat(peak3).OrderBy(p => p.RetentionTime).ToList());
            Assert.That(xic3.Peaks.Count, Is.EqualTo(peak1.Count + peak3.Count));
            xic3.CutPeak();
            Assert.That(xic3.Peaks.Count, Is.EqualTo(peak1.Count + peak3.Count));
        }

        [Test]
        public static void TestGetAllXicsWithCutPeak()
        {
            var testScans = new MsDataScan[10];
            //make all peak traces to have two apex at the third and the eighth scan
            double[] intensityMultipliers = { 1, 2, 6, 2, 1, 1.1, 2, 8, 2, 1.1 };
            var intensity = 1e6;

            for (int s = 0; s < testScans.Length; s++)
            {
                double[] mz = Dist.Masses.SelectMany(v => new List<double> { v.ToMz(1) }).ToArray();
                double[] intensities = Dist.Intensities.SelectMany(v => new List<double> { v * intensity * intensityMultipliers[s] }).ToArray();
                testScans[s] = new MsDataScan(massSpectrum: new MzSpectrum(mz, intensities, false), oneBasedScanNumber: s + 1, msnOrder: 1, isCentroid: true,polarity: Polarity.Positive, retentionTime: 1.0 + s / 10.0, scanWindowRange: new MzRange(400, 1600), scanFilter: "f",mzAnalyzer: MZAnalyzerType.Orbitrap, totalIonCurrent: intensities.Sum(), injectionTime: 1.0, noiseData: null, nativeId: "scan=" + (s + 1));
            }
            var indexingEngine = PeakIndexingEngine.InitializeIndexingEngine(testScans);
            var xics = indexingEngine.GetAllXics(new PpmTolerance(5), 2, 3, 3);
            // 10 XICs should be found without peak cutting, each containing 10 peaks
            Assert.That(xics.Count(), Is.EqualTo(10)); 
            Assert.That(xics.All(x => x.Peaks.Count == 10), Is.True);
            //The XICs should have an apex at the eighth scan
            Assert.That(xics.All(x => x.ApexScanIndex == 7), Is.True);

            var xicsWithCutPeak = indexingEngine.GetAllXics(new PpmTolerance(5), 2, 3, 3, 0.6);
            // since each original XIC contain two apex, cutting peaks should double the number of XICs found and each XIC should contain 5 peaks now
            Assert.That(xicsWithCutPeak.Count(), Is.EqualTo(20));
            Assert.That(xicsWithCutPeak.All(x => x.Peaks.Count == 5), Is.True);
            // The XICs should have an apex at either the third or the eighth scan
            Assert.That(xicsWithCutPeak.All(x => x.ApexScanIndex == 2 || x.ApexScanIndex == 7), Is.True);
        }

        [Test]
        public static void TestMassXicExceptionHandling()
        {
            var peakIndexEngine = PeakIndexingEngine.InitializeIndexingEngine(testScans);
            var ex = Assert.Throws<MzLibException>(() => peakIndexEngine.GetXic(Dist.Masses.First().ToMz(1), zeroBasedStartIndex: 4, new PpmTolerance(20), 1, 10, 1));
            Assert.That(ex.Message, Is.EqualTo("Error: Attempted to access a peak using a charge parameter, but the peaks do not have charge information available."));
        }

        [Test]
<<<<<<< HEAD
        public static void TestBspline()
        {
            double[] intensityMultipliers = { 1, 2, 3, 2, 1 };
            var peakList = new List<IIndexedPeak>();
            for (int i = 0; i < intensityMultipliers.Length; i++)
            {
                peakList.Add(new IndexedMassSpectralPeak(intensity: 1e6 * intensityMultipliers[i], retentionTime: 1 + i / 10.0, zeroBasedScanIndex: i, mz: 500.0));
            }
            var xic = new ExtractedIonChromatogram(peakList);
            var bspline1 = new Bspline(1, 50);
            bspline1.SetXicSplineXYData(xic);
            //When the smoothing degree is 1, it is equivalent to linear spline, so the apex of the interpolated points should be the same as the original xic
            Assert.That(xic.XYData.MaxBy(p => p.Item2).Item1, Is.EqualTo(xic.ApexRT).Within(0.0001));
            Assert.That(xic.XYData.Max(p => p.Item2), Is.EqualTo(xic.Peaks.Max(p => p.Intensity)).Within(0.0001));

            var bspline2 = new Bspline(2, 150);
            bspline2.SetXicSplineXYData(xic);
            //When the smoothing degree is 2 the apex should still be around the original apex RT
            Assert.That(xic.XYData.MaxBy(p => p.Item2).Item1, Is.EqualTo(xic.ApexRT).Within(0.001));

            //The start and end RT should always stay the same
            Assert.That(xic.XYData.First().Item1, Is.EqualTo(xic.StartRT).Within(0.0001));
            Assert.That(xic.XYData.Last().Item1, Is.EqualTo(xic.EndRT).Within(0.0001));
=======
        public static void TestXicOnePeak()
        {
            var peaks = new List<IIndexedPeak> { new IndexedMassSpectralPeak(intensity: 10, retentionTime: 1, zeroBasedScanIndex: 0, mz: 500.0) };
            var xic = new ExtractedIonChromatogram(peaks);
            Assert.That(xic.Peaks.Count, Is.EqualTo(1));
            Assert.That(xic.ApexRT, Is.EqualTo(peaks.First().RetentionTime));
            Assert.That(xic.ApexScanIndex, Is.EqualTo(peaks.First().ZeroBasedScanIndex));
            Assert.That(xic.StartRT, Is.EqualTo(peaks.First().RetentionTime));
            Assert.That(xic.EndRT, Is.EqualTo(peaks.First().RetentionTime));
            Assert.That(xic.AveragedMassOrMz, Is.EqualTo(peaks.First().M).Within(0.0001));
            Assert.That(xic.ApexPeak.Intensity, Is.EqualTo(peaks.First().Intensity));
>>>>>>> 55205c78
        }
    }
}<|MERGE_RESOLUTION|>--- conflicted
+++ resolved
@@ -297,31 +297,6 @@
         }
 
         [Test]
-<<<<<<< HEAD
-        public static void TestBspline()
-        {
-            double[] intensityMultipliers = { 1, 2, 3, 2, 1 };
-            var peakList = new List<IIndexedPeak>();
-            for (int i = 0; i < intensityMultipliers.Length; i++)
-            {
-                peakList.Add(new IndexedMassSpectralPeak(intensity: 1e6 * intensityMultipliers[i], retentionTime: 1 + i / 10.0, zeroBasedScanIndex: i, mz: 500.0));
-            }
-            var xic = new ExtractedIonChromatogram(peakList);
-            var bspline1 = new Bspline(1, 50);
-            bspline1.SetXicSplineXYData(xic);
-            //When the smoothing degree is 1, it is equivalent to linear spline, so the apex of the interpolated points should be the same as the original xic
-            Assert.That(xic.XYData.MaxBy(p => p.Item2).Item1, Is.EqualTo(xic.ApexRT).Within(0.0001));
-            Assert.That(xic.XYData.Max(p => p.Item2), Is.EqualTo(xic.Peaks.Max(p => p.Intensity)).Within(0.0001));
-
-            var bspline2 = new Bspline(2, 150);
-            bspline2.SetXicSplineXYData(xic);
-            //When the smoothing degree is 2 the apex should still be around the original apex RT
-            Assert.That(xic.XYData.MaxBy(p => p.Item2).Item1, Is.EqualTo(xic.ApexRT).Within(0.001));
-
-            //The start and end RT should always stay the same
-            Assert.That(xic.XYData.First().Item1, Is.EqualTo(xic.StartRT).Within(0.0001));
-            Assert.That(xic.XYData.Last().Item1, Is.EqualTo(xic.EndRT).Within(0.0001));
-=======
         public static void TestXicOnePeak()
         {
             var peaks = new List<IIndexedPeak> { new IndexedMassSpectralPeak(intensity: 10, retentionTime: 1, zeroBasedScanIndex: 0, mz: 500.0) };
@@ -333,7 +308,32 @@
             Assert.That(xic.EndRT, Is.EqualTo(peaks.First().RetentionTime));
             Assert.That(xic.AveragedMassOrMz, Is.EqualTo(peaks.First().M).Within(0.0001));
             Assert.That(xic.ApexPeak.Intensity, Is.EqualTo(peaks.First().Intensity));
->>>>>>> 55205c78
+        }
+
+        [Test]
+        public static void TestBspline()
+        {
+            double[] intensityMultipliers = { 1, 2, 3, 2, 1 };
+            var peakList = new List<IIndexedPeak>();
+            for (int i = 0; i < intensityMultipliers.Length; i++)
+            {
+                peakList.Add(new IndexedMassSpectralPeak(intensity: 1e6 * intensityMultipliers[i], retentionTime: 1 + i / 10.0, zeroBasedScanIndex: i, mz: 500.0));
+            }
+            var xic = new ExtractedIonChromatogram(peakList);
+            var bspline1 = new Bspline(1, 50);
+            bspline1.SetXicSplineXYData(xic);
+            //When the smoothing degree is 1, it is equivalent to linear spline, so the apex of the interpolated points should be the same as the original xic
+            Assert.That(xic.XYData.MaxBy(p => p.Item2).Item1, Is.EqualTo(xic.ApexRT).Within(0.0001));
+            Assert.That(xic.XYData.Max(p => p.Item2), Is.EqualTo(xic.Peaks.Max(p => p.Intensity)).Within(0.0001));
+
+            var bspline2 = new Bspline(2, 150);
+            bspline2.SetXicSplineXYData(xic);
+            //When the smoothing degree is 2 the apex should still be around the original apex RT
+            Assert.That(xic.XYData.MaxBy(p => p.Item2).Item1, Is.EqualTo(xic.ApexRT).Within(0.001));
+
+            //The start and end RT should always stay the same
+            Assert.That(xic.XYData.First().Item1, Is.EqualTo(xic.StartRT).Within(0.0001));
+            Assert.That(xic.XYData.Last().Item1, Is.EqualTo(xic.EndRT).Within(0.0001));
         }
     }
 }