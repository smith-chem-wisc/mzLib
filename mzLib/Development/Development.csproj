--- conflicted
+++ resolved
@@ -8,17 +8,10 @@
   </PropertyGroup>
 
   <ItemGroup>
-<<<<<<< HEAD
-    <PackageReference Include="Microsoft.NET.Test.Sdk" Version="17.1.0" />
-    <PackageReference Include="NUnit" Version="3.13.3" />
-    <PackageReference Include="NUnit3TestAdapter" Version="4.2.1" />
-    <PackageReference Include="Plotly.NET.CSharp" Version="0.12.0" />
-=======
     <PackageReference Include="CsvHelper" Version="32.0.3" />
     <PackageReference Include="Microsoft.NET.Test.Sdk" Version="17.10.0" />
     <PackageReference Include="NUnit" Version="4.1.0" />
     <PackageReference Include="NUnit3TestAdapter" Version="4.5.0" />
->>>>>>> 983c3b01
   </ItemGroup>
 
   <ItemGroup>
