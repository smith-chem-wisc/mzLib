--- conflicted
+++ resolved
@@ -1,11 +1,7 @@
 ﻿#nullable enable
 using System;
 using System.IO;
-<<<<<<< HEAD
 using System.Linq;
-using IO.MzML;
-=======
->>>>>>> fc86427c
 using MassSpectrometry;
 using MzLibUtil;
 using Readers;
@@ -57,20 +53,9 @@
         // gather necessary information to generate file from original spectra path
         var spectraDirectory = Path.GetDirectoryName(originalSpectraPath) ??
                                throw new MzLibException("Cannot Access Spectra Directory");
-<<<<<<< HEAD
-        var sourceFile = SpectraFileHandler.GetSourceFile(originalSpectraPath);
-        MsDataFile msDataFile = new(averagedScans, sourceFile);
-=======
+                               
         var sourceFile = MsDataFileReader.GetDataFile(originalSpectraPath).GetSourceFile();
         GenericMsDataFile msDataFile = new(averagedScans, sourceFile);
-        var averagedPath = Path.Combine(spectraDirectory,
-            "Averaged_" +
-            PeriodTolerantFilenameWithoutExtension.GetPeriodTolerantFilenameWithoutExtension(originalSpectraPath) +
-            ".mzML");
-
-        MzmlMethods.CreateAndWriteMyMzmlWithCalibratedSpectra(msDataFile, averagedPath, true);
-    }
->>>>>>> fc86427c
 
         // construct output path
         string averagedOutputPath;
