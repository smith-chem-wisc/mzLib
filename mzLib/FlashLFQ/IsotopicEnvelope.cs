--- conflicted
+++ resolved
@@ -10,16 +10,6 @@
         /// <summary>
         /// The most abundant isotopic peak used for peak finding.
         /// </summary>
-<<<<<<< HEAD
-        public readonly IIndexedPeak IndexedPeak;
-        public readonly int ChargeState;
-
-        public double Mz => IndexedPeak.Mz;
-        public double RelativeSeparationValue => IndexedPeak.RetentionTime;
-        public int ZeroBasedScanIndex => IndexedPeak.ZeroBasedMs1ScanIndex;
-
-        public IsotopicEnvelope(IIndexedPeak monoisotopicPeak, int chargeState, double intensity, double pearsonCorrelation)
-=======
         public readonly IIndexedMzPeak IndexedPeak;
         public readonly int ChargeState;
 
@@ -32,7 +22,6 @@
         }
 
         public IsotopicEnvelope(IndexedMassSpectralPeak monoisotopicPeak, int chargeState, double intensity, double pearsonCorrelation)
->>>>>>> e1aa0adc
         {
             IndexedPeak = monoisotopicPeak;
             ChargeState = chargeState;
