﻿using Proteomics.RetentionTimePrediction;

namespace FlashLFQ
{
    /// <summary>
    /// Contains the summed intensities of all isotope peaks detected in a single MS1 scan for a given species.
    /// </summary>
<<<<<<< HEAD
    public class IsotopicEnvelope : ISeparable
=======
    public class IsotopicEnvelope : ISingleScanDatum
>>>>>>> 2711f041
    {
        /// <summary>
        /// The most abundant isotopic peak used for peak finding.
        /// </summary>
        public readonly IndexedMassSpectralPeak IndexedPeak;
        public readonly int ChargeState;

        public double Mz => IndexedPeak.Mz;
        public double RelativeSeparationValue => IndexedPeak.RetentionTime;
        public int ZeroBasedScanIndex => IndexedPeak.ZeroBasedMs1ScanIndex;

        public IsotopicEnvelope(IndexedMassSpectralPeak monoisotopicPeak, int chargeState, double intensity, double pearsonCorrelation)
        {
            IndexedPeak = monoisotopicPeak;
            ChargeState = chargeState;
            Intensity = monoisotopicPeak is IndexedTimsTofPeak ?  intensity  : intensity / chargeState; // The charge state/intensity relationship isn't relevant for timsTOF data
            PearsonCorrelation = pearsonCorrelation;
        }

        /// <summary>
        /// The summed intensity of all isotope peaks detected in one MS1 scan. This sum may contain 
        /// imputed intensity values for expected isotopes that weren't observed, but only if the observed 
        /// isotopic distribution was otherwise similar to the expected isotopic distribution.
        /// </summary>
        public double Intensity { get; private set; }
<<<<<<< HEAD
        public double SeparationDomainValue => IndexedPeak.RetentionTime;
        public int ZeroBasedScanIndex => IndexedPeak.ZeroBasedMs1ScanIndex;
=======

>>>>>>> 2711f041
        public double PearsonCorrelation { get; init; }

        public void Normalize(double normalizationFactor)
        {
            Intensity *= normalizationFactor;
        }

        public override string ToString()
        {
            return "+" + ChargeState + "|" + Intensity.ToString("F0") + "|" + IndexedPeak.RetentionTime.ToString("F3") + "|" + IndexedPeak.ZeroBasedMs1ScanIndex;
        }

        public override bool Equals(object obj)
        {
            var otherEnv = (IsotopicEnvelope)obj;

            return otherEnv != null
                && otherEnv.ChargeState == this.ChargeState
                && otherEnv.IndexedPeak.Equals(this.IndexedPeak);
        }

        public override int GetHashCode()
        {
            return ChargeState.GetHashCode() + IndexedPeak.GetHashCode();
        }
    }
}<|MERGE_RESOLUTION|>--- conflicted
+++ resolved
@@ -5,11 +5,7 @@
     /// <summary>
     /// Contains the summed intensities of all isotope peaks detected in a single MS1 scan for a given species.
     /// </summary>
-<<<<<<< HEAD
-    public class IsotopicEnvelope : ISeparable
-=======
     public class IsotopicEnvelope : ISingleScanDatum
->>>>>>> 2711f041
     {
         /// <summary>
         /// The most abundant isotopic peak used for peak finding.
@@ -35,12 +31,7 @@
         /// isotopic distribution was otherwise similar to the expected isotopic distribution.
         /// </summary>
         public double Intensity { get; private set; }
-<<<<<<< HEAD
-        public double SeparationDomainValue => IndexedPeak.RetentionTime;
-        public int ZeroBasedScanIndex => IndexedPeak.ZeroBasedMs1ScanIndex;
-=======
 
->>>>>>> 2711f041
         public double PearsonCorrelation { get; init; }
 
         public void Normalize(double normalizationFactor)
