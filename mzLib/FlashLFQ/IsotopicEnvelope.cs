﻿using Proteomics.RetentionTimePrediction;

namespace FlashLFQ
{
    /// <summary>
    /// Contains the summed intensities of all isotope peaks detected in a single MS1 scan for a given species.
    /// </summary>
    public class IsotopicEnvelope : ISingleScanDatum
    {
        /// <summary>
        /// The most abundant isotopic peak used for peak finding.
        /// </summary>
        public readonly IIndexedMzPeak IndexedPeak;
        public readonly int ChargeState;
        public double RetentionTime => IndexedPeak.RetentionTime;
        public int ZeroBasedScanIndex => IndexedPeak.ZeroBasedScanIndex;

        public IsotopicEnvelope(IIndexedMzPeak monoisotopicPeak, int chargeState, double intensity, double pearsonCorrelation)
<<<<<<< HEAD
=======
        {
            IndexedPeak = monoisotopicPeak;
            ChargeState = chargeState;
            Intensity = intensity / chargeState;
            PearsonCorrelation = pearsonCorrelation;
        }

        public IsotopicEnvelope(IndexedMassSpectralPeak monoisotopicPeak, int chargeState, double intensity, double pearsonCorrelation)
>>>>>>> bc6e75d6
        {
            IndexedPeak = monoisotopicPeak;
            ChargeState = chargeState;
            Intensity = intensity / chargeState;
            PearsonCorrelation = pearsonCorrelation;
        }

        public IsotopicEnvelope(IndexedMassSpectralPeak monoisotopicPeak, int chargeState, double intensity, double pearsonCorrelation)
        {
            IndexedPeak = monoisotopicPeak;
            ChargeState = chargeState;
            Intensity = monoisotopicPeak is IndexedIonMobilityPeak ?  intensity  : intensity / chargeState; // The charge state/intensity relationship isn't relevant for timsTOF data
            PearsonCorrelation = pearsonCorrelation;
        }

        /// <summary>
        /// The summed intensity of all isotope peaks detected in one MS1 scan. This sum may contain 
        /// imputed intensity values for expected isotopes that weren't observed, but only if the observed 
        /// isotopic distribution was otherwise similar to the expected isotopic distribution.
        /// </summary>
        public double Intensity { get; private set; }

        public double PearsonCorrelation { get; init; }

        public void Normalize(double normalizationFactor)
        {
            Intensity *= normalizationFactor;
        }

        public override string ToString()
        {
            return "+" + ChargeState + "|" + Intensity.ToString("F0") + "|" + IndexedPeak.RetentionTime.ToString("F3") + "|" + IndexedPeak.ZeroBasedScanIndex;
        }

        public override bool Equals(object obj)
        {
            var otherEnv = (IsotopicEnvelope)obj;

            return otherEnv != null
                && otherEnv.ChargeState == this.ChargeState
                && otherEnv.IndexedPeak.Equals(this.IndexedPeak);
        }

        public override int GetHashCode()
        {
            return ChargeState.GetHashCode() + IndexedPeak.GetHashCode();
        }
    }
}<|MERGE_RESOLUTION|>--- conflicted
+++ resolved
@@ -16,8 +16,6 @@
         public int ZeroBasedScanIndex => IndexedPeak.ZeroBasedScanIndex;
 
         public IsotopicEnvelope(IIndexedMzPeak monoisotopicPeak, int chargeState, double intensity, double pearsonCorrelation)
-<<<<<<< HEAD
-=======
         {
             IndexedPeak = monoisotopicPeak;
             ChargeState = chargeState;
@@ -25,8 +23,7 @@
             PearsonCorrelation = pearsonCorrelation;
         }
 
-        public IsotopicEnvelope(IndexedMassSpectralPeak monoisotopicPeak, int chargeState, double intensity, double pearsonCorrelation)
->>>>>>> bc6e75d6
+        public IsotopicEnvelope(IIndexedMzPeak monoisotopicPeak, int chargeState, double intensity, double pearsonCorrelation)
         {
             IndexedPeak = monoisotopicPeak;
             ChargeState = chargeState;
