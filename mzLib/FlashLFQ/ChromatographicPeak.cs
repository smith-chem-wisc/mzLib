﻿using System;
using System.Collections.Generic;
using System.Linq;
using System.Text;
using ClassExtensions = Chemistry.ClassExtensions;
using FlashLFQ.PEP;
using FlashLFQ.Interfaces;
using MathNet.Numerics;
using Easy.Common.Extensions;

namespace FlashLFQ
{
    public class ChromatographicPeak : TraceablePeak<IsotopicEnvelope>
    {
        public double Intensity;
        public double ApexRetentionTime => Apex?.IndexedPeak.RetentionTime ?? -1;
        public readonly SpectraFileInfo SpectraFileInfo;
        public List<IsotopicEnvelope> IsotopicEnvelopes { get; set; }
        public override List<IsotopicEnvelope> ScanOrderedPoints => IsotopicEnvelopes;
        public int ScanCount => IsotopicEnvelopes.Count;
        public double SplitRT { get; private set; }
        public readonly bool IsMbrPeak;
        public double MbrScore;
        public double PpmScore { get; set; }
        public double IntensityScore { get; set; }
        public double RtScore { get; set; }
        public double ScanCountScore { get; set; }
        public double IsotopicDistributionScore { get; set; }
        /// <summary>
        /// Stores the pearson correlation between the apex isotopic envelope and the theoretical isotopic distribution
        /// </summary>
        public double IsotopicPearsonCorrelation => Apex?.PearsonCorrelation ?? -1;
        public double RtPredictionError { get; set; }
        public List<int> ChargeList { get; set; }
        internal double MbrQValue { get; set; }
        public ChromatographicPeakData PepPeakData { get; set; }
        public double? MbrPep { get; set; }
        public override IsotopicEnvelope Apex => _apex;
        private IsotopicEnvelope _apex;
        public List<Identification> Identifications { get; private set; }
        public int NumChargeStatesObserved { get; private set; }
        public int NumIdentificationsByBaseSeq { get; private set; }
        public int NumIdentificationsByFullSeq { get; private set; }
        public double MassError { get; private set; }
        /// <summary>
        /// Bool that describes whether the retention time of this peak was randomized
        /// If true, implies that this peak is a decoy peak identified by the MBR algorithm
        /// </summary>
        public bool RandomRt { get; }
        public bool DecoyPeptide => Identifications.First().IsDecoy;

        public ChromatographicPeak(Identification id, bool isMbrPeak, SpectraFileInfo fileInfo, bool randomRt = false)
        {
            SplitRT = 0;
            NumChargeStatesObserved = 0;
            MassError = double.NaN;
            NumIdentificationsByBaseSeq = 1;
            NumIdentificationsByFullSeq = 1;
            Identifications = new List<Identification>() { id };
            IsotopicEnvelopes = new List<IsotopicEnvelope>();
            IsMbrPeak = isMbrPeak;
            SpectraFileInfo = fileInfo;
            RandomRt = randomRt;
        }

        public bool Equals(ChromatographicPeak peak)
        {
            return SpectraFileInfo.Equals(peak.SpectraFileInfo) 
                && Identifications.First().ModifiedSequence.Equals(peak.Identifications.First().ModifiedSequence)
                && ApexRetentionTime == peak.ApexRetentionTime;
        }

        /// <summary>
        /// Cuts the peak in such a way as to ensure that the final peak contains the ms2IdRetention time
        /// </summary>
        /// <param name="ms2IdRetentionTime"> The time at which the MS2 scan matched to a peptide was collected</param>
        /// <param name="integrate"> Passed to CalculateIntensityForThisFeature </param>
        public void CutPeak(double ms2IdRetentionTime, double discriminationFactorToCutPeak = 0.6, bool integrate = false)
        {
            // Find all envelopes associated with the apex peak charge state
            List<IsotopicEnvelope> envelopesForApexCharge = IsotopicEnvelopes.Where(e => e.ChargeState == Apex.ChargeState).ToList();

            if (envelopesForApexCharge.Count == 0)
            {
                Console.WriteLine("Something has gone wrong during the peak-cutting procedure");
                return;
            }
            if(envelopesForApexCharge.Count < 5)
            {
                return;
            }

            // Find the boundaries of the peak, based on the apex charge state envelopes
            var peakSplits = FindPeakSplits(envelopesForApexCharge, envelopesForApexCharge.IndexOf(Apex), discriminationFactorToCutPeak);

            // This is done in a while loop, as it's possible that there are multiple distinct peaks in the trace
            while(peakSplits.IsNotNullOrEmpty())
            {
                // Remove all points outside the peak boundaries (inclusive)
                CutPeak(peakSplits, ms2IdRetentionTime);
                if(IsotopicEnvelopes.Count == 0)
                {
                    Intensity = 0;
                    _apex = null;
                    return;
                }
                
                // Recalculate the intensity of the peak and update the split RT
                CalculateIntensityForThisFeature(integrate);
                // technically, there could be two "SplitRT" values if the peak is split into two separate peaks
                // however, this edge case wasn't handled in the legacy code and won't be handled here
                SplitRT = peakSplits.Count > 0 ? peakSplits.Last().RelativeSeparationValue : 0;

                // Update the list of envelopes for the apex charge state (as some were removed during the peak cutting)
                envelopesForApexCharge = IsotopicEnvelopes.Where(e => e.ChargeState == Apex.ChargeState).ToList();
                peakSplits = FindPeakSplits(envelopesForApexCharge, envelopesForApexCharge.IndexOf(Apex), discriminationFactorToCutPeak);
            }
        }

        /// <summary>
        /// Calculated the intensity of the peak. If Integrate is false, this is equal to the summed intensity of all
        /// m/z peak in the the most intense isotopic envelope of the most intense charge state. If Integrate is true,
        /// intensity is  set as the summed intensity of every m/z peak in every isotopic envelope in every charge state.
        /// </summary>
        /// <param name="integrate"></param>
        public void CalculateIntensityForThisFeature(bool integrate)
        {
            if (IsotopicEnvelopes.Any())
            {
                _apex = IsotopicEnvelopes.MaxBy(p => p.Intensity);

                if (integrate)
                {
                    Intensity = IsotopicEnvelopes.Sum(p => p.Intensity);
                }
                else
                {
                    Intensity = Apex.Intensity;
                }

                MassError = double.NaN;

                foreach (Identification id in Identifications)
                {
                    double massErrorForId = ((ClassExtensions.ToMass(Apex.IndexedPeak.Mz, Apex.ChargeState) - id.PeakfindingMass) / id.PeakfindingMass) * 1e6;

                    if (double.IsNaN(MassError) || Math.Abs(massErrorForId) < Math.Abs(MassError))
                    {
                        MassError = massErrorForId;
                    }
                }

                NumChargeStatesObserved = IsotopicEnvelopes.Select(p => p.ChargeState).Distinct().Count();
            }
            else
            {
                Intensity = 0;
                MassError = double.NaN;
                NumChargeStatesObserved = 0;
                _apex = null;
            }
        }

        /// <summary>
        /// Merges ChromatographicPeaks by combining Identifications and IsotopicEnvelopes,
        /// then recalculates feature intensity.
        /// </summary>
        /// <param name="otherFeature"> Peak to be merged in. This peak is not modified</param>
        public void MergeFeatureWith(ChromatographicPeak otherFeature, bool integrate)
        {
            if (otherFeature != this)
            {
<<<<<<< HEAD
                var thisFeaturesPeaks = new HashSet<IIndexedPeak>(IsotopicEnvelopes.Select(p => p.IndexedPeak));
=======
                var thisFeaturesPeaks = new HashSet<IIndexedMzPeak>(IsotopicEnvelopes.Select(p => p.IndexedPeak));
>>>>>>> e1aa0adc
                this.Identifications = this.Identifications
                    .Union(otherFeature.Identifications)
                    .Distinct()
                    .ToList();
                ResolveIdentifications();
                this.IsotopicEnvelopes.AddRange(otherFeature.IsotopicEnvelopes
                    .Where(p => !thisFeaturesPeaks.Contains(p.IndexedPeak)));
                this.CalculateIntensityForThisFeature(integrate);
            }
        }

        /// <summary>
        /// Sets two ChromatographicPeak properties: NumIdentificationsByBaseSeq and NumIdentificationsByFullSeq
        /// </summary>
        public void ResolveIdentifications()
        {
            this.NumIdentificationsByBaseSeq = Identifications.Select(v => v.BaseSequence).Distinct().Count();
            this.NumIdentificationsByFullSeq = Identifications.Select(v => v.ModifiedSequence).Distinct().Count();
        }
        public static string TabSeparatedHeader
        {
            get
            {
                var sb = new StringBuilder();
                sb.Append("File Name" + "\t");
                sb.Append("Base Sequence" + "\t");
                sb.Append("Full Sequence" + "\t");
                sb.Append("Protein Group" + "\t");
                sb.Append("Organism" + '\t');
                sb.Append("Peptide Monoisotopic Mass" + "\t");
                sb.Append("MS2 Retention Time" + "\t");
                sb.Append("Precursor Charge" + "\t");
                sb.Append("Theoretical MZ" + "\t");
                sb.Append("Peak intensity" + "\t");
                sb.Append("Peak RT Start" + "\t");
                sb.Append("Peak RT Apex" + "\t");
                sb.Append("Peak RT End" + "\t");
                sb.Append("Peak MZ" + "\t");
                sb.Append("Peak Charge" + "\t");
                sb.Append("Num Charge States Observed" + "\t");
                sb.Append("Peak Detection Type" + "\t");
                sb.Append("PIP Q-Value" + "\t");
                sb.Append("PIP PEP" + "\t");
                sb.Append("PSMs Mapped" + "\t");
                sb.Append("Base Sequences Mapped" + "\t");
                sb.Append("Full Sequences Mapped" + "\t");
                sb.Append("Peak Split Valley RT" + "\t");
                sb.Append("Peak Apex Mass Error (ppm)" + "\t");
                sb.Append("Decoy Peptide" + "\t");
                sb.Append("Random RT");
                return sb.ToString();
            }
        }
        public override string ToString()
        {
            StringBuilder sb = new StringBuilder();
            sb.Append(SpectraFileInfo.FilenameWithoutExtension + "\t");
            sb.Append(string.Join("|", Identifications.Select(p => p.BaseSequence).Distinct()) + '\t');
            sb.Append(string.Join("|", Identifications.Select(p => p.ModifiedSequence).Distinct()) + '\t');

            //The semi-colon here splitting the protein groups requires some explanation
            //During protein parsimony, you can get situations where all peptides are shared between two or more proteins. In other words, there is no unique peptide that could resolve the parsimony.
            //In this case you would see something like P00001 | P00002.

            //That’s the easy part and you already understand that.

            //    Now imagine another scenario where you have some other peptides(that are not in either P00001 or P00002) that give you a second group, like the one above.Let’s call it P00003 | P00004.
            // Everything is still fine her.

            //    Now you have two protein groups each with two proteins. 

            //    Here is where the semi - colon comes in.
            //Imagine you now find a new peptide(totally different from any of the peptides used to create the two original protein groups) that is shared across all four proteins.The original peptides
            //require that two different protein groups exist, but this new peptide could come from either or both.We don’t know. So, the quantification of that peptide must be allowed to be
            //either/ both groups. For this peptide, the protein accession in the output will be P00001 | P00002; P00003 | P00004.

            //    You could see an output that looks like P0000A; P0000B.Here there is only one protein in each protein group(as decided by parsimony).And you have a peptide that is shared.This would
            // not ever be reported as P0000A | P0000B because each protein has a unique peptide that confirms its existence.

            var t = Identifications.SelectMany(p => p.ProteinGroups.Select(v => v.ProteinGroupName)).Distinct().OrderBy(p => p);
            if (t.Any())
            {
                sb.Append(string.Join(";", t) + '\t');
                sb.Append(string.Join(";", Identifications.SelectMany(id => id.ProteinGroups).Select(p => p.Organism).Distinct()) + '\t');
            }
            else
            {
                sb.Append("" + '\t');
                sb.Append("" + '\t');
            }

            sb.Append("" + Identifications.First().MonoisotopicMass + '\t');
            if (!IsMbrPeak)
            {
                sb.Append("" + Identifications.First().Ms2RetentionTimeInMinutes + '\t');
            }
            else
            {
                sb.Append("" + '\t');
            }

            sb.Append("" + Identifications.First().PrecursorChargeState + '\t');
            sb.Append("" + ClassExtensions.ToMz(Identifications.First().MonoisotopicMass, Identifications.First().PrecursorChargeState) + '\t');
            sb.Append("" + Intensity + "\t");

            if (Apex != null)
            {
                sb.Append("" + IsotopicEnvelopes.Min(p => p.IndexedPeak.RetentionTime) + "\t");
                sb.Append("" + Apex.IndexedPeak.RetentionTime + "\t");
                sb.Append("" + IsotopicEnvelopes.Max(p => p.IndexedPeak.RetentionTime) + "\t");

                sb.Append("" + Apex.IndexedPeak.Mz + "\t");
                sb.Append("" + Apex.ChargeState + "\t");
            }
            else
            {
                sb.Append("" + "-" + "\t");
                sb.Append("" + "-" + "\t");
                sb.Append("" + "-" + "\t");

                sb.Append("" + "-" + "\t");
                sb.Append("" + "-" + "\t");
            }

            sb.Append("" + NumChargeStatesObserved + "\t");

            if (IsMbrPeak)
            {
                sb.Append("" + "MBR" + "\t");
            }
            else
            {
                sb.Append("" + "MSMS" + "\t");
            }

            sb.Append("" + (IsMbrPeak ? MbrQValue.ToString() : "") + "\t");
            sb.Append("" + (IsMbrPeak ? MbrPep.ToString() : "") + "\t");

            sb.Append("" + Identifications.Count + "\t");
            sb.Append("" + NumIdentificationsByBaseSeq + "\t");
            sb.Append("" + NumIdentificationsByFullSeq + "\t");
            sb.Append("" + SplitRT + "\t");
            sb.Append("" + MassError);
            sb.Append("\t" + DecoyPeptide);
            sb.Append("\t" + RandomRt);

            return sb.ToString();
        }
    }
}<|MERGE_RESOLUTION|>--- conflicted
+++ resolved
@@ -170,11 +170,7 @@
         {
             if (otherFeature != this)
             {
-<<<<<<< HEAD
-                var thisFeaturesPeaks = new HashSet<IIndexedPeak>(IsotopicEnvelopes.Select(p => p.IndexedPeak));
-=======
                 var thisFeaturesPeaks = new HashSet<IIndexedMzPeak>(IsotopicEnvelopes.Select(p => p.IndexedPeak));
->>>>>>> e1aa0adc
                 this.Identifications = this.Identifications
                     .Union(otherFeature.Identifications)
                     .Distinct()
