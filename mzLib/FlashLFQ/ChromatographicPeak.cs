<<<<<<< HEAD
﻿using Chemistry;
using FlashLFQ.PEP;
using MathNet.Numerics;
=======
﻿using MzLibUtil;
>>>>>>> 983c3b01
using System;
using System.Collections.Generic;
using System.Linq;
using System.Text;
using ClassExtensions = Chemistry.ClassExtensions;

namespace FlashLFQ
{
    public class ChromatographicPeak
    {

        public double? GetWidth()
        {
            if(IsotopicEnvelopes.Count == 0)
            {
                return null;
            }
            double minRT = IsotopicEnvelopes.Min(p => p.IndexedPeak.RetentionTime);
            double maxRt = IsotopicEnvelopes.Max(p => p.IndexedPeak.RetentionTime);
            double diff = maxRt - minRT;
            if(diff > 0)
            {
                return diff;
            }
            else
            {
                return null;
            }
        }

        public double Intensity;
        public double ApexRetentionTime => Apex?.IndexedPeak.RetentionTime ?? -1;
        public readonly SpectraFileInfo SpectraFileInfo;
        public List<IsotopicEnvelope> IsotopicEnvelopes;
        public int ScanCount => IsotopicEnvelopes.Count;
        public double SplitRT;
        public readonly bool IsMbrPeak;
<<<<<<< HEAD
        public double MbrScore;
        public double PpmScore { get; set; }
        public double IntensityScore { get; set; }
        public double RtScore { get; set; }
        public double ScanCountScore { get; set; }
        public double IsotopicDistributionScore { get; set; }
        /// <summary>
        /// Stores the pearson correlation between the apex isotopic envelope and the theoretical isotopic distribution
        /// </summary>
        public double IsotopicPearsonCorrelation => Apex?.PearsonCorrelation ?? -1;
        public double RtPredictionError { get; set; }
        public List<int> ChargeList { get; set; }
        public string Collision { get; set; }
        internal double MbrQValue { get; set; }
        public ChromatographicPeakData PepPeakData { get; set; }
        public double? PipPep { get; set; }
        public double? PipPepQ { get; set; }
=======
        public double PredictedRetentionTime { get; init; }

        /// <summary>
        /// A score bounded by 100 and 0, with more confident MBR-detections receiving higher scores
        /// </summary>
        public double MbrScore { get; private set; }

        /// The four scores below are bounded by 0 and 1, with higher scores being better
        public double PpmScore { get; private set; }
        public double IntensityScore { get; private set; }
        public double RtScore { get; private set; }
        public double ScanCountScore { get; private set; }
>>>>>>> 983c3b01

        public ChromatographicPeak(Identification id, bool isMbrPeak, SpectraFileInfo fileInfo, bool randomRt = false)
        {
            SplitRT = 0;
            NumChargeStatesObserved = 0;
            MassError = double.NaN;
            NumIdentificationsByBaseSeq = 1;
            NumIdentificationsByFullSeq = 1;
            Identifications = new List<Identification>() { id };
            IsotopicEnvelopes = new List<IsotopicEnvelope>();
            IsMbrPeak = isMbrPeak;
            SpectraFileInfo = fileInfo;
            RandomRt = randomRt;
        }

        public bool Equals(ChromatographicPeak peak)
        {
            return SpectraFileInfo.Equals(peak.SpectraFileInfo) 
                && Identifications.First().ModifiedSequence.Equals(peak.Identifications.First().ModifiedSequence)
                && ApexRetentionTime == peak.ApexRetentionTime;
        }

        public ChromatographicPeak(Identification id, bool isMbrPeak, SpectraFileInfo fileInfo, double predictedRetentionTime) :
            this(id, isMbrPeak, fileInfo)
        {
            PredictedRetentionTime = predictedRetentionTime;
        }

        public IsotopicEnvelope Apex { get; private set; }
        public List<Identification> Identifications { get; private set; }
        public int NumChargeStatesObserved { get; private set; }
        public int NumIdentificationsByBaseSeq { get; private set; }
        public int NumIdentificationsByFullSeq { get; private set; }
        public double MassError { get; private set; }
<<<<<<< HEAD
        /// <summary>
        /// Expected retention time for MBR acceptor peaks (mean)
        /// </summary>
        public double? RtHypothesis { get; private set; }
        /// <summary>
        /// Std. Dev of retention time differences between MBR acceptor file and donor file, used if # calibration points < 6
        /// </summary>
        public double? RtStdDev { get; private set;  }
        /// <summary>
        /// Interquartile range of retention time differences between MBR acceptor file and donor file, used if # calibration points >= 6
        /// </summary>
        public double? RtInterquartileRange { get; private set; }
        public bool RandomRt { get; }
        public bool DecoyPeptide => Identifications.First().IsDecoy;

        public static string TabSeparatedHeader
        {
            get
            {
                var sb = new StringBuilder();
                sb.Append("File Name" + "\t");
                sb.Append("Base Sequence" + "\t");
                sb.Append("Full Sequence" + "\t");
                sb.Append("Protein Group" + "\t");
                sb.Append("Organism" + '\t');
                sb.Append("Peptide Monoisotopic Mass" + "\t");
                sb.Append("MS2 Retention Time" + "\t");
                sb.Append("Precursor Charge" + "\t");
                sb.Append("Theoretical MZ" + "\t");
                sb.Append("Peak intensity" + "\t");
                sb.Append("Peak RT Start" + "\t");
                sb.Append("Peak RT Apex" + "\t");
                sb.Append("Peak RT End" + "\t");
                sb.Append("Peak MZ" + "\t");
                sb.Append("Peak Charge" + "\t");
                sb.Append("Num Charge States Observed" + "\t");
                sb.Append("Peak Detection Type" + "\t");
                sb.Append("MBR Q-Value" + "\t");
                sb.Append("MBR Score" + "\t");
                sb.Append("Ppm Score" + "\t");
                sb.Append("Intensity Score" + "\t");
                sb.Append("Rt Score" + "\t");
                sb.Append("Scan Count Score" + "\t");
                sb.Append("Isotopic Distribution Score" + "\t");
                sb.Append("PSMs Mapped" + "\t");
                sb.Append("Base Sequences Mapped" + "\t");
                sb.Append("Full Sequences Mapped" + "\t");
                sb.Append("Peak Split Valley RT" + "\t");
                sb.Append("Peak Apex Mass Error (ppm)");
                sb.Append("\t" + "Decoy Peptide");
                sb.Append("\t" + "Random Rt");
                sb.Append("\t" + "Collision");
                //sb.Append("Timepoints");
                return sb.ToString();
            }
        }
=======
>>>>>>> 983c3b01

        public void CalculateIntensityForThisFeature(bool integrate)
        {
            if (IsotopicEnvelopes.Any())
            {
                Apex = IsotopicEnvelopes.MaxBy(p => p.Intensity);

                if (integrate)
                {
                    Intensity = IsotopicEnvelopes.Sum(p => p.Intensity);
                }
                else
                {
                    Intensity = Apex.Intensity;
                }

                MassError = double.NaN;

                foreach (Identification id in Identifications)
                {
                    double massErrorForId = ((ClassExtensions.ToMass(Apex.IndexedPeak.Mz, Apex.ChargeState) - id.PeakfindingMass) / id.PeakfindingMass) * 1e6;

                    if (double.IsNaN(MassError) || Math.Abs(massErrorForId) < Math.Abs(MassError))
                    {
                        MassError = massErrorForId;
                    }
                }

                NumChargeStatesObserved = IsotopicEnvelopes.Select(p => p.ChargeState).Distinct().Count();
            }
            else
            {
                Intensity = 0;
                MassError = double.NaN;
                NumChargeStatesObserved = 0;
                Apex = null;
            }
        }

        /// <summary>
        /// Merges ChromatographicPeaks by combining Identifications and IsotopicEnvelopes,
        /// then recalculates feature intensity.
        /// </summary>
        /// <param name="otherFeature"> Peak to be merged in. This peak is not modified</param>
        public void MergeFeatureWith(ChromatographicPeak otherFeature, bool integrate)
        {
            if (otherFeature != this)
            {
                var thisFeaturesPeaks = new HashSet<IndexedMassSpectralPeak>(IsotopicEnvelopes.Select(p => p.IndexedPeak));
                this.Identifications = this.Identifications
                    .Union(otherFeature.Identifications)
                    .Distinct()
                    .ToList();
                ResolveIdentifications();
                this.IsotopicEnvelopes.AddRange(otherFeature.IsotopicEnvelopes
                    .Where(p => !thisFeaturesPeaks.Contains(p.IndexedPeak)));
                this.CalculateIntensityForThisFeature(integrate);
            }
        }

        /// <summary>
        /// Sets two ChromatographicPeak properties: NumIdentificationsByBaseSeq and NumIdentificationsByFullSeq
        /// </summary>
        public void ResolveIdentifications()
        {
            this.NumIdentificationsByBaseSeq = Identifications.Select(v => v.BaseSequence).Distinct().Count();
            this.NumIdentificationsByFullSeq = Identifications.Select(v => v.ModifiedSequence).Distinct().Count();
        }

        /// <summary>
        /// Calculates four component scores and one overarching Mbr score for an MBR peak.
        /// MBR Score is equal to 100 * the geometric mean of the four component scores.
        /// </summary>
        /// <param name="scorer"> An MbrScorer specific to the file where this peak was found </param>
        /// <param name="donorPeak"> The donor peak used as the basis for the MBR identification. </param>
        internal void CalculateMbrScore(MbrScorer scorer, ChromatographicPeak donorPeak)
        {
            if (SpectraFileInfo != scorer.AcceptorFile) throw new MzLibException("Error when performing match-between-runs: Mismatch between scorer and peak.");

            IntensityScore = scorer.CalculateIntensityScore(this, donorPeak);
            RtScore = scorer.CalculateRetentionTimeScore(this, donorPeak);
            PpmScore = scorer.CalculatePpmErrorScore(this);
            ScanCountScore = scorer.CalculateScanCountScore(this);

            MbrScore = 100 * Math.Pow(IntensityScore * RtScore * PpmScore * ScanCountScore, 0.25);
        }

        public static string TabSeparatedHeader
        {
            get
            {
                var sb = new StringBuilder();
                sb.Append("File Name" + "\t");
                sb.Append("Base Sequence" + "\t");
                sb.Append("Full Sequence" + "\t");
                sb.Append("Protein Group" + "\t");
                sb.Append("Organism" + '\t');
                sb.Append("Peptide Monoisotopic Mass" + "\t");
                sb.Append("MS2 Retention Time" + "\t");
                sb.Append("Precursor Charge" + "\t");
                sb.Append("Theoretical MZ" + "\t");
                sb.Append("Peak intensity" + "\t");
                sb.Append("Peak RT Start" + "\t");
                sb.Append("Peak RT Apex" + "\t");
                sb.Append("Peak RT End" + "\t");
                sb.Append("Peak MZ" + "\t");
                sb.Append("Peak Charge" + "\t");
                sb.Append("Num Charge States Observed" + "\t");
                sb.Append("Peak Detection Type" + "\t");
                sb.Append("MBR Score" + "\t");
                sb.Append("Ppm Score" + "\t");
                sb.Append("Intensity Score" + "\t");
                sb.Append("Rt Score" + "\t");
                sb.Append("Scan Count Score" + "\t");
                sb.Append("PSMs Mapped" + "\t");
                sb.Append("Base Sequences Mapped" + "\t");
                sb.Append("Full Sequences Mapped" + "\t");
                sb.Append("Peak Split Valley RT" + "\t");
                sb.Append("Peak Apex Mass Error (ppm)");
                return sb.ToString();
            }
        }

        public override string ToString()
        {
            StringBuilder sb = new StringBuilder();
            sb.Append(SpectraFileInfo.FilenameWithoutExtension + "\t");
            sb.Append(string.Join("|", Identifications.Select(p => p.BaseSequence).Distinct()) + '\t');
            sb.Append(string.Join("|", Identifications.Select(p => p.ModifiedSequence).Distinct()) + '\t');

            //The semi-colon here splitting the protein groups requires some explanation
            //During protein parsimony, you can get situations where all peptides are shared between two or more proteins. In other words, there is no unique peptide that could resolve the parsimony.
            //In this case you would see something like P00001 | P00002.

            //That’s the easy part and you already understand that.

            //    Now imagine another scenario where you have some other peptides(that are not in either P00001 or P00002) that give you a second group, like the one above.Let’s call it P00003 | P00004.
            // Everything is still fine her.

            //    Now you have two protein groups each with two proteins. 

            //    Here is where the semi - colon comes in.
            //Imagine you now find a new peptide(totally different from any of the peptides used to create the two original protein groups) that is shared across all four proteins.The original peptides
            //require that two different protein groups exist, but this new peptide could come from either or both.We don’t know. So, the quantification of that peptide must be allowed to be
            //either/ both groups. For this peptide, the protein accession in the output will be P00001 | P00002; P00003 | P00004.

            //    You could see an output that looks like P0000A; P0000B.Here there is only one protein in each protein group(as decided by parsimony).And you have a peptide that is shared.This would
            // not ever be reported as P0000A | P0000B because each protein has a unique peptide that confirms its existence.

            var t = Identifications.SelectMany(p => p.ProteinGroups.Select(v => v.ProteinGroupName)).Distinct().OrderBy(p => p);
            if (t.Any())
            {
                sb.Append(string.Join(";", t) + '\t');
                sb.Append(string.Join(";", Identifications.SelectMany(id => id.ProteinGroups).Select(p => p.Organism).Distinct()) + '\t');
            }
            else
            {
                sb.Append("" + '\t');
                sb.Append("" + '\t');
            }

            sb.Append("" + Identifications.First().MonoisotopicMass + '\t');
            if (!IsMbrPeak)
            {
                sb.Append("" + Identifications.First().Ms2RetentionTimeInMinutes + '\t');
            }
            else
            {
                sb.Append("" + '\t');
            }

            sb.Append("" + Identifications.First().PrecursorChargeState + '\t');
            sb.Append("" + ClassExtensions.ToMz(Identifications.First().MonoisotopicMass, Identifications.First().PrecursorChargeState) + '\t');
            sb.Append("" + Intensity + "\t");

            if (Apex != null)
            {
                sb.Append("" + IsotopicEnvelopes.Min(p => p.IndexedPeak.RetentionTime) + "\t");
                sb.Append("" + Apex.IndexedPeak.RetentionTime + "\t");
                sb.Append("" + IsotopicEnvelopes.Max(p => p.IndexedPeak.RetentionTime) + "\t");

                sb.Append("" + Apex.IndexedPeak.Mz + "\t");
                sb.Append("" + Apex.ChargeState + "\t");
            }
            else
            {
                sb.Append("" + "-" + "\t");
                sb.Append("" + "-" + "\t");
                sb.Append("" + "-" + "\t");

                sb.Append("" + "-" + "\t");
                sb.Append("" + "-" + "\t");
            }

            sb.Append("" + NumChargeStatesObserved + "\t");

            if (IsMbrPeak)
            {
                sb.Append("" + "MBR" + "\t");
            }
            else
            {
                sb.Append("" + "MSMS" + "\t");
            }

            sb.Append("" + (IsMbrPeak ? MbrQValue.ToString() : "") + "\t");
            sb.Append("" + (IsMbrPeak ? MbrScore.ToString() : "") + "\t");
            sb.Append("" + (IsMbrPeak ? PpmScore.ToString() : "") + "\t");
            sb.Append("" + (IsMbrPeak ? IntensityScore.ToString() : "") + "\t");
            sb.Append("" + (IsMbrPeak ? RtScore.ToString() : "") + "\t");
            sb.Append("" + (IsMbrPeak ? ScanCountScore.ToString() : "") + "\t");
<<<<<<< HEAD
            sb.Append("" + (IsMbrPeak ? IsotopicDistributionScore.ToString() : "") + "\t");
=======
>>>>>>> 983c3b01

            sb.Append("" + Identifications.Count + "\t");
            sb.Append("" + NumIdentificationsByBaseSeq + "\t");
            sb.Append("" + NumIdentificationsByFullSeq + "\t");
            sb.Append("" + SplitRT + "\t");
            sb.Append("" + MassError);
<<<<<<< HEAD
            sb.Append("\t" + DecoyPeptide);
            sb.Append("\t" + RandomRt);
            sb.Append("\t" + Collision ?? "");
=======
>>>>>>> 983c3b01

            return sb.ToString();
        }
    }
}<|MERGE_RESOLUTION|>--- conflicted
+++ resolved
@@ -1,15 +1,9 @@
-<<<<<<< HEAD
-﻿using Chemistry;
-using FlashLFQ.PEP;
-using MathNet.Numerics;
-=======
-﻿using MzLibUtil;
->>>>>>> 983c3b01
-using System;
+﻿using System;
 using System.Collections.Generic;
 using System.Linq;
 using System.Text;
 using ClassExtensions = Chemistry.ClassExtensions;
+using FlashLFQ.PEP;
 
 namespace FlashLFQ
 {
@@ -42,7 +36,6 @@
         public int ScanCount => IsotopicEnvelopes.Count;
         public double SplitRT;
         public readonly bool IsMbrPeak;
-<<<<<<< HEAD
         public double MbrScore;
         public double PpmScore { get; set; }
         public double IntensityScore { get; set; }
@@ -60,20 +53,6 @@
         public ChromatographicPeakData PepPeakData { get; set; }
         public double? PipPep { get; set; }
         public double? PipPepQ { get; set; }
-=======
-        public double PredictedRetentionTime { get; init; }
-
-        /// <summary>
-        /// A score bounded by 100 and 0, with more confident MBR-detections receiving higher scores
-        /// </summary>
-        public double MbrScore { get; private set; }
-
-        /// The four scores below are bounded by 0 and 1, with higher scores being better
-        public double PpmScore { get; private set; }
-        public double IntensityScore { get; private set; }
-        public double RtScore { get; private set; }
-        public double ScanCountScore { get; private set; }
->>>>>>> 983c3b01
 
         public ChromatographicPeak(Identification id, bool isMbrPeak, SpectraFileInfo fileInfo, bool randomRt = false)
         {
@@ -96,11 +75,6 @@
                 && ApexRetentionTime == peak.ApexRetentionTime;
         }
 
-        public ChromatographicPeak(Identification id, bool isMbrPeak, SpectraFileInfo fileInfo, double predictedRetentionTime) :
-            this(id, isMbrPeak, fileInfo)
-        {
-            PredictedRetentionTime = predictedRetentionTime;
-        }
 
         public IsotopicEnvelope Apex { get; private set; }
         public List<Identification> Identifications { get; private set; }
@@ -108,7 +82,6 @@
         public int NumIdentificationsByBaseSeq { get; private set; }
         public int NumIdentificationsByFullSeq { get; private set; }
         public double MassError { get; private set; }
-<<<<<<< HEAD
         /// <summary>
         /// Expected retention time for MBR acceptor peaks (mean)
         /// </summary>
@@ -165,8 +138,6 @@
                 return sb.ToString();
             }
         }
-=======
->>>>>>> 983c3b01
 
         public void CalculateIntensityForThisFeature(bool integrate)
         {
@@ -236,60 +207,7 @@
             this.NumIdentificationsByFullSeq = Identifications.Select(v => v.ModifiedSequence).Distinct().Count();
         }
 
-        /// <summary>
-        /// Calculates four component scores and one overarching Mbr score for an MBR peak.
-        /// MBR Score is equal to 100 * the geometric mean of the four component scores.
-        /// </summary>
-        /// <param name="scorer"> An MbrScorer specific to the file where this peak was found </param>
-        /// <param name="donorPeak"> The donor peak used as the basis for the MBR identification. </param>
-        internal void CalculateMbrScore(MbrScorer scorer, ChromatographicPeak donorPeak)
-        {
-            if (SpectraFileInfo != scorer.AcceptorFile) throw new MzLibException("Error when performing match-between-runs: Mismatch between scorer and peak.");
-
-            IntensityScore = scorer.CalculateIntensityScore(this, donorPeak);
-            RtScore = scorer.CalculateRetentionTimeScore(this, donorPeak);
-            PpmScore = scorer.CalculatePpmErrorScore(this);
-            ScanCountScore = scorer.CalculateScanCountScore(this);
-
-            MbrScore = 100 * Math.Pow(IntensityScore * RtScore * PpmScore * ScanCountScore, 0.25);
-        }
-
-        public static string TabSeparatedHeader
-        {
-            get
-            {
-                var sb = new StringBuilder();
-                sb.Append("File Name" + "\t");
-                sb.Append("Base Sequence" + "\t");
-                sb.Append("Full Sequence" + "\t");
-                sb.Append("Protein Group" + "\t");
-                sb.Append("Organism" + '\t');
-                sb.Append("Peptide Monoisotopic Mass" + "\t");
-                sb.Append("MS2 Retention Time" + "\t");
-                sb.Append("Precursor Charge" + "\t");
-                sb.Append("Theoretical MZ" + "\t");
-                sb.Append("Peak intensity" + "\t");
-                sb.Append("Peak RT Start" + "\t");
-                sb.Append("Peak RT Apex" + "\t");
-                sb.Append("Peak RT End" + "\t");
-                sb.Append("Peak MZ" + "\t");
-                sb.Append("Peak Charge" + "\t");
-                sb.Append("Num Charge States Observed" + "\t");
-                sb.Append("Peak Detection Type" + "\t");
-                sb.Append("MBR Score" + "\t");
-                sb.Append("Ppm Score" + "\t");
-                sb.Append("Intensity Score" + "\t");
-                sb.Append("Rt Score" + "\t");
-                sb.Append("Scan Count Score" + "\t");
-                sb.Append("PSMs Mapped" + "\t");
-                sb.Append("Base Sequences Mapped" + "\t");
-                sb.Append("Full Sequences Mapped" + "\t");
-                sb.Append("Peak Split Valley RT" + "\t");
-                sb.Append("Peak Apex Mass Error (ppm)");
-                return sb.ToString();
-            }
-        }
-
+      
         public override string ToString()
         {
             StringBuilder sb = new StringBuilder();
@@ -378,22 +296,16 @@
             sb.Append("" + (IsMbrPeak ? IntensityScore.ToString() : "") + "\t");
             sb.Append("" + (IsMbrPeak ? RtScore.ToString() : "") + "\t");
             sb.Append("" + (IsMbrPeak ? ScanCountScore.ToString() : "") + "\t");
-<<<<<<< HEAD
             sb.Append("" + (IsMbrPeak ? IsotopicDistributionScore.ToString() : "") + "\t");
-=======
->>>>>>> 983c3b01
 
             sb.Append("" + Identifications.Count + "\t");
             sb.Append("" + NumIdentificationsByBaseSeq + "\t");
             sb.Append("" + NumIdentificationsByFullSeq + "\t");
             sb.Append("" + SplitRT + "\t");
             sb.Append("" + MassError);
-<<<<<<< HEAD
             sb.Append("\t" + DecoyPeptide);
             sb.Append("\t" + RandomRt);
             sb.Append("\t" + Collision ?? "");
-=======
->>>>>>> 983c3b01
 
             return sb.ToString();
         }
