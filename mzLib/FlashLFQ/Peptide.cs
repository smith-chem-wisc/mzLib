﻿using Easy.Common.Extensions;
using System.Collections.Generic;
using System.Linq;
using System.Text;

namespace FlashLFQ
{
    public class Peptide
    {
        public readonly string Sequence;
        public readonly string BaseSequence;
        public readonly int? PeakOrder; // only used in IsoTracker mode
        public readonly int? IsoGroupIndex; // only used in IsoTracker mode for output grouping
        private Dictionary<SpectraFileInfo, double> Intensities;
        private Dictionary<SpectraFileInfo, double> RetentionTimes;
        private Dictionary<SpectraFileInfo, DetectionType> DetectionTypes;
        public readonly HashSet<ProteinGroup> ProteinGroups;
        public readonly bool UseForProteinQuant;
        public double IonizationEfficiency;

        public Peptide(string sequence, string baseSequence, bool useForProteinQuant, HashSet<ProteinGroup> proteinGroups)
        {
            Sequence = sequence;
            BaseSequence = baseSequence;
            Intensities = new Dictionary<SpectraFileInfo, double>();
            RetentionTimes = new Dictionary<SpectraFileInfo, double>();
            DetectionTypes = new Dictionary<SpectraFileInfo, DetectionType>();
            this.ProteinGroups = proteinGroups;
            this.UseForProteinQuant = useForProteinQuant;
        }

        /// <summary>
        /// The constructor for IsoPeptide
        /// </summary>
        /// <param name="sequence"></param>
        /// <param name="baseSequence"></param>
        /// <param name="useForProteinQuant"></param>
        /// <param name="proteinGroups"></param>
        /// <param name="isoGroupIndex"></param>
        /// <param name="peakOrder"></param>
        public Peptide(string sequence, string baseSequence, bool useForProteinQuant, HashSet<ProteinGroup> proteinGroups, int isoGroupIndex,int peakOrder):
            this(sequence, baseSequence, useForProteinQuant, proteinGroups)
        {
            IsoGroupIndex = isoGroupIndex;
            PeakOrder = peakOrder;
        }

        public static string TabSeparatedHeader(List<SpectraFileInfo> rawFiles)
        {
            var sb = new StringBuilder();
            sb.Append("Sequence" + "\t");
            sb.Append("Base Sequence" + "\t");
            sb.Append("Protein Groups" + "\t");
            sb.Append("Gene Names" + "\t");
            sb.Append("Organism" + "\t");
            foreach (var rawfile in rawFiles)
            {
                sb.Append("Intensity_" + rawfile.FilenameWithoutExtension + "\t");
            }
            foreach (var rawfile in rawFiles)
            {
                sb.Append("Detection Type_" + rawfile.FilenameWithoutExtension + "\t");
            }
            return sb.ToString().TrimEnd('\t');
        }

        public static string TabSeparatedHeader_IsoTracker(List<SpectraFileInfo> rawFiles)
        {
            var sb = new StringBuilder();
            sb.Append("Sequence" + "\t");
            sb.Append("Base Sequence" + "\t");
            sb.Append("Peak Order" + "\t");
            sb.Append("Protein Groups" + "\t");
            sb.Append("Gene Names" + "\t");
            sb.Append("Organism" + "\t");
            foreach (var rawfile in rawFiles)
            {
                sb.Append("Intensity_" + rawfile.FilenameWithoutExtension + "\t");
            }
            foreach (var rawfile in rawFiles)
            {
                sb.Append("RetentionTime (min)_" + rawfile.FilenameWithoutExtension + "\t");
            }
            foreach (var rawfile in rawFiles)
            {
                sb.Append("Detection Type_" + rawfile.FilenameWithoutExtension + "\t");
            }
            return sb.ToString().TrimEnd('\t');
        }

        public double GetIntensity(SpectraFileInfo fileInfo)
        {
            if (Intensities.TryGetValue(fileInfo, out double intensity))
            {
                return intensity;
            }
            else
            {
                return 0;
            }
        }

        public void SetIntensity(SpectraFileInfo fileInfo, double intensity)
        {
            if (Intensities.ContainsKey(fileInfo))
            {
                Intensities[fileInfo] = intensity;
            }
            else
            {
                Intensities.Add(fileInfo, intensity);
            }
        }

<<<<<<< HEAD
        public double GetTotalIntensity()
        {
            if (Intensities.IsNotNullOrEmpty())
            {
                return Intensities.Sum(i => i.Value);
=======
        public double GetRetentionTime(SpectraFileInfo fileInfo)
        {
            if (RetentionTimes.TryGetValue(fileInfo, out double retentionTime))
            {
                return retentionTime;
>>>>>>> 6678f541
            }
            else
            {
                return 0;
            }
        }

<<<<<<< HEAD
=======
        public void SetRetentionTime(SpectraFileInfo fileInfo, double retentionTime) 
        {
            if (RetentionTimes.ContainsKey(fileInfo))
            {
                RetentionTimes[fileInfo] = retentionTime;
            }
            else
            {
                RetentionTimes.Add(fileInfo, retentionTime);
            }
        }
>>>>>>> 6678f541
        public DetectionType GetDetectionType(SpectraFileInfo fileInfo)
        {
            if (DetectionTypes.TryGetValue(fileInfo, out DetectionType detectionType))
            {
                return detectionType;
            }
            else
            {
                return DetectionType.NotDetected;
            }
        }

        public void SetDetectionType(SpectraFileInfo fileInfo, DetectionType detectionType)
        {
            if (DetectionTypes.ContainsKey(fileInfo))
            {
                DetectionTypes[fileInfo] = detectionType;
            }
            else
            {
                DetectionTypes.Add(fileInfo, detectionType);
            }
        }

        public void SetIsobaricPeptide(List<ChromatographicPeak> peakList)
        {
            foreach (var peak in peakList.Where(p=>p != null))
            {
                RetentionTimes[peak.SpectraFileInfo] = peak.ApexRetentionTime;
                Intensities[peak.SpectraFileInfo] = peak.Apex.Intensity;
                DetectionTypes[peak.SpectraFileInfo] = peak.DetectionType;
            }
        }



        public string ToString(List<SpectraFileInfo> rawFiles, bool IsoTracker = false)
        {
            if (IsoTracker) // For IsoTracker mode, we add the retention time to the output
            {
                StringBuilder str = new StringBuilder();
                str.Append(Sequence + "\t");
                str.Append(BaseSequence + "\t");
                str.Append(PeakOrder != null ? PeakOrder + "\t" : "" + "\t");

                var orderedProteinGroups = ProteinGroups.OrderBy(p => p.ProteinGroupName).ToList();

                var proteinsCount = orderedProteinGroups.Select(p => p.ProteinGroupName).Distinct().Count();
                var genesCount = orderedProteinGroups.Select(p => p.GeneName).Distinct().Count();
                var organismsCount = orderedProteinGroups.Select(p => p.Organism).Distinct().Count();

                str.Append(proteinsCount > 1 ? string.Join(";", orderedProteinGroups.Select(p => p.ProteinGroupName)) + "\t" :
                    orderedProteinGroups.Any() ? orderedProteinGroups.First().ProteinGroupName + "\t" : "\t");

                str.Append(genesCount > 1 ? string.Join(";", orderedProteinGroups.Select(p => p.GeneName)) + "\t" :
                    orderedProteinGroups.Any() ? orderedProteinGroups.First().GeneName + "\t" : "\t");

                str.Append(organismsCount > 1 ? string.Join(";", orderedProteinGroups.Select(p => p.Organism)) + "\t" :
                    orderedProteinGroups.Any() ? orderedProteinGroups.First().Organism + "\t" : "\t");

                foreach (var file in rawFiles)
                {
                    double intensity = GetIntensity(file);
                    str.Append(intensity + "\t");
                }

                foreach (var file in rawFiles)
                {
                    double Rt = GetRetentionTime(file);
                    str.Append(Rt + "\t");
                }

                foreach (var file in rawFiles)
                {
                    DetectionType detectionType = GetDetectionType(file);
                    str.Append(detectionType + "\t");
                }

                return str.ToString().TrimEnd('\t');
            }

            else 
            {
                StringBuilder str = new StringBuilder();
                str.Append(Sequence + "\t");
                //str.Append("N/A" + "\t"); why we need this?
                str.Append(BaseSequence + "\t");

                var orderedProteinGroups = ProteinGroups.OrderBy(p => p.ProteinGroupName).ToList();

                var proteinsCount = orderedProteinGroups.Select(p => p.ProteinGroupName).Distinct().Count();
                var genesCount = orderedProteinGroups.Select(p => p.GeneName).Distinct().Count();
                var organismsCount = orderedProteinGroups.Select(p => p.Organism).Distinct().Count();

                str.Append(proteinsCount > 1 ? string.Join(";", orderedProteinGroups.Select(p => p.ProteinGroupName)) + "\t" :
                    orderedProteinGroups.Any() ? orderedProteinGroups.First().ProteinGroupName + "\t" : "\t");

                str.Append(genesCount > 1 ? string.Join(";", orderedProteinGroups.Select(p => p.GeneName)) + "\t" :
                    orderedProteinGroups.Any() ? orderedProteinGroups.First().GeneName + "\t" : "\t");

                str.Append(organismsCount > 1 ? string.Join(";", orderedProteinGroups.Select(p => p.Organism)) + "\t" :
                    orderedProteinGroups.Any() ? orderedProteinGroups.First().Organism + "\t" : "\t");

                foreach (var file in rawFiles)
                {
                    str.Append(GetIntensity(file) + "\t");
                }
                foreach (var file in rawFiles)
                {
                    str.Append(GetDetectionType(file) + "\t");
                }

                return str.ToString().TrimEnd('\t');
            }
            
        }

        public override bool Equals(object obj)
        {
            return ((Peptide)obj).Sequence.Equals(this.Sequence);
        }

        public override int GetHashCode()
        {
            return Sequence.GetHashCode();
        }

        public bool UnambiguousPeptideQuant()
        {
            return Intensities.Values.Any(p => p > 0) && DetectionTypes.Values.Any(p => p != DetectionType.MSMSAmbiguousPeakfinding);
        }
    }
}<|MERGE_RESOLUTION|>--- conflicted
+++ resolved
@@ -112,19 +112,23 @@
             }
         }
 
-<<<<<<< HEAD
         public double GetTotalIntensity()
         {
             if (Intensities.IsNotNullOrEmpty())
             {
                 return Intensities.Sum(i => i.Value);
-=======
+            }
+            else
+            {
+                return 0;
+            }
+        }
+
         public double GetRetentionTime(SpectraFileInfo fileInfo)
         {
             if (RetentionTimes.TryGetValue(fileInfo, out double retentionTime))
             {
                 return retentionTime;
->>>>>>> 6678f541
             }
             else
             {
@@ -132,8 +136,6 @@
             }
         }
 
-<<<<<<< HEAD
-=======
         public void SetRetentionTime(SpectraFileInfo fileInfo, double retentionTime) 
         {
             if (RetentionTimes.ContainsKey(fileInfo))
@@ -145,7 +147,6 @@
                 RetentionTimes.Add(fileInfo, retentionTime);
             }
         }
->>>>>>> 6678f541
         public DetectionType GetDetectionType(SpectraFileInfo fileInfo)
         {
             if (DetectionTypes.TryGetValue(fileInfo, out DetectionType detectionType))
