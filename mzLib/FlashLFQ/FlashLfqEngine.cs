﻿using Chemistry;
using MathNet.Numerics.Distributions;
using MathNet.Numerics.Statistics;
using MzLibUtil;
using Proteomics.AminoAcidPolymer;
using System;
using System.Collections.Concurrent;
using System.Collections.Generic;
using System.Diagnostics;
using System.Linq;
using System.Threading.Tasks;
using System.Runtime.CompilerServices;
using System.IO;
using Easy.Common.Extensions;
using FlashLFQ.PEP;
using FlashLFQ.IsoTracker;
using System.Threading;
using FlashLFQ.Interfaces;

[assembly: InternalsVisibleTo("TestFlashLFQ")]

namespace FlashLFQ
{
    public enum DonorCriterion
    {
        Score,
        Intensity,
        Neighbors
    }

    public class FlashLfqEngine
    {
        // settings
        public readonly bool Silent;
        public readonly int MaxThreads;
        public readonly double PeakfindingPpmTolerance;
        public readonly double PpmTolerance;
        public readonly double IsotopePpmTolerance;
        public readonly bool Integrate;
        public readonly int MissedScansAllowed;
        public readonly int NumIsotopesRequired;
        public readonly bool IdSpecificChargeState;
        public readonly bool Normalize;
        public readonly double DiscriminationFactorToCutPeak;
        public readonly bool QuantifyAmbiguousPeptides;

        //IsoTracker settings
        public readonly bool IsoTracker; //Searching parameter for the FlashLFQ engine
        public bool IsoTrackerIsRunning { get; private set;} // a flag used to indicate if the isobaric case is running, used to control the indexEngine
        public ConcurrentDictionary<string, Dictionary<PeakRegion, List<ChromatographicPeak>>> IsobaricPeptideDict { get; private set; } // The dictionary of isobaric peaks for each modified sequence

        // MBR settings
        public readonly bool MatchBetweenRuns;
        public readonly double MbrRtWindow;
        public readonly double MbrPpmTolerance;
        public readonly double MbrDetectionQValueThreshold;
        private int _numberOfAnchorPeptidesForMbr = 3; // the number of anchor peptides used for local alignment when predicting retention times of MBR acceptor peptides

        // New MBR Settings
        public readonly double RtWindowIncrease = 0;
        public readonly double MbrAlignmentWindow = 2.5;
        public readonly double PepTrainingFraction = 0.25;
        /// <summary>
        /// Specifies how the donor peak for MBR is selected. 
        /// 'Score' selects the donor peak associated with the highest scoring PSM
        /// 'Intensity' selects the donor peak with the max intensity
        /// 'Neighbors' selects the donor peak with the most neighboring peaks
        /// </summary>
        public DonorCriterion DonorCriterion { get; init; }
        public readonly double DonorQValueThreshold;
        public readonly bool RequireMsmsIdInCondition;
        private int _randomSeed = 42;

        // settings for the Bayesian protein quantification engine
        public readonly bool BayesianProteinQuant;
        public readonly string ProteinQuantBaseCondition;
        public readonly double ProteinQuantFoldChangeCutoff;
        public readonly int McmcSteps;
        public readonly int McmcBurninSteps;
        public readonly bool UseSharedPeptidesForProteinQuant;
        public readonly bool PairedSamples;
        public readonly int? RandomSeed;

        // structures used in the FlashLFQ engine
        private List<SpectraFileInfo> _spectraFileInfo;
        private Stopwatch _globalStopwatch;
        private List<Identification> _allIdentifications;
        /// <summary>
        /// These peptides will be reported in the QuantifiedPeptides output and used for protein quant.
        /// Other peptides may appear in the QuantifiedPeaks output, but this list is used to enable
        /// peptide-level FDR filtering
        /// </summary>
        public HashSet<string> PeptideModifiedSequencesToQuantify { get; init; }
        /// <summary>
        /// Dictionary linking a modified sequence to a List of tuples containing
        /// the mass shifts (isotope mass - monoisotopic mass) and normalized abundances for the
        /// isotopes for a given peptide
        /// </summary>
        private Dictionary<string, List<(double massShift, double normalizedAbundance)>> _modifiedSequenceToIsotopicDistribution;
        private List<int> _chargeStates;
        private FlashLfqResults _results;
        internal Dictionary<SpectraFileInfo, IIndexingEngine> IndexingEngineDictionary { get; private set; }
        internal Dictionary<SpectraFileInfo, List<ChromatographicPeak>> DonorFileToPeakDict { get; private set; }

        /// <summary>
        /// Create an instance of FlashLFQ that will quantify peptides based on their precursor intensity in MS1 spectra
        /// </summary>
        /// <param name="allIdentifications">A list of identifications corresponding to MS2 peptide detections. One ID per peptide per file</param>
        /// <param name="integrate">Optional. Bool indicating whether peaks should be integrated before quantification. It is HIGHLY recommended this is set to FALSE</param>
        /// <param name="peptideSequencesToUse">Optional. A list of strings corresponding to the modified sequences of peptides that should be quantified/used for
        /// protein level quant. Reccommended use is to pass in the full sequence of every peptide at 1% peptide-level FDR</param>
        public FlashLfqEngine(
            List<Identification> allIdentifications,
            bool normalize = false,
            double ppmTolerance = 10.0,
            double isotopeTolerancePpm = 5.0,
            bool integrate = false,
            int numIsotopesRequired = 2,
            bool idSpecificChargeState = false,
            bool quantifyAmbiguousPeptides = false,
            bool silent = false,
            int maxThreads = -1,

            // IsoTracker settings
            bool isoTracker = false,

            // MBR settings
            bool matchBetweenRuns = false,
            double matchBetweenRunsPpmTolerance = 10.0,
            double maxMbrWindow = 1.0,
            bool requireMsmsIdInCondition = false,
            double matchBetweenRunsFdrThreshold = 0.05,

            // settings for the Bayesian protein quantification engine
            bool bayesianProteinQuant = false,
            string proteinQuantBaseCondition = null,
            double proteinQuantFoldChangeCutoff = 0.1,
            int mcmcSteps = 3000,
            int mcmcBurninSteps = 1000,
            bool useSharedPeptidesForProteinQuant = false,
            bool pairedSamples = false,
            int? randomSeed = null,
            DonorCriterion donorCriterion = DonorCriterion.Score,
            double donorQValueThreshold = 0.01,
            List<string> peptideSequencesToQuantify = null)
        {
            _globalStopwatch = new Stopwatch();
            _chargeStates = new List<int>();
            IndexingEngineDictionary = new();
            
            _spectraFileInfo = allIdentifications.Select(p => p.FileInfo).Distinct()
                .OrderBy(p => p.Condition)
                .ThenBy(p => p.BiologicalReplicate)
                .ThenBy(p => p.Fraction)
                .ThenBy(p => p.TechnicalReplicate).ToList();

            _allIdentifications = allIdentifications;
            PeptideModifiedSequencesToQuantify = peptideSequencesToQuantify.IsNotNullOrEmpty() 
                ? new HashSet<string>(peptideSequencesToQuantify) 
                : allIdentifications.Select(id => id.ModifiedSequence).ToHashSet();
            PpmTolerance = ppmTolerance;
            IsotopePpmTolerance = isotopeTolerancePpm;
            
            Integrate = integrate;
            NumIsotopesRequired = numIsotopesRequired;
            QuantifyAmbiguousPeptides = quantifyAmbiguousPeptides;
            Silent = silent;
            IdSpecificChargeState = idSpecificChargeState;
            MbrRtWindow = maxMbrWindow;
            RequireMsmsIdInCondition = requireMsmsIdInCondition;
            Normalize = normalize;
            MaxThreads = maxThreads;
            BayesianProteinQuant = bayesianProteinQuant;
            PairedSamples = pairedSamples;
            ProteinQuantBaseCondition = proteinQuantBaseCondition;
            ProteinQuantFoldChangeCutoff = proteinQuantFoldChangeCutoff;
            McmcSteps = mcmcSteps;
            McmcBurninSteps = mcmcBurninSteps;
            UseSharedPeptidesForProteinQuant = useSharedPeptidesForProteinQuant;
            //IsoTracker settings
            IsoTracker = isoTracker;

            // MBR settings
            MatchBetweenRuns = matchBetweenRuns;
            MbrPpmTolerance = matchBetweenRunsPpmTolerance;
            MbrRtWindow = maxMbrWindow;
            DonorCriterion = donorCriterion;
            DonorQValueThreshold = donorQValueThreshold;
            MbrDetectionQValueThreshold = matchBetweenRunsFdrThreshold;
            RandomSeed = randomSeed;

            if (MaxThreads == -1 || MaxThreads >= Environment.ProcessorCount)
            {
                MaxThreads = Environment.ProcessorCount - 1;
            }

            if (MaxThreads <= 0)
            {
                MaxThreads = 1;
            }

            PeakfindingPpmTolerance = 20.0;
            MissedScansAllowed = 1;
            DiscriminationFactorToCutPeak = 0.6;
        }

        public FlashLfqResults Run()
        {
            _globalStopwatch.Start();
            _results = new FlashLfqResults(_spectraFileInfo, _allIdentifications, MbrDetectionQValueThreshold, PeptideModifiedSequencesToQuantify,IsoTracker);

            // build m/z index keys
            CalculateTheoreticalIsotopeDistributions();
            // quantify each file
            foreach (var spectraFile in _spectraFileInfo)
            {
                IndexingEngineDictionary[spectraFile] = new PeakIndexingEngine(spectraFile);
                
                // fill lookup-table with peaks from the spectra file
                if (!IndexingEngineDictionary[spectraFile].IndexPeaks(Silent))
                {
                    // something went wrong finding/opening/indexing the file...
                    continue;
                }

                // quantify peaks using this file's IDs first
                QuantifyMs2IdentifiedPeptides(spectraFile);

                // write the indexed peaks for MBR later
                // Situation 1: IsoTracker is on, we don't need to serialize the index for each file.
                if (IsoTracker) ;

                // Situation 2: IsoTracker is off, and MBR is on then we need to serialize the index to save the memory.
                else if (MatchBetweenRuns)
                    IndexingEngineDictionary[spectraFile].SerializeIndex();

                // Situation 3: IsoTracker is off, and MBR is off then we don't need indexEngine so we clear it right now.
                else
                    IndexingEngineDictionary[spectraFile].ClearIndex();
                ;

                // error checking function
                // handles features with multiple identifying scans and scans that are associated with more than one feature
                RunErrorChecking(spectraFile);

                if (!Silent)
                {
                    Console.WriteLine("Finished " + spectraFile.FilenameWithoutExtension);
                }
            }

            //IsoTracker
            if (IsoTracker)
            {
                IsoTrackerIsRunning = true; // Turn on the flag, then we will use the separate indexEngine for each files
                IsobaricPeptideDict = new ConcurrentDictionary<string, Dictionary<PeakRegion, List<ChromatographicPeak>>>();
                QuantifyIsobaricPeaks();
                _results.IsobaricPeptideDict = IsobaricPeptideDict;
                AddIsoPeaks();
            }
            IsoTrackerIsRunning = false;

            // do MBR
            if (MatchBetweenRuns)
            {
                Console.WriteLine("Find the best donors for match-between-runs");
                FindPeptideDonorFiles();
                foreach (var spectraFile in _spectraFileInfo)
                {
                    if (!Silent)
                    {
                        Console.WriteLine("Doing match-between-runs for " + spectraFile.FilenameWithoutExtension);
                    }

                    //Deserialize the relevant index prior to MBR
                    if (!IsoTracker) //If IsoTracker is on, there is no serializer then we don't need to deserialize the index
                    {
                        IndexingEngineDictionary[spectraFile].DeserializeIndex();
                    }
                    QuantifyMatchBetweenRunsPeaks(spectraFile);
                    IndexingEngineDictionary[spectraFile].ClearIndex();

                    if (!Silent)
                    {
                        Console.WriteLine("Finished MBR for " + spectraFile.FilenameWithoutExtension);
                    }
                }

                Console.WriteLine("Computing PEP for MBR Transfers");
                bool pepSuccesful = RunPEPAnalysis();

                foreach (var spectraFile in _spectraFileInfo)
                {
                    CalculateFdrForMbrPeaks(spectraFile, pepSuccesful);
                }
            }

            // normalize
            if (Normalize)
            {
                new IntensityNormalizationEngine(_results, Integrate, Silent, MaxThreads).NormalizeResults();
            }

            // calculate peptide intensities
            _results.CalculatePeptideResults(QuantifyAmbiguousPeptides);

            // do top3 protein quantification
            _results.CalculateProteinResultsMedianPolish(UseSharedPeptidesForProteinQuant);

            // do Bayesian protein fold-change analysis
            if (BayesianProteinQuant)
            {
                if (_spectraFileInfo.Count == 1 || _spectraFileInfo.Select(p => p.Condition).Distinct().Count() == 1)
                {
                    if (!Silent)
                    {
                        Console.WriteLine("Can't do Bayesian protein quant with only one spectra file or condition. FlashLFQ will still do a top3 protein quant");
                    }
                }
                else
                {
                    if (!Silent)
                    {
                        Console.WriteLine("Running Bayesian protein quantification analysis");
                    }

                    new ProteinQuantificationEngine(_results, MaxThreads, ProteinQuantBaseCondition, UseSharedPeptidesForProteinQuant,
                        ProteinQuantFoldChangeCutoff, RandomSeed, McmcBurninSteps, McmcSteps, PairedSamples).Run();
                }
            }

            // done
            if (!Silent)
            {
                Console.WriteLine("Done quantifying");
            }

            if (!Silent)
            {
                Console.WriteLine("Analysis time: " +
                                  _globalStopwatch.Elapsed.Hours + "h " +
                                  _globalStopwatch.Elapsed.Minutes + "m " +
                                  _globalStopwatch.Elapsed.Seconds + "s");
            }

            return _results;
        }

        /// <summary>
        /// Creates a theoretical isotope distribution for each of the identified sequences
        /// If the sequence is modified and the modification has an unknown chemical formula,
        /// averagine is used for the modified part
        /// </summary>
        internal void CalculateTheoreticalIsotopeDistributions()
        {
            _modifiedSequenceToIsotopicDistribution = new Dictionary<string, List<(double, double)>>();

            // calculate averagine (used for isotopic distributions for unknown modifications)
            double averageC = 4.9384;
            double averageH = 7.7583;
            double averageO = 1.4773;
            double averageN = 1.3577;
            double averageS = 0.0417;

            double averagineMass =
                PeriodicTable.GetElement("C").AverageMass * averageC +
                PeriodicTable.GetElement("H").AverageMass * averageH +
                PeriodicTable.GetElement("O").AverageMass * averageO +
                PeriodicTable.GetElement("N").AverageMass * averageN +
                PeriodicTable.GetElement("S").AverageMass * averageS;

            // calculate monoisotopic masses and isotopic envelope for the base sequences
            foreach (Identification id in _allIdentifications)
            {
                if (_modifiedSequenceToIsotopicDistribution.ContainsKey(id.ModifiedSequence))
                {
                    continue;
                }

                ChemicalFormula formula = id.OptionalChemicalFormula;

                var isotopicMassesAndNormalizedAbundances = new List<(double massShift, double abundance)>();

                if(formula is null)
                {
                    formula = new ChemicalFormula();
                    if (id.BaseSequence.AllSequenceResiduesAreValid())
                    {
                        // there are sometimes non-parsable sequences in the base sequence input
                        formula = new Proteomics.AminoAcidPolymer.Peptide(id.BaseSequence).GetChemicalFormula();
                        double massDiff = id.MonoisotopicMass;
                        massDiff -= formula.MonoisotopicMass;

                        if (Math.Abs(massDiff) > 20)
                        {
                            double averagines = massDiff / averagineMass;

                            formula.Add("C", (int)Math.Round(averagines * averageC, 0));
                            formula.Add("H", (int)Math.Round(averagines * averageH, 0));
                            formula.Add("O", (int)Math.Round(averagines * averageO, 0));
                            formula.Add("N", (int)Math.Round(averagines * averageN, 0));
                            formula.Add("S", (int)Math.Round(averagines * averageS, 0));
                        }
                    }
                    else
                    {
                        double averagines = id.MonoisotopicMass / averagineMass;

                        formula.Add("C", (int)Math.Round(averagines * averageC, 0));
                        formula.Add("H", (int)Math.Round(averagines * averageH, 0));
                        formula.Add("O", (int)Math.Round(averagines * averageO, 0));
                        formula.Add("N", (int)Math.Round(averagines * averageN, 0));
                        formula.Add("S", (int)Math.Round(averagines * averageS, 0));
                    }
                }

                var isotopicDistribution = IsotopicDistribution.GetDistribution(formula, 0.125, 1e-8);

                double[] masses = isotopicDistribution.Masses.ToArray();
                double[] abundances = isotopicDistribution.Intensities.ToArray();

                for (int i = 0; i < masses.Length; i++)
                {
                    masses[i] += (id.MonoisotopicMass - formula.MonoisotopicMass);
                }

                double highestAbundance = abundances.Max();
                int highestAbundanceIndex = Array.IndexOf(abundances, highestAbundance);

                for (int i = 0; i < masses.Length; i++)
                {
                    // expected isotopic mass shifts for this peptide
                    masses[i] -= id.MonoisotopicMass;

                    // normalized abundance of each isotope
                    abundances[i] /= highestAbundance;

                    // look for these isotopes
                    if (isotopicMassesAndNormalizedAbundances.Count < NumIsotopesRequired || abundances[i] > 0.1)
                    {
                        isotopicMassesAndNormalizedAbundances.Add((masses[i], abundances[i]));
                    }
                }

                _modifiedSequenceToIsotopicDistribution.Add(id.ModifiedSequence, isotopicMassesAndNormalizedAbundances);
            }

            var minChargeState = _allIdentifications.Min(p => p.PrecursorChargeState);
            var maxChargeState = _allIdentifications.Max(p => p.PrecursorChargeState);
            _chargeStates = Enumerable.Range(minChargeState, (maxChargeState - minChargeState) + 1).ToList();

            var peptideModifiedSequences = _allIdentifications.GroupBy(p => p.ModifiedSequence);
            foreach (var identifications in peptideModifiedSequences)
            {
                // isotope where normalized abundance is 1
                double mostAbundantIsotopeShift = _modifiedSequenceToIsotopicDistribution[identifications.First().ModifiedSequence]
                    .First(p => p.Item2 == 1.0).Item1;

                foreach (Identification identification in identifications)
                {
                    identification.PeakfindingMass = identification.MonoisotopicMass + mostAbundantIsotopeShift;
                }
            }
        }

        /// <summary>
        /// Creates an ChromatographicPeak for each MS2 ID in a given file. Works by first
        /// finding every MS1 scan that neighbors the MS2 scan the ID originated from and that
        /// contains the peak finding mass (most abundant isotope), then finds every isotope peak within that scan.
        /// Isotope peak intensities are summed and an IsotopicEnvelope object is created from the summed intensities.
        /// Multiple IsotopicEnvelopes are associated with each ChromatographicPeak (corresponding to different scans 
        /// and different charge states)
        /// </summary>
        /// <param name="fileInfo">File to be quantified</param>
        private void QuantifyMs2IdentifiedPeptides(SpectraFileInfo fileInfo)
        {
            if (!Silent)
            {
                Console.WriteLine("Quantifying peptides for " + fileInfo.FilenameWithoutExtension);
            }

            var ms2IdsForThisFile = _allIdentifications.Where(p => p.FileInfo.Equals(fileInfo)).ToList();

            if (!ms2IdsForThisFile.Any())
            {
                return;
            }

            PpmTolerance peakfindingTol = new PpmTolerance(PeakfindingPpmTolerance); // Peak finding tolerance is generally higher than ppmTolerance
            PpmTolerance ppmTolerance = new PpmTolerance(PpmTolerance);
            ChromatographicPeak[] chromatographicPeaks = new ChromatographicPeak[ms2IdsForThisFile.Count];

            Parallel.ForEach(Partitioner.Create(0, ms2IdsForThisFile.Count),
                new ParallelOptions { MaxDegreeOfParallelism = MaxThreads },
                (range, loopState) =>
                {
                    for (int i = range.Item1; i < range.Item2; i++)
                    {
                        var identification = ms2IdsForThisFile[i];
<<<<<<< HEAD
                        ChromatographicPeak msmsFeature = new ChromatographicPeak(identification, fileInfo);
=======
                        ChromatographicPeak msmsFeature = new ChromatographicPeak(identification, DetectionType.MSMS, fileInfo);
>>>>>>> d8fb2091
                        chromatographicPeaks[i] = msmsFeature;

                        foreach (var chargeState in _chargeStates)
                        {
                            if (IdSpecificChargeState && chargeState != identification.PrecursorChargeState)
                            {
                                continue;
                            }

                            // get XIC (peakfinding)
                            List<IIndexedMzPeak> xic = GetXIC(
                                    identification.Ms2RetentionTimeInMinutes,
                                    identification.PeakfindingMass,
                                    chargeState,
                                    identification.FileInfo,
                                    peakfindingTol)
                                .OrderBy(p => p.RetentionTime)
                                .ToList();

                            // filter by smaller mass tolerance
                            xic.RemoveAll(p => 
                                !ppmTolerance.Within(p.Mz.ToMass(chargeState), identification.PeakfindingMass));

                            // filter by isotopic distribution
                            List<IsotopicEnvelope> isotopicEnvelopes = GetIsotopicEnvelopes(xic, identification, chargeState, fileInfo);

                            // add isotopic envelopes to the chromatographic peak
                            msmsFeature.IsotopicEnvelopes.AddRange(isotopicEnvelopes);
                        }

                        msmsFeature.CalculateIntensityForThisFeature(Integrate);
                        CutPeak(msmsFeature, identification.Ms2RetentionTimeInMinutes);

                        if (!msmsFeature.IsotopicEnvelopes.Any())
                        {
                            continue;
                        }

                        var precursorXic = msmsFeature.IsotopicEnvelopes.Where(p => p.ChargeState == identification.PrecursorChargeState).ToList();

                        if (!precursorXic.Any())
                        {
                            msmsFeature.IsotopicEnvelopes.Clear();
                            continue;
                        }

                        int min = precursorXic.Min(p => p.IndexedPeak.ZeroBasedScanIndex);
                        int max = precursorXic.Max(p => p.IndexedPeak.ZeroBasedScanIndex);
                        msmsFeature.IsotopicEnvelopes.RemoveAll(p => p.IndexedPeak.ZeroBasedScanIndex < min);
                        msmsFeature.IsotopicEnvelopes.RemoveAll(p => p.IndexedPeak.ZeroBasedScanIndex > max);
                        msmsFeature.CalculateIntensityForThisFeature(Integrate);
                    }
                });

            _results.Peaks[fileInfo].AddRange(chromatographicPeaks.ToList());
        }

        #region MatchBetweenRuns
        /// <summary>
        /// Used by the match-between-runs algorithm to determine systematic retention time drifts between
        /// chromatographic runs.
        /// </summary>
        private RetentionTimeCalibDataPoint[] GetRtCalSpline(SpectraFileInfo donor, SpectraFileInfo acceptor, MbrScorer scorer,
            out List<ChromatographicPeak> donorFileBestMsmsPeaksOrderedByMass)
        {
            Dictionary<string, ChromatographicPeak> donorFileBestMsmsPeaks = new();
            Dictionary<string, ChromatographicPeak> acceptorFileBestMsmsPeaks = new();
            List<RetentionTimeCalibDataPoint> rtCalibrationCurve = new();
            List<double> anchorPeptideRtDiffs = new(); // anchor peptides are peptides that were MS2 detected in both the donor and acceptor runs

            Dictionary<string, List<ChromatographicPeak>> donorFileAllMsmsPeaks = _results.Peaks[donor]
                .Where(peak => peak.NumIdentificationsByFullSeq == 1
                    && peak.DetectionType == DetectionType.MSMS
                    && peak.IsotopicEnvelopes.Any()
                    && peak.Identifications.Min(id => id.QValue) < DonorQValueThreshold)
                .GroupBy(peak => peak.Identifications.First().ModifiedSequence)
                .ToDictionary(group => group.Key, group => group.ToList());

            // iterate through each unique donor sequence
            foreach (var sequencePeakListKvp in donorFileAllMsmsPeaks)
            {
                List<ChromatographicPeak> peaksForPeptide = sequencePeakListKvp.Value;
                if (!peaksForPeptide.Any())
                    continue;

                ChromatographicPeak bestPeak = ChooseBestPeak(peaksForPeptide);

                if (bestPeak == null) continue;
                donorFileBestMsmsPeaks.Add(sequencePeakListKvp.Key, bestPeak);
            }

            Dictionary<string, List<ChromatographicPeak>> acceptorFileAllMsmsPeaks = _results.Peaks[acceptor]
                .Where(peak => peak.NumIdentificationsByFullSeq == 1
                    && peak.DetectionType == DetectionType.MSMS
                    && peak.IsotopicEnvelopes.Any()
                    && peak.Identifications.Min(id => id.QValue) < DonorQValueThreshold)
                .GroupBy(peak => peak.Identifications.First().ModifiedSequence)
                .ToDictionary(group => group.Key, group => group.ToList());

            // iterate through each acceptor sequence
            foreach (var sequencePeakListKvp in acceptorFileAllMsmsPeaks)
            {
                List<ChromatographicPeak> peaksForPeptide = sequencePeakListKvp.Value;
                if (!peaksForPeptide.Any())
                    continue;

                ChromatographicPeak bestPeak = ChooseBestPeak(peaksForPeptide);

                if (bestPeak == null) continue;
                acceptorFileBestMsmsPeaks.Add(sequencePeakListKvp.Key, bestPeak);
            }

            // create RT calibration curve
            foreach (var peak in acceptorFileBestMsmsPeaks)
            {
                ChromatographicPeak acceptorFilePeak = peak.Value;

                if (donorFileBestMsmsPeaks.TryGetValue(peak.Key, out ChromatographicPeak donorFilePeak))
                {
                    rtCalibrationCurve.Add(new RetentionTimeCalibDataPoint(donorFilePeak, acceptorFilePeak));
                    if (donorFilePeak.ApexRetentionTime > 0 && acceptorFilePeak.ApexRetentionTime > 0)
                    {
                        anchorPeptideRtDiffs.Add(donorFilePeak.ApexRetentionTime - acceptorFilePeak.ApexRetentionTime);
                    }
                }
            }

            scorer.AddRtPredErrorDistribution(donor, anchorPeptideRtDiffs, _numberOfAnchorPeptidesForMbr);
            donorFileBestMsmsPeaksOrderedByMass = donorFileBestMsmsPeaks.Select(kvp => kvp.Value).OrderBy(p => p.Identifications.First().PeakfindingMass).ToList();

            return rtCalibrationCurve.OrderBy(p => p.DonorFilePeak.Apex.IndexedPeak.RetentionTime).ToArray();
        }

        /// <summary>
        /// For every MSMS identified peptide, selects one file that will be used as the donor
        /// by finding files that contain the most peaks in the local neighborhood,
        /// then writes the restults to the DonorFileToIdsDict.
        /// WARNING! Strong assumption that this is called BEFORE MBR peaks are identified/assigned to the results
        /// </summary>
        private void FindPeptideDonorFiles()
        {
            DonorFileToPeakDict = new Dictionary<SpectraFileInfo, List<ChromatographicPeak>>();

            Dictionary<string, List<ChromatographicPeak>> seqPeakDict = _results.Peaks
                    .SelectMany(kvp => kvp.Value)
                    .Where(peak => peak.NumIdentificationsByFullSeq == 1
                        && peak.IsotopicEnvelopes.Any()
                        && peak.Identifications.Min(id => id.QValue) < DonorQValueThreshold)
                    .GroupBy(peak => peak.Identifications.First().ModifiedSequence)
                    .Where(group => PeptideModifiedSequencesToQuantify.Contains(group.Key))
                    .ToDictionary(group => group.Key, group => group.ToList());

            // iterate through each unique sequence
            foreach (var sequencePeakListKvp in seqPeakDict)
            {
                List<ChromatographicPeak> peaksForPeptide = sequencePeakListKvp.Value;
                if (!peaksForPeptide.Any())
                    continue;

                ChromatographicPeak bestPeak = ChooseBestPeak(peaksForPeptide);

                if (bestPeak == null) continue;
                if (DonorFileToPeakDict.ContainsKey(bestPeak.SpectraFileInfo))
                {
                    DonorFileToPeakDict[bestPeak.SpectraFileInfo].Add(bestPeak);
                }
                else
                {
                    DonorFileToPeakDict.Add(bestPeak.SpectraFileInfo, new List<ChromatographicPeak> { bestPeak });
                }
            }
        }

        internal ChromatographicPeak ChooseBestPeak(List<ChromatographicPeak> peaks)
        {
            ChromatographicPeak bestPeak = null;
            switch (DonorCriterion)
            {
                case DonorCriterion.Score: // Select best peak by the PSM score
                    bestPeak = peaks.MaxBy(peak => peak.Identifications.Max(id => id.PsmScore));
                    if (bestPeak.Identifications.First().PsmScore > 0)
                        break;
                    else // if every ID has a score of zero, let it fall through to the default case
                        goto default;
                case DonorCriterion.Neighbors: // Select peak with the most neighboring peaks
                    int maxPeaks = 0;
                    foreach (var donorPeak in peaks)
                    {
                        // Count the number of neighboring peaks with unique peptides
                        int neighboringPeaksCount = _results.Peaks[donorPeak.SpectraFileInfo]
                            .Where(peak => Math.Abs(peak.ApexRetentionTime - donorPeak.ApexRetentionTime) < MbrAlignmentWindow)
                            .Select(peak => peak.Identifications.First().ModifiedSequence)
                            .Distinct()
                            .Count();

                        if (neighboringPeaksCount > maxPeaks)
                        {
                            maxPeaks = neighboringPeaksCount;
                            bestPeak = donorPeak;
                        }
                    }
                    break;
                case DonorCriterion.Intensity: // Select the peak with the highest intensity
                default:
                    bestPeak = peaks.MaxBy(peak => peak.Intensity);
                    break;
            }

            return bestPeak;
        }

        /// <summary>
        /// Used by MBR. Predicts the retention time of a peak in an acceptor file based on the 
        /// retention time of the peak in the donor file. This is done with a local alignment
        /// where all peaks within 30 seconds of the donor peak are matched to peaks with the same associated peptide in the acceptor file,
        /// if such a peak exists.
        /// </summary>
        /// <param name="rtCalibrationCurve">Array of all shared peaks between the donor and the acceptor file</param>
        /// <returns> RtInfo object containing the predicted retention time of the acceptor peak and the width of the predicted retention time window </returns>
        internal RtInfo PredictRetentionTime(
            RetentionTimeCalibDataPoint[] rtCalibrationCurve,
            ChromatographicPeak donorPeak,
            SpectraFileInfo acceptorFile,
            bool acceptorSampleIsFractionated,
            bool donorSampleIsFractionated)
        {
            var nearbyCalibrationPoints = new List<RetentionTimeCalibDataPoint>(); // The number of anchor peptides to be used for local alignment (on either side of the donor peptide)

            // only compare +- 1 fraction
            if (acceptorSampleIsFractionated && donorSampleIsFractionated)
            {
                int acceptorFractionNumber = acceptorFile.Fraction;
                int donorFractionNumber = donorPeak.SpectraFileInfo.Fraction;

                if (Math.Abs(acceptorFractionNumber - donorFractionNumber) > 1)
                {
                    return null;
                }
            }

            // binary search for this donor peak in the retention time calibration spline
            RetentionTimeCalibDataPoint testPoint = new RetentionTimeCalibDataPoint(donorPeak, null);
            int index = Array.BinarySearch(rtCalibrationCurve, testPoint);

            if (index < 0)
            {
                index = ~index;
            }
            if (index >= rtCalibrationCurve.Length && index >= 1)
            {
                index = rtCalibrationCurve.Length - 1;
            }

            int numberOfForwardAnchors = 0;
            // gather nearby data points
            for (int r = index + 1; r < rtCalibrationCurve.Length; r++)
            {
                double rtDiff = rtCalibrationCurve[r].DonorFilePeak.Apex.IndexedPeak.RetentionTime - donorPeak.Apex.IndexedPeak.RetentionTime;
                if (rtCalibrationCurve[r].AcceptorFilePeak != null
                    && rtCalibrationCurve[r].AcceptorFilePeak.ApexRetentionTime > 0)
                {
                    if (Math.Abs(rtDiff) > 0.5) // If the rtDiff is too large, it's no longer local alignment
                    {
                        break;
                    }
                    nearbyCalibrationPoints.Add(rtCalibrationCurve[r]);
                    numberOfForwardAnchors++;
                    if (numberOfForwardAnchors >= _numberOfAnchorPeptidesForMbr) // We only want a handful of anchor points
                    {
                        break;
                    }
                }
            }

            int numberOfBackwardsAnchors = 0;
            for (int r = index - 1; r >= 0; r--)
            {
                double rtDiff = rtCalibrationCurve[r].DonorFilePeak.Apex.IndexedPeak.RetentionTime - donorPeak.Apex.IndexedPeak.RetentionTime;
                if (rtCalibrationCurve[r].AcceptorFilePeak != null
                    && rtCalibrationCurve[r].AcceptorFilePeak.ApexRetentionTime > 0)
                {
                    if (Math.Abs(rtDiff) > 0.5) // If the rtDiff is too large, it's no longer local alignment
                    {
                        break;
                    }
                    nearbyCalibrationPoints.Add(rtCalibrationCurve[r]);
                    numberOfBackwardsAnchors++;
                    if (numberOfBackwardsAnchors >= _numberOfAnchorPeptidesForMbr) // We only want a handful of anchor points
                    {
                        break;
                    }
                }
            }

            if (!nearbyCalibrationPoints.Any())
            {
                // If there are no nearby calibration points, return the donor peak's RT and a width of 15 seconds
                return new RtInfo(predictedRt: donorPeak.Apex.IndexedPeak.RetentionTime, width: 0.25);
            }

            // calculate difference between acceptor and donor RTs for these RT region
            List<double> rtDiffs = nearbyCalibrationPoints
                .Select(p => p.DonorFilePeak.ApexRetentionTime - p.AcceptorFilePeak.ApexRetentionTime)
                .ToList();

            double medianRtDiff = rtDiffs.Median();
            if(rtDiffs.Count == 1)
            {
                // If there are no nearby calibration points, return the donor peak's RT and a width of 15 seconds
                return new RtInfo(predictedRt: donorPeak.Apex.IndexedPeak.RetentionTime - medianRtDiff, width: 0.25);
            }

            double rtRange = rtDiffs.StandardDeviation() * 6;

            rtRange = Math.Min(rtRange, MbrRtWindow);

            return new RtInfo(predictedRt: donorPeak.Apex.IndexedPeak.RetentionTime - medianRtDiff, width: rtRange);
        }

        /// <summary>
        /// Constructs a MbrScorer object that is used to score all MBR peaks for a given acceptor file
        /// </summary>
        /// <param name="acceptorFileIdentifiedPeaks"> All MSMS identified peaks in the acceptor file </param>
        /// <param name="fileSpecificMbrTolerance">A ppm tolerance specific to the given file</param>
        /// <returns> A MbrScorer object </returns>
        private MbrScorer BuildMbrScorer(List<ChromatographicPeak> acceptorFileIdentifiedPeaks, out PpmTolerance fileSpecificMbrTolerance)
        {
            // Construct a distribution of ppm errors for all MSMS peaks in the acceptor file
            var apexToAcceptorFilePeakDict = new Dictionary<IIndexedMzPeak, ChromatographicPeak>();
            List<double> ppmErrors = new List<double>();
            foreach (var peak in acceptorFileIdentifiedPeaks.Where(p => p.Apex != null
                && PeptideModifiedSequencesToQuantify.Contains(p.Identifications.First().ModifiedSequence)
                && p.Identifications.First().QValue < DonorQValueThreshold)) 
            {
                if (!apexToAcceptorFilePeakDict.ContainsKey(peak.Apex.IndexedPeak))
                {
                    apexToAcceptorFilePeakDict.Add(peak.Apex.IndexedPeak, peak);
                }

                ppmErrors.Add(peak.MassError);
            }
            if (ppmErrors.Count < 3)
            {
                fileSpecificMbrTolerance = null;
                return null;
            }
            double ppmSpread = ppmErrors.Count > 30 ? ppmErrors.InterquartileRange() / 1.36 : ppmErrors.StandardDeviation();
            Normal ppmDistribution = new Normal(ppmErrors.Median(), ppmSpread);
            double fileSpecificMbrPpmTolerance = Math.Min(Math.Abs(ppmErrors.Median()) + ppmSpread * 4, MbrPpmTolerance);
            fileSpecificMbrTolerance = new PpmTolerance(fileSpecificMbrPpmTolerance); // match between runs PPM tolerance

            // Construct a distribution of peak log intensities for all MSMS peaks in the acceptor file
            var acceptorFileLogIntensities = acceptorFileIdentifiedPeaks
                .Where(p => p.Intensity > 0)
                .Select(p => Math.Log(p.Intensity, 2))
                .ToList();
            double medianAcceptorLogIntensity = acceptorFileLogIntensities.Median();
            Normal logIntensityDistribution = new Normal(acceptorFileLogIntensities.Median(), acceptorFileLogIntensities.InterquartileRange() / 1.36);

            return new MbrScorer(apexToAcceptorFilePeakDict, acceptorFileIdentifiedPeaks, ppmDistribution, logIntensityDistribution);
        }

        /// <summary>
        /// Returns a pseudo-randomly selected peak that does not have the same mass as the donor
        /// </summary>
        /// <param name="peaksOrderedByMass"></param>
        /// <param name="donorPeakPeakfindingMass"> Will search for a peak at least 5 Da away from the peakfinding mass </param>
        /// <returns></returns>
        internal ChromatographicPeak GetRandomPeak(
            List<ChromatographicPeak> peaksOrderedByMass,
            double donorPeakRetentionTime,
            double retentionTimeMinDiff,
            Identification donorIdentification)
        {
            double minDiff = 5 * PeriodicTable.GetElement("H").PrincipalIsotope.AtomicMass;
            double maxDiff = 11 * PeriodicTable.GetElement("H").PrincipalIsotope.AtomicMass;
            double donorPeakPeakfindingMass = donorIdentification.PeakfindingMass;

            // Theoretically we could do a binary search but we're just going to iterate through the whole list of donor peaks
            List<ChromatographicPeak> randomPeakCandidates = peaksOrderedByMass
                .Where(p => 
                    p.ApexRetentionTime > 0
                    && Math.Abs(p.ApexRetentionTime - donorPeakRetentionTime) > retentionTimeMinDiff
                    && p.Identifications.First().BaseSequence != donorIdentification.BaseSequence
                    && Math.Abs(p.Identifications.First().PeakfindingMass - donorPeakPeakfindingMass) > minDiff
                    && Math.Abs(p.Identifications.First().PeakfindingMass - donorPeakPeakfindingMass) < maxDiff)
                .ToList();

            while (!randomPeakCandidates.Any() & maxDiff < 1e5)
            {
                // Increase the search space by a factor of 10 and try again
                maxDiff *= 10;
                randomPeakCandidates = peaksOrderedByMass
                .Where(p =>
                    p.ApexRetentionTime > 0
                    && Math.Abs(p.ApexRetentionTime - donorPeakRetentionTime) > retentionTimeMinDiff
                    && p.Identifications.First().BaseSequence != donorIdentification.BaseSequence
                    && Math.Abs(p.Identifications.First().PeakfindingMass - donorPeakPeakfindingMass) > minDiff
                    && Math.Abs(p.Identifications.First().PeakfindingMass - donorPeakPeakfindingMass) < maxDiff)
                .ToList();
            }

            if (!randomPeakCandidates.Any())
            {
                return null;
            }

            // Generates a pseudo-random number based on the donor peak finding mass + retention time
            int pseudoRandomNumber = (int)(1e5 * (donorIdentification.PeakfindingMass % 1.0) * (donorIdentification.Ms2RetentionTimeInMinutes % 1.0)) % randomPeakCandidates.Count;
            return randomPeakCandidates[pseudoRandomNumber];
        }

        /// <summary>
        /// This method maps identified peaks from other chromatographic runs ("donors") onto
        /// the defined chromatographic run ("acceptor"). The goal is to reduce the number of missing
        /// intensity measurements. Missing values occur generally either because 1) the analyte is
        /// in the sample but didn't get fragmented/identified or 2) the analyte is genuinely missing
        /// from the sample.
        /// </summary>
        private void QuantifyMatchBetweenRunsPeaks(SpectraFileInfo acceptorFile)
        {
            bool acceptorSampleIsFractionated = _results.SpectraFiles
                .Where(p => p.Condition == acceptorFile.Condition && p.BiologicalReplicate == acceptorFile.BiologicalReplicate)
                .Select(p => p.Fraction)
                .Distinct()
                .Count() > 1;

            // acceptor file known peaks
            var acceptorFileIdentifiedPeaks = _results.Peaks[acceptorFile];

            // these are the analytes already identified in this run. we don't need to try to match them from other runs
            var acceptorFileIdentifiedSequences = new HashSet<string>(acceptorFileIdentifiedPeaks
                .Where(peak => peak.IsotopicEnvelopes.Any() && peak.Identifications.Min(id => id.QValue) < 0.01)
                .SelectMany(p => p.Identifications.Select(d => d.ModifiedSequence)));

            MbrScorer scorer = BuildMbrScorer(acceptorFileIdentifiedPeaks, out var mbrTol);
            if (scorer == null)
                return;

            mbrTol = new PpmTolerance(MbrPpmTolerance);
            HashSet<ProteinGroup> thisFilesMsmsIdentifiedProteins = new HashSet<ProteinGroup>();
            if (RequireMsmsIdInCondition)
            {
                // only match peptides from proteins that have at least one MS/MS identified peptide in the condition
                foreach (SpectraFileInfo conditionFile in _spectraFileInfo.Where(p => p.Condition == acceptorFile.Condition))
                {
                    foreach (ProteinGroup proteinGroup in _results.Peaks[conditionFile].Where(p => p.DetectionType == DetectionType.MSMS).SelectMany(p => p.Identifications.SelectMany(v => v.ProteinGroups)))
                    {
                        thisFilesMsmsIdentifiedProteins.Add(proteinGroup);
                    }
                }
            }

            // this stores the results of MBR
            ConcurrentDictionary<string, ConcurrentDictionary<IsotopicEnvelope, List<MbrChromatographicPeak>>> matchBetweenRunsIdentifiedPeaks = new();

            // map each donor file onto this file
            foreach (var donorFilePeakListKvp in DonorFileToPeakDict)
            {
                if (acceptorFile.Equals(donorFilePeakListKvp.Key))
                {
                    continue;
                }

                // this is the list of peaks identified in the other file but not in this one ("ID donor peaks")
                List<ChromatographicPeak> idDonorPeaks = donorFilePeakListKvp.Value
                    .Where(p => 
                        !acceptorFileIdentifiedSequences.Contains(p.Identifications.First().ModifiedSequence)
                        && (!RequireMsmsIdInCondition 
                            || p.Identifications.Any(v => v.ProteinGroups.Any(g => thisFilesMsmsIdentifiedProteins.Contains(g))))
                        && this.PeptideModifiedSequencesToQuantify.Contains(p.Identifications.First().ModifiedSequence))
                    .ToList();

                if (!idDonorPeaks.Any())
                {
                    continue;
                }

                bool donorSampleIsFractionated = _results.SpectraFiles
                    .Where(p => p.Condition == donorFilePeakListKvp.Key.Condition && p.BiologicalReplicate == donorFilePeakListKvp.Key.BiologicalReplicate)
                    .Select(p => p.Fraction)
                    .Distinct()
                    .Count() > 1;

                // We're only interested in the fold change if the conditions are different. Otherwise, we score based off of the intensities
                // of the acceptor file
                if (_spectraFileInfo.Select(p => p.Condition).Distinct().Count() > 1
                    && donorFilePeakListKvp.Key.Condition != acceptorFile.Condition)
                {
                    scorer.CalculateFoldChangeBetweenFiles(idDonorPeaks);
                }

                // generate RT calibration curve
                RetentionTimeCalibDataPoint[] rtCalibrationCurve = GetRtCalSpline(donorFilePeakListKvp.Key, acceptorFile, scorer, out var donorPeaksMassOrdered);

                // break if MBR transfers can't be scored
                if (!scorer.IsValid(donorFilePeakListKvp.Key)) continue;

                // Loop through every MSMS id in the donor file
                Parallel.ForEach(Partitioner.Create(0, idDonorPeaks.Count),
                    new ParallelOptions { MaxDegreeOfParallelism = MaxThreads },
                    (range, loopState) =>
                    {
                        for (int i = range.Item1; i < range.Item2; i++)
                        {
                            ChromatographicPeak donorPeak = idDonorPeaks[i];
                            // TODO: Add a toggle that set rtRange to be maximum width
                            RtInfo rtInfo = PredictRetentionTime(rtCalibrationCurve, donorPeak, acceptorFile, acceptorSampleIsFractionated, donorSampleIsFractionated);
                            if (rtInfo == null) continue;

                            // Look for MBR target (predicted-RT peak)
                            FindAllAcceptorPeaks(acceptorFile, scorer, rtInfo, mbrTol, donorPeak, out var bestAcceptor);
                            AddPeakToConcurrentDict(matchBetweenRunsIdentifiedPeaks, bestAcceptor, donorPeak.Identifications.First());

                            //Draw a random donor that has an rt sufficiently far enough away
                            double minimumRtDifference = rtInfo.Width*2;
                            ChromatographicPeak randomDonor = GetRandomPeak(donorPeaksMassOrdered,
                                donorPeak.ApexRetentionTime,
                                minimumRtDifference,
                                donorPeak.Identifications.First());

                            // Look for MBR decoy (random-RT peak) 
                            MbrChromatographicPeak bestDecoy = null;
                            RtInfo decoyRtInfo = null;
                            if (randomDonor != null)
                            {
                                decoyRtInfo = PredictRetentionTime(rtCalibrationCurve, randomDonor, acceptorFile, acceptorSampleIsFractionated, donorSampleIsFractionated);
                                if (decoyRtInfo != null)
                                {
                                    //Find a decoy peak using the randomly drawn retention time
                                    FindAllAcceptorPeaks(acceptorFile, scorer, rtInfo, mbrTol, donorPeak, out bestDecoy,
                                        randomRt: decoyRtInfo.PredictedRt);
                                    AddPeakToConcurrentDict(matchBetweenRunsIdentifiedPeaks, bestDecoy, donorPeak.Identifications.First());
                                }
                            }

                            double windowWidth = Math.Max(0.5, rtInfo.Width);
                            // If the search turned up empty, try again with a wider search window
                            while (bestAcceptor == null && bestDecoy == null)
                            {
                                windowWidth = Math.Min(windowWidth, MbrRtWindow);
                                rtInfo.Width = windowWidth;
                                FindAllAcceptorPeaks(acceptorFile, scorer, rtInfo, mbrTol, donorPeak, out bestAcceptor);
                                AddPeakToConcurrentDict(matchBetweenRunsIdentifiedPeaks, bestAcceptor, donorPeak.Identifications.First());

                                if(decoyRtInfo != null)
                                {
                                    decoyRtInfo.Width = windowWidth;
                                    FindAllAcceptorPeaks(acceptorFile, scorer, rtInfo, mbrTol, donorPeak, out bestDecoy,
                                    randomRt: decoyRtInfo.PredictedRt);
                                    AddPeakToConcurrentDict(matchBetweenRunsIdentifiedPeaks, bestDecoy, donorPeak.Identifications.First());
                                }
                                if (windowWidth >= MbrRtWindow)
                                {
                                    break;
                                }
                                else
                                {
                                    windowWidth += 0.5;
                                }
                            }

                        }
                    });
            }

            // Eliminate duplicate peaks (not sure where they come from)
            foreach (var seqDictionaryKvp in matchBetweenRunsIdentifiedPeaks)
            {
                // Each isotopic envelope is linked to a list of ChromatographicPeaks
                // Here, we remove instances where the same envelope is associated with multiple chromatographic peaks but the peaks correspond to the same donor peptide
                // I don't know why this happens lol
                // If multiple peaks are associated with the same envelope, and they have different associated peptide identifications, then they're kept separate.
                foreach (var envelopePeakListKvp in seqDictionaryKvp.Value)
                {
                    List<MbrChromatographicPeak> bestPeaks = new();
                    foreach (var peakGroup in envelopePeakListKvp.Value.GroupBy(peak => peak.Identifications.First().ModifiedSequence))
                    {
                        bestPeaks.Add(peakGroup.MaxBy(peak => peak.MbrScore));
                    }
                    envelopePeakListKvp.Value.Clear();
                    envelopePeakListKvp.Value.AddRange(bestPeaks);
                }
            }

            // Create a dictionary that stores imsPeak associated with an ms/ms identified peptide
            Dictionary<int, List<IIndexedMzPeak>> msmsImsPeaks = _results.Peaks[acceptorFile]
                .Where(peak => 
                        !peak.DecoyPeptide 
                        && peak.Apex?.IndexedPeak != null 
                        && PeptideModifiedSequencesToQuantify.Contains(peak.Identifications.First().ModifiedSequence))
                .Select(peak => peak.Apex.IndexedPeak)
                .GroupBy(imsPeak => imsPeak.ZeroBasedScanIndex)
                .ToDictionary(g => g.Key, g => g.ToList());

            // take the best result (highest scoring) for each peptide after we've matched from all the donor files
            foreach (var mbrIdentifiedPeptide in matchBetweenRunsIdentifiedPeaks.Where(p => !acceptorFileIdentifiedSequences.Contains(p.Key)))
            {
                string peptideModifiedSequence = mbrIdentifiedPeptide.Key;
                if (!mbrIdentifiedPeptide.Value.Any())
                {
                    continue;
                }

                foreach (var peakHypothesisGroup in mbrIdentifiedPeptide.Value.SelectMany(kvp => kvp.Value).OrderByDescending(p => p.MbrScore).GroupBy(p => p.RandomRt))
                {
                    var peakHypotheses = peakHypothesisGroup.ToList();
                    MbrChromatographicPeak best = peakHypotheses.First();
                    peakHypotheses.Remove(best);

                    // Discard any peaks that are already associated with an ms/ms identified peptide
                    while (best?.Apex?.IndexedPeak != null && msmsImsPeaks.TryGetValue(best.Apex.IndexedPeak.ZeroBasedScanIndex, out var peakList))
                    {
                        if (peakList.Contains(best.Apex.IndexedPeak))
                        {
                            if (!peakHypotheses.Any())
                            {
                                best = null;
                                break;
                            }
                            best = peakHypotheses.First();
                            peakHypotheses.Remove(best);
                        }
                        else
                        {
                            break;
                        }
                    }
                    if (best == null) continue;

                    // merge peaks with different charge states
                    if (peakHypotheses.Count > 0)
                    {
                        double start = best.IsotopicEnvelopes.Min(p => p.IndexedPeak.RetentionTime);
                        double end = best.IsotopicEnvelopes.Max(p => p.IndexedPeak.RetentionTime);

                        _results.Peaks[acceptorFile].Add(best);
                        foreach (ChromatographicPeak peak in peakHypotheses.Where(p => p.Apex.ChargeState != best.Apex.ChargeState))
                        {
                            if (peak.Apex.IndexedPeak.RetentionTime >= start
                                && peak.Apex.IndexedPeak.RetentionTime <= end)
                                //&& Math.Abs(peak.MbrScore - best.MbrScore) / best.MbrScore < 0.25)// 25% difference is a rough heuristic, but I don't want super shitty peaks being able to supercede the intensity of a good peak!
                            {
                                if (msmsImsPeaks.TryGetValue(peak.Apex.IndexedPeak.ZeroBasedScanIndex, out var peakList) && peakList.Contains(peak.Apex.IndexedPeak))
                                {
                                    continue; // If the peak is already accounted for, skip it.
                                }
                                else
                                {
                                    best.MergeFeatureWith(peak, Integrate);
                                }
                            }
                        }
                    }
                    _results.Peaks[acceptorFile].Add(best);
                }
            }

            RunErrorChecking(acceptorFile);
        }

        /// <summary>
        /// A concurrent dictionary is used to keep track of MBR peaks that have been identified in the acceptor file. This function updates that dictionary
        /// </summary>
        /// <param name="matchBetweenRunsIdentifiedPeaks"> concurrent dictionary. Key = Peptide sequence. Value = ConcurrentDictionary mapping where keys are isotopic envelopes and values are list of associated peaks</param>
        /// <param name="peakToSave">Peak to add to the dictionary</param>
        /// <param name="donorIdentification">The donor ID associated with the MBR peaks</param>
        private void AddPeakToConcurrentDict(ConcurrentDictionary<string, ConcurrentDictionary<IsotopicEnvelope, List<MbrChromatographicPeak>>> matchBetweenRunsIdentifiedPeaks,
            MbrChromatographicPeak peakToSave,
            Identification donorIdentification)
        {
            if(peakToSave == null)
            {
                return;
            }
            // save the peak hypothesis
            matchBetweenRunsIdentifiedPeaks.AddOrUpdate
            (
                // new key
                key: donorIdentification.ModifiedSequence,
                // if we are adding a value for the first time, we simply create a new dictionatry with one entry
                addValueFactory: (sequenceKey) =>
                new ConcurrentDictionary<IsotopicEnvelope, List<MbrChromatographicPeak>>(
                    new Dictionary<IsotopicEnvelope, List<MbrChromatographicPeak>>
                    {
                        { peakToSave.Apex, new List<MbrChromatographicPeak> { peakToSave } }
                    }),
                // if the key (sequence) already exists, we have to add the new peak to the existing dictionary
                updateValueFactory: (sequenceKey, envelopePeakListDict) =>
                {
                    envelopePeakListDict.AddOrUpdate(
                        key: peakToSave.Apex,
                        addValueFactory: (envelopeKey) => new List<MbrChromatographicPeak> { peakToSave }, // if the key (envelope) doesnt exist, just create a new list
                        updateValueFactory: (envelopeKey, peakList) => { peakList.Add(peakToSave); return peakList; }); // if the key (envelope) already exists, add the peak to the associated list
                    return envelopePeakListDict;
                }
            );
        }

        /// <summary>
        /// Finds MBR acceptor peaks by looping  through every possible peak for every possible charge state
        /// in a given retention time range. Identified peaks are added to the matchBetweenRunsIdentifiedPeaks dictionary.
        /// </summary>
        /// <param name="scorer"> The MbrScorer object used to score acceptor peaks</param>
        /// <param name="rtInfo"> RtInfo object containing the predicted retention time for the acceptor peak and the width of the expected RT window</param>
        /// <param name="fileSpecificTol"> Ppm Tolerance specific to the acceptor file</param>
        /// <param name="donorPeak"> The donor peak. Acceptor peaks are presumed to represent the same peptide ast he donor peak</param>
        /// <param name="matchBetweenRunsIdentifiedPeaksThreadSpecific"> A dictionary containing peptide sequences and their associated mbr peaks </param>
        internal void FindAllAcceptorPeaks(
            SpectraFileInfo acceptorFile, 
            MbrScorer scorer,
            RtInfo rtInfo,
            PpmTolerance fileSpecificTol,
            ChromatographicPeak donorPeak,
            out MbrChromatographicPeak bestAcceptor,
            double? randomRt = null)
        {
            // get the MS1 scan info for this region so we can look up indexed peaks
            Ms1ScanInfo[] ms1ScanInfos = IndexingEngineDictionary[acceptorFile].ScanInfoArray;
            Ms1ScanInfo start = ms1ScanInfos[0];
            Ms1ScanInfo end = ms1ScanInfos[ms1ScanInfos.Length - 1];
            double rtStartHypothesis = randomRt == null ? rtInfo.RtStartHypothesis : (double)randomRt - (rtInfo.Width / 2.0);
            double rtEndHypothesis = randomRt == null ? rtInfo.RtEndHypothesis : (double)randomRt + (rtInfo.Width / 2.0);

            // Try to snip the MS1 scans to the region where the analyte should appear
            for (int j = 0; j < ms1ScanInfos.Length; j++)
            {
                Ms1ScanInfo scan = ms1ScanInfos[j];
                if (scan.RetentionTime <= rtStartHypothesis)
                {
                    start = scan;
                }
                if (scan.RetentionTime >= rtEndHypothesis)
                {
                    end = scan;
                    break;
                }
            }

            // now we've identified the region in the chromatography this analyte should appear.
            // we need to check for peaks in the region using ppm tolerance and isotope pattern matching
            var chargesToMatch = donorPeak.Identifications.Select(p => p.PrecursorChargeState).Distinct().ToList();
            if (!chargesToMatch.Contains(donorPeak.Apex.ChargeState))
            {
                chargesToMatch.Add(donorPeak.Apex.ChargeState);
            }

            Identification donorIdentification = donorPeak.Identifications.First();
            bestAcceptor = null;

            foreach (int z in chargesToMatch)
            {
                List<IIndexedMzPeak> chargeXic = new List<IIndexedMzPeak>();

                for (int j = start.ZeroBasedMs1ScanIndex; j <= end.ZeroBasedMs1ScanIndex; j++)
                {
                    IIndexedMzPeak peak = IndexingEngineDictionary[acceptorFile]
                        .GetIndexedPeak(donorIdentification.PeakfindingMass.ToMz(z), j, fileSpecificTol);
                    if (peak != null)
                        chargeXic.Add(peak);
                }
                if (!chargeXic.Any())
                    continue;

                List<IsotopicEnvelope> chargeEnvelopes = GetIsotopicEnvelopes(chargeXic, donorIdentification, z, acceptorFile).OrderBy(env => env.Intensity).ToList();

                // treat each isotopic envelope in the valid region as a potential seed for a chromatographic peak.
                // remove the clustered isotopic envelopes from the list of seeds after each iteration
                while (chargeEnvelopes.Any())
                {
                    MbrChromatographicPeak acceptorPeak = FindIndividualAcceptorPeak(acceptorFile, scorer, donorPeak,
                        fileSpecificTol, rtInfo, z, chargeEnvelopes, randomRt);
                    if (acceptorPeak == null)
                        continue;
                    if (bestAcceptor == null || bestAcceptor.MbrScore < acceptorPeak.MbrScore)
                    {
                        acceptorPeak.ChargeList = chargesToMatch;
                        bestAcceptor = acceptorPeak;
                    }
                }
            }
        }

        /// <summary>
        /// Grabs the first isotopic envelope in the list of chargeEnvelopes as a potential seed for a chromatographic peak.
        /// remove the isotopic envelope from chargeEnvelopes afterward.
        /// </summary>
        /// <param name="acceptorFile"></param>
        /// <param name="mbrTol"></param>
        /// <param name="rtInfo"></param>
        /// <param name="rtScoringDistribution"></param>
        /// <param name="z"></param>
        /// <param name="chargeEnvelopes"></param>
        /// <returns> An acceptor chromatographic peak, unless the peak found was already linked to an MS/MS id, in which case it return null. </returns>
        internal MbrChromatographicPeak FindIndividualAcceptorPeak(
            SpectraFileInfo acceptorFile,
            MbrScorer scorer,
            ChromatographicPeak donorPeak,
            PpmTolerance mbrTol,
            RtInfo rtInfo,
            int z,
            List<IsotopicEnvelope> chargeEnvelopes,
            double? randomRt = null)
        {
            var donorId = donorPeak.Identifications.OrderBy(p => p.QValue).First();
<<<<<<< HEAD
            var acceptorPeak = new MbrChromatographicPeak(donorId, acceptorFile, randomRt ?? rtInfo.PredictedRt, randomRt != null);
=======
            var acceptorPeak = new ChromatographicPeak(donorId, DetectionType.MBR, acceptorFile, randomRt != null);
>>>>>>> d8fb2091

            // Grab the first scan/envelope from charge envelopes. This should be the most intense envelope in the list
            IsotopicEnvelope seedEnv = chargeEnvelopes.First();
            var xic = GetXIC(seedEnv.IndexedPeak.RetentionTime, donorId.PeakfindingMass, z, acceptorFile, mbrTol);
            List<IsotopicEnvelope> bestChargeEnvelopes = GetIsotopicEnvelopes(xic, donorId, z, acceptorFile);
            acceptorPeak.IsotopicEnvelopes.AddRange(bestChargeEnvelopes);
            acceptorPeak.CalculateIntensityForThisFeature(Integrate);

            CutPeak(acceptorPeak, seedEnv.IndexedPeak.RetentionTime);

            var claimedPeaks = new HashSet<IIndexedMzPeak>(acceptorPeak.IsotopicEnvelopes.Select(p => p.IndexedPeak))
            {
                seedEnv.IndexedPeak // prevents infinite loops
            };
            chargeEnvelopes.RemoveAll(p => claimedPeaks.Contains(p.IndexedPeak));

            // peak has already been identified by MSMS - skip it
            if (scorer.ApexToAcceptorFilePeakDict.ContainsKey(seedEnv.IndexedPeak))
            {
                return null;
            }

            acceptorPeak.MbrScore = scorer.ScoreMbr(acceptorPeak, donorPeak, randomRt ?? rtInfo.PredictedRt);

            return acceptorPeak;
        }


        /// <summary>
        /// Checks for and resolves situations where one IndexedMassSpectralPeak is defined as the apex 
        /// for multiple ChromatographicPeaks. In these situations, the two peaks are merged and the merged
        /// peak is stored in the FlashLFQ results.
        /// </summary>
        /// <param name="spectraFile"></param>
        private void RunErrorChecking(SpectraFileInfo spectraFile)
        {
            if (!Silent)
            {
                Console.WriteLine("Checking errors");
            }

            _results.Peaks[spectraFile].RemoveAll(p => p == null || p.DetectionType == DetectionType.MBR && !p.IsotopicEnvelopes.Any());

            // merge duplicate peaks and handle MBR/MSMS peakfinding conflicts
            var errorCheckedPeaksGroupedByApex = new Dictionary<IIndexedMzPeak, ChromatographicPeak>();
            var errorCheckedPeaks = new List<ChromatographicPeak>();
            
            foreach (ChromatographicPeak tryPeak in _results.Peaks[spectraFile].OrderBy(p => p.DetectionType == DetectionType.MBR))
            {
                tryPeak.CalculateIntensityForThisFeature(Integrate);
                tryPeak.ResolveIdentifications();

                if (tryPeak.Apex == null)
                {
                    if (tryPeak.DetectionType == DetectionType.MBR)
                    {
                        continue;
                    }

                    errorCheckedPeaks.Add(tryPeak);
                    continue;
                }

                IIndexedMzPeak apexImsPeak = tryPeak.Apex.IndexedPeak;
                if (errorCheckedPeaksGroupedByApex.TryGetValue(apexImsPeak, out ChromatographicPeak storedPeak) && storedPeak != null)
                {
                    // At here, the peaks detected from the IsoTracker will be confident, then we don't want to eliminate.
                    // Logically, we view the IsoTracker_MBR and IsoTracker_Ambiguity as the MSMS.
                    // Therefore, we only need to check the MBR peaks.
                    if (tryPeak.DetectionType != DetectionType.MBR && storedPeak.DetectionType != DetectionType.MBR)
                    {
                        if (PeptideModifiedSequencesToQuantify.Contains(tryPeak.Identifications.First().ModifiedSequence))
                        {
                            if (PeptideModifiedSequencesToQuantify.Contains(storedPeak.Identifications.First().ModifiedSequence))
                            {
                                storedPeak.MergeFeatureWith(tryPeak, Integrate);
                            }
                            else
                            {
                                // If the stored peak id isn't in the list of peptides to quantify, overwrite it
                                errorCheckedPeaksGroupedByApex[tryPeak.Apex.IndexedPeak] = tryPeak;
                            }
                        }
                    }
                    else if (tryPeak.DetectionType == DetectionType.MBR && storedPeak.DetectionType != DetectionType.MBR)
                    {
                        // Default to MSMS peaks over MBR Peaks.
                        // Most of these have already been eliminated
                        // However, sometimes merging MBR peaks with different charge states reveals that
                        // The MBR peak conflicts with an MSMS peak
                        // Removing the peak when this happens is a conservative step.
                        // Sometimes the MSMS peak is a decoy, or has a peptides level Q-value < 0.01 (i.e., the modified sequence isn't in PeptideModifiedSequencesToQuantify).
                        // In this case, we keep the MBR peak.
                        if (storedPeak.DecoyPeptide || !PeptideModifiedSequencesToQuantify.Contains(storedPeak.Identifications.First().ModifiedSequence))
                        {
                            errorCheckedPeaksGroupedByApex[tryPeak.Apex.IndexedPeak] = tryPeak;
                        }
                        else
                        {
                            continue;
                        }
                    }
                    else if (tryPeak.DetectionType == DetectionType.MBR && storedPeak.DetectionType == DetectionType.MBR)
                    {
                        if (tryPeak.Identifications.First().ModifiedSequence == storedPeak.Identifications.First().ModifiedSequence)
                        {
                            storedPeak.MergeFeatureWith(tryPeak, Integrate);
                        }
                        else if (((MbrChromatographicPeak)tryPeak).MbrScore > ((MbrChromatographicPeak)storedPeak).MbrScore)
                        {
                            errorCheckedPeaksGroupedByApex[tryPeak.Apex.IndexedPeak] = tryPeak;
                        }
                    }
                }
                else
                {
                    errorCheckedPeaksGroupedByApex.Add(apexImsPeak, tryPeak);
                }
            }

            errorCheckedPeaks.AddRange(errorCheckedPeaksGroupedByApex.Values.Where(p => p != null));
            
            _results.Peaks[spectraFile] = errorCheckedPeaks;
        }

        private bool RunPEPAnalysis()
        {
<<<<<<< HEAD
            List<MbrChromatographicPeak> mbrPeaks = _results.Peaks.SelectMany(kvp => kvp.Value)
                .Where(peak => peak.IsMbrPeak)
                .Cast<MbrChromatographicPeak>()
=======
            List<ChromatographicPeak> mbrPeaks = _results.Peaks.SelectMany(kvp => kvp.Value)
                .Where(peak => peak.DetectionType == DetectionType.MBR)
>>>>>>> d8fb2091
                .OrderByDescending(peak => peak.MbrScore)
                .ToList();

            if (!mbrPeaks.IsNotNullOrEmpty()) return false;
            int decoyPeakTotal = mbrPeaks.Count(peak => peak.RandomRt);

            List<double> tempPepQs = new();
            List<double> tempQs = new();
            if (mbrPeaks.Count > 100 && decoyPeakTotal > 20)
            {
                PepAnalysisEngine pepAnalysisEngine = new PepAnalysisEngine(
                    mbrPeaks,
                    outputFolder: Path.GetDirectoryName(_spectraFileInfo.First().FullFilePathWithExtension),
                    maxThreads: MaxThreads,
                    pepTrainingFraction: PepTrainingFraction);
                var pepOutput = pepAnalysisEngine.ComputePEPValuesForAllPeaks();

                _results.PepResultString = pepOutput;

                return true;
            }
            return false;
        }

        /// <summary>
        /// Calculates the FDR for each MBR-detected peak using decoy peaks and decoy peptides,
        /// Then filters out all peaks below a given FDR threshold
        /// </summary>
        private void CalculateFdrForMbrPeaks(SpectraFileInfo acceptorFile, bool usePep)
        {
            List<MbrChromatographicPeak> mbrPeaks;
            if (usePep)
            {
                // Take only the top scoring acceptor for each donor (acceptor can be target or decoy!)
                // Maybe we're sorting twice when we don't have to but idk if order is preserved using group by
                mbrPeaks = _results.Peaks[acceptorFile]
<<<<<<< HEAD
                    .Where(peak => peak.IsMbrPeak)
                    .Cast<MbrChromatographicPeak>()
=======
                    .Where(peak => peak.DetectionType == DetectionType.MBR)
>>>>>>> d8fb2091
                    .GroupBy(peak => peak.Identifications.First())
                    .Select(group => group.OrderBy(peak => peak.MbrPep)
                    .ThenByDescending(peak => peak.MbrScore).First())
                    .OrderBy(peak => peak.MbrPep)
                    .ThenByDescending(peak => peak.MbrScore)
                    .ToList();

                _results.Peaks[acceptorFile] = mbrPeaks.Concat(_results.Peaks[acceptorFile].Where(peak => peak.DetectionType != DetectionType.MBR)).ToList();
            }
            else
            {
                // If PEP wasn't performed, things probably aren't calibrated very well, and so it's better
                // To err on the safe side and not remove the decoys
                mbrPeaks = _results.Peaks[acceptorFile]
<<<<<<< HEAD
                    .Where(peak => peak.IsMbrPeak)
                    .Cast<MbrChromatographicPeak>()
=======
                    .Where(peak => peak.DetectionType == DetectionType.MBR)
>>>>>>> d8fb2091
                    .OrderByDescending(peak => peak.MbrScore)
                    .ToList();
            }

            if (!mbrPeaks.IsNotNullOrEmpty()) return;

            List<double> tempQs = new();
            int totalPeaks = 0;
            int decoyPeptides = 0;
            int decoyPeaks = 0;
            int doubleDecoys = 0;
            for (int i = 0; i < mbrPeaks.Count; i++)
            {
                totalPeaks++;
                switch((mbrPeaks[i].DecoyPeptide, mbrPeaks[i].RandomRt))
                {
                    case (false, false):
                        break;
                    case (true, false):
                        decoyPeptides++;
                        break;
                    case (false, true):
                        decoyPeaks++;
                        break;
                    case (true, true):
                        doubleDecoys++;
                        break;
                }

                // There are two parts to this score. We're summing the PEPs of peaks derived from target peptides. For peaks derived from decoy peptides,
                // We do the double decoy things where we count decoyPeptidePeaks - doubleDecoypeaks
                tempQs.Add(Math.Round(EstimateFdr(doubleDecoys, decoyPeptides, decoyPeaks, totalPeaks), 6));
            }

            // Set the q-value for each peak
            double[] correctedQs = CorrectQValues(tempQs);
            for (int i = 0; i < correctedQs.Length; i++)
            {
                mbrPeaks[i].MbrQValue = correctedQs[i];
            }
        }

        private int EstimateDecoyPeptideErrors(int decoyPeptideCount, int doubleDecoyCount)
        {
            return Math.Max(0, decoyPeptideCount - doubleDecoyCount);
        }

        private double EstimateFdr(int doubleDecoyCount, int decoyPeptideCount, int decoyPeakCount, int totalPeakCount)
        {
            return (double)(1 + decoyPeakCount + EstimateDecoyPeptideErrors(decoyPeptideCount, doubleDecoyCount)) / totalPeakCount;
        }

        /// <summary>
        /// Standard q-value correction, ensures that in a list of temporary q-values, a q-value is equal to
        /// Min(q-values, every q-value below in the list). As you work your way down a list of q-values, the value should only increase or stay the same.
        /// </summary>
        /// <param name="tempQs"></param>
        /// <returns></returns>
        private double[] CorrectQValues(List<double> tempQs)
        {
            if (!tempQs.IsNotNullOrEmpty()) return null;
            double[] correctedQValues = new double[tempQs.Count];
            correctedQValues[tempQs.Count - 1] = tempQs.Last();
            for(int i = tempQs.Count-2; i >=0; i--)
            {
                if (tempQs[i] > correctedQValues[i+1])
                {
                    correctedQValues[i] = correctedQValues[i + 1];
                }
                else
                {
                    correctedQValues[i] = tempQs[i];
                }
            }

            return correctedQValues;
        }

        #endregion

        /// <summary>
        /// Takes in a list of imsPeaks and finds all the isotopic peaks in each scan. If the experimental isotopic distribution
        /// matches the theoretical distribution, an IsotopicEnvelope object is created from the summed intensities of each isotopic peak.
        /// </summary>
        /// <param name="xic"> List of imsPeaks, where the mass of each peak is the peak finding mass (most abundant isotope) </param>
        /// <returns> A list of IsotopicEnvelopes, where each envelope contains the sum of the isotopic peak intensities from one scan </returns>
        public List<IsotopicEnvelope> GetIsotopicEnvelopes(
            List<IIndexedMzPeak> xic,
            Identification identification,
            int chargeState,
            SpectraFileInfo spectraFile)
        {
            var isotopicEnvelopes = new List<IsotopicEnvelope>();
            var isotopeMassShifts = _modifiedSequenceToIsotopicDistribution[identification.ModifiedSequence];

            if (isotopeMassShifts.Count < NumIsotopesRequired)
            {
                return isotopicEnvelopes;
            }

            PpmTolerance isotopeTolerance = new PpmTolerance(IsotopePpmTolerance);

            double[] experimentalIsotopeIntensities = new double[isotopeMassShifts.Count];
            double[] theoreticalIsotopeMassShifts = isotopeMassShifts.Select(p => p.Item1).ToArray();
            double[] theoreticalIsotopeAbundances = isotopeMassShifts.Select(p => p.Item2).ToArray();
            int peakfindingMassIndex = (int)Math.Round(identification.PeakfindingMass - identification.MonoisotopicMass, 0);
            List<IIndexedMzPeak> isotopologuePeaks = new List<IIndexedMzPeak>();

            // For each peak in the XIC, we consider the possibility that there was an off-by-one or missed monoisotopic mass
            // error in peak assignment / deconvolution. The -1 key in this dictionary corresponds to a negative off-by-one error, the 
            // +1 key corresponds to a positive off-by-one error, and the 0 key corresponds to accurate assignment/deconvolution.
            var massShiftToIsotopePeaks = new Dictionary<int, List<(double expIntensity, double theorIntensity, double theorMass)>>
            {
                { -1, new List<(double, double, double)>() },
                { 0, new List<(double, double, double)>() },
                { 1, new List<(double, double, double)>() },
            };

            List<int> directions = new List<int> { -1, 1 };

            // For each peak (most abundant mass peak), we check for the possibility that the peak was mis-assigned,
            // i.e. that the peak belongs to a species with a different mass than the identification mass
            foreach (IIndexedMzPeak peak in xic)
            {
                Array.Clear(experimentalIsotopeIntensities, 0, experimentalIsotopeIntensities.Length);
                foreach (var kvp in massShiftToIsotopePeaks)
                {
                    kvp.Value.Clear();
                }

                // isotope masses are calculated relative to the observed peak
                double observedMass = peak.Mz.ToMass(chargeState);
                double observedMassError = observedMass - identification.PeakfindingMass;

                foreach (var shift in massShiftToIsotopePeaks)
                {
                    // look for each isotope peak in the data
                    // This is done by starting with the first isotope with mass less than the
                    // peak finding (most abundant) mass, then working backwards to find every isotope
                    // with mass < most abundant mass. Once an expected isotopic peak can not be found,
                    // the loop breaks and we begin working our way forward, starting with the peak finding 
                    // mass and locating every peak with mass > peak finding mass. Once an expected isotopic
                    // peak can not be found, it is assumed that we have located every isotope present and the loop breaks.
                    foreach (int direction in directions)
                    {
                        int start = direction == -1
                            ? peakfindingMassIndex - 1
                            : peakfindingMassIndex;

                        for (int i = start; i < theoreticalIsotopeAbundances.Length && i >= 0; i += direction)
                        {
                            double isotopeMass = identification.MonoisotopicMass + observedMassError +
                                                 theoreticalIsotopeMassShifts[i] + shift.Key * Constants.C13MinusC12;
                            double theoreticalIsotopeIntensity = theoreticalIsotopeAbundances[i] * peak.Intensity;

                            IIndexedMzPeak isotopePeak = IndexingEngineDictionary[spectraFile]
                                .GetIndexedPeak(isotopeMass.ToMz(chargeState), peak.ZeroBasedScanIndex, isotopeTolerance);

                            if (isotopePeak == null
                                || isotopePeak.Intensity < theoreticalIsotopeIntensity / 4.0
                                || isotopePeak.Intensity > theoreticalIsotopeIntensity * 4.0)
                            {
                                break;
                            }

                            shift.Value.Add((isotopePeak.Intensity, theoreticalIsotopeIntensity, isotopeMass));
                            if (shift.Key == 0)
                            {
                                experimentalIsotopeIntensities[i] = isotopePeak.Intensity;
                                isotopologuePeaks.Add(isotopePeak);
                            }
                        }
                    }
                }

                // check number of isotope peaks observed
                if (massShiftToIsotopePeaks[0].Count < NumIsotopesRequired)
                {
                    continue;
                }

                // Check that the experimental envelope matches the theoretical
                if (CheckIsotopicEnvelopeCorrelation(massShiftToIsotopePeaks, peak, chargeState, isotopeTolerance, spectraFile, out var pearsonCorr))
                {
                    // impute unobserved isotope peak intensities
                    // TODO: Figure out why value imputation is performed. Build a toggle?
                    for (int i = 0; i < experimentalIsotopeIntensities.Length; i++)
                    {
                        if (experimentalIsotopeIntensities[i] == 0)
                        {
                            experimentalIsotopeIntensities[i] = theoreticalIsotopeAbundances[i] * experimentalIsotopeIntensities[peakfindingMassIndex];
                        }
                    }

                    isotopicEnvelopes.Add(new IsotopicEnvelope(peak, chargeState, experimentalIsotopeIntensities.Sum(), pearsonCorr, isotopologuePeaks));
                }
            }

            return isotopicEnvelopes;
        }

        /// <summary>
        /// This function checks the correlation between experimental and actual abundances of isotopes
        /// for a given species. It returns true if the experimental data is best described by the
        /// theoretical isotope abundances, and false if there is low concordance between the theoretical
        /// and actual abundances, or if the observed data is better described by an envelope with a
        /// monoisotopic mass +/- one DA away
        /// </summary>
        /// <param name="massShiftToIsotopePeaks">Dictionary containing the experimental and theoretical abundances and expected
        /// mass for a given set of isotopic peaks, shifted -1, 0, and 1 Da (shifts = keys)</param>
        /// <returns>True if experimental data is a good match to the expected isotopic distribution </returns>
        public bool CheckIsotopicEnvelopeCorrelation(
            Dictionary<int, List<(double expIntensity, double theorIntensity, double theorMass)>> massShiftToIsotopePeaks,
            IIndexedMzPeak peak,
            int chargeState,
            PpmTolerance isotopeTolerance,
            SpectraFileInfo spectraFile,
            out double pearsonCorrelation)
        {
            pearsonCorrelation = Correlation.Pearson(
                massShiftToIsotopePeaks[0].Select(p => p.expIntensity),
                massShiftToIsotopePeaks[0].Select(p => p.theorIntensity));

            // check correlation of experimental isotope intensities to the theoretical abundances
            // check for unexpected peaks 
            foreach (var shift in massShiftToIsotopePeaks)
            {
                if (!shift.Value.Any())
                {
                    continue;
                }

                double unexpectedMass = shift.Value.Min(p => p.theorMass) - Constants.C13MinusC12;
                IIndexedMzPeak unexpectedPeak = IndexingEngineDictionary[spectraFile]
                    .GetIndexedPeak(unexpectedMass.ToMz(chargeState), peak.ZeroBasedScanIndex, isotopeTolerance);

                if (unexpectedPeak == null)
                {
                    shift.Value.Add((0, 0, unexpectedMass));
                }
                else
                {
                    shift.Value.Add((unexpectedPeak.Intensity, 0, unexpectedMass));
                }
            }

            double corrWithPadding = Correlation.Pearson(
                massShiftToIsotopePeaks[0].Select(p => p.expIntensity),
                massShiftToIsotopePeaks[0].Select(p => p.theorIntensity));
            double corrShiftedLeft = Correlation.Pearson(
                massShiftToIsotopePeaks[-1].Select(p => p.expIntensity),
                massShiftToIsotopePeaks[-1].Select(p => p.theorIntensity));
            double corrShiftedRight = Correlation.Pearson(
                massShiftToIsotopePeaks[1].Select(p => p.expIntensity),
                massShiftToIsotopePeaks[1].Select(p => p.theorIntensity));

            if (double.IsNaN(corrShiftedLeft))
            {
                corrShiftedLeft = -1;
            }
            if (double.IsNaN(corrShiftedRight))
            {
                corrShiftedRight = -1;
            }

            // If these conditions are true, the isotopic envelope matches the expected envelope better than 
            // either alternative (i.e., +/- missed mono-isotopic)
            return pearsonCorrelation > 0.7 && corrShiftedLeft - corrWithPadding < 0.1 && corrShiftedRight - corrWithPadding < 0.1;
        }

        /// <summary>
        /// Finds peaks with a given mz (mass/charge + H) that occur on either side of a given
        /// retention time for FlashLfq related tasks. Calls GetXIC to find a list of indexedSpectralPeak.
        /// </summary>
        /// <param name="idRetentionTime"> Time where peak searching behaviour begins </param>
        /// <param name="mass"> Peakfinding mass </param>
        /// <returns></returns>
        public List<IIndexedMzPeak> GetXIC(double idRetentionTime, double mass, int charge, SpectraFileInfo spectraFile, PpmTolerance tolerance)
        {
            // get precursor scan to start at
            Ms1ScanInfo[] ms1Scans = IndexingEngineDictionary[spectraFile].ScanInfoArray;
            int precursorScanIndex = -1;
            foreach (Ms1ScanInfo ms1Scan in ms1Scans)
            {
                if (ms1Scan.RetentionTime < idRetentionTime)
                {
                    precursorScanIndex = ms1Scan.ZeroBasedMs1ScanIndex;
                }
                else
                {
                    break;
                }
            }

            var xic = GetXIC(mass.ToMz(charge), precursorScanIndex, IndexingEngineDictionary[spectraFile], ms1Scans.Length, tolerance, MissedScansAllowed);

            return xic;
        }

        /// <summary>
        /// A generic method of peak tracing across the retention time. Finds peaks with a given mz that occur on either side of a given
        /// retention time. Peak searching iterates backwards through the scans until the peak 
        /// is no longer observed (i.e., is absent in more scans than allowed, as defined by the
        /// missedScansAllowed parameter. Missed scans don't have to be sequential. The same procedure
        /// is then repeated in the forward direction.
        /// </summary>
        /// <param name="zeroBasedStartIndex"> the scan where peak searching behaviour begins </param>
        /// <param name="maxPeakHalfWidth"> the maximum distance from the apex RT of the XIC to both start RT and end RT </param>
        /// <returns></returns>
        public static List<IIndexedMzPeak> GetXIC(double mz, int zeroBasedStartIndex, IIndexingEngine peakIndexingEngine, int scansLength, PpmTolerance ppmTolerance, int missedScansAllowed, double maxPeakHalfWidth = double.MaxValue)
        {
            var xic = new List<IIndexedMzPeak>();

            // go right
            int missedScans = 0;
            for (int t = zeroBasedStartIndex; t < scansLength; t++)
            {
                var peak = peakIndexingEngine.GetIndexedPeak(mz, t, ppmTolerance);

                if (peak == null && t != zeroBasedStartIndex)
                {
                    missedScans++;
                }
                else if (peak != null)
                {
                    missedScans = 0;
                    xic.Add(peak);

                    if (peak.RetentionTime - xic.First().RetentionTime > maxPeakHalfWidth)
                    {
                        break;
                    }
                }

                if (missedScans > missedScansAllowed)
                {
                    break;
                }
            }

            // go left
            missedScans = 0;
            for (int t = zeroBasedStartIndex - 1; t >= 0; t--)
            {
                var peak = peakIndexingEngine.GetIndexedPeak(mz, t, ppmTolerance);

                if (peak == null && t != zeroBasedStartIndex)
                {
                    missedScans++;
                }
                else if (peak != null)
                {
                    missedScans = 0;
                    xic.Add(peak);

                    if (xic.First().RetentionTime - peak.RetentionTime > maxPeakHalfWidth)
                    {
                        break;
                    }
                }

                if (missedScans > missedScansAllowed)
                {
                    break;
                }
            }

            // Sorts the list by RT in-place. (OrderBy does not sort in place, but creates a copy instead)
            xic.Sort((x, y) => x.RetentionTime.CompareTo(y.RetentionTime));

            return xic;
        }

        /// <summary>
        /// Recursively cuts ChromatographicPeaks, removing all IsotopicEnvelopes
        /// that occur before or after potential "valleys" surrounding the identification's
        /// MS2 retention time. Then, the peak intensity is recalculated
        /// </summary>
        /// <param name="peak"> Peak to be cut, where envelopes are sorted by MS1 scan number </param>
        /// <param name="identificationTime"> MS2 scan retention time </param>
        private void CutPeak(ChromatographicPeak peak, double identificationTime)
        {
            // find out if we need to split this peak by using the discrimination factor
            // this method assumes that the isotope envelopes in a chromatographic peak are already sorted by MS1 scan number
            bool cutThisPeak = false;

            if (peak.IsotopicEnvelopes.Count < 5)
            {
                return;
            }

            // Ordered list of all time points where the apex charge state had a valid isotopic envelope
            List<IsotopicEnvelope> timePointsForApexZ = peak.IsotopicEnvelopes
                .Where(p => p.ChargeState == peak.Apex.ChargeState).ToList();
            HashSet<int> scanNumbers = new HashSet<int>(timePointsForApexZ.Select(p => p.IndexedPeak.ZeroBasedScanIndex));
            int apexIndex = timePointsForApexZ.IndexOf(peak.Apex);
            IsotopicEnvelope valleyEnvelope = null;

            // -1 checks the left side, +1 checks the right side
            int[] directions = { 1, -1 };
            foreach (int direction in directions)
            {
                valleyEnvelope = null;
                int indexOfValley = 0;

                for (int i = apexIndex + direction; i < timePointsForApexZ.Count && i >= 0; i += direction)
                {
                    IsotopicEnvelope timepoint = timePointsForApexZ[i];

                    // Valley envelope is the lowest intensity point that has been encountered thus far
                    if (valleyEnvelope == null || timepoint.Intensity < valleyEnvelope.Intensity)
                    {
                        valleyEnvelope = timepoint;
                        indexOfValley = timePointsForApexZ.IndexOf(valleyEnvelope);
                    }

                    double discriminationFactor =
                        (timepoint.Intensity - valleyEnvelope.Intensity) / timepoint.Intensity;

                    // If the time point is at least discriminationFactor times more intense than the valley
                    // We perform an additional check to see if the time point is more intense than the point next to the valley
                    if (discriminationFactor > DiscriminationFactorToCutPeak &&
                        (indexOfValley + direction < timePointsForApexZ.Count && indexOfValley + direction >= 0))
                    {

                        IsotopicEnvelope secondValleyTimepoint = timePointsForApexZ[indexOfValley + direction];

                        discriminationFactor =
                            (timepoint.Intensity - secondValleyTimepoint.Intensity) / timepoint.Intensity;

                        // If the current timepoint is more intense than the second valley, we cut the peak
                        // If the scan following the valley isn't in the timePointsForApexZ list (i.e., no isotopic envelope is observed in the scan immediately after the valley), we also cut the peak
                        if (discriminationFactor > DiscriminationFactorToCutPeak || !scanNumbers.Contains(valleyEnvelope.IndexedPeak.ZeroBasedScanIndex + direction))
                        {
                            cutThisPeak = true;
                            break;
                        }
                    }
                }

                if (cutThisPeak)
                {
                    break;
                }
            }

            // cut
            if (cutThisPeak)
            {
                if (identificationTime > valleyEnvelope.IndexedPeak.RetentionTime)
                {
                    // MS2 identification is to the right of the valley; remove all peaks left of the valley
                    peak.IsotopicEnvelopes.RemoveAll(p => 
                        p.IndexedPeak.RetentionTime <= valleyEnvelope.IndexedPeak.RetentionTime);
                }
                else
                {
                    // MS2 identification is to the left of the valley; remove all peaks right of the valley
                    peak.IsotopicEnvelopes.RemoveAll(p => 
                        p.IndexedPeak.RetentionTime >= valleyEnvelope.IndexedPeak.RetentionTime);
                }

                // recalculate intensity for the peak
                peak.CalculateIntensityForThisFeature(Integrate);
                peak.SplitRT = valleyEnvelope.IndexedPeak.RetentionTime;

                // recursively cut
                CutPeak(peak, identificationTime);
            }
        }

        private void QuantifyIsobaricPeaks()
        {
            if(!Silent)
                Console.WriteLine("Quantifying isobaric species...");
            int isoGroupsSearched = 0;
            double lastReportedProgress = 0;
            double currentProgress = 0;

            var idGroupedBySeq = _allIdentifications
                .Where(p => p.BaseSequence != p.ModifiedSequence && !p.IsDecoy)
                .GroupBy(p => new
                    { p.BaseSequence, MonoisotopicMassGroup = Math.Round(p.MonoisotopicMass / 0.0001) })
                .ToList();

            Parallel.ForEach(Partitioner.Create(0, idGroupedBySeq.Count),
                new ParallelOptions { MaxDegreeOfParallelism = MaxThreads },
                (range, loopState) =>
                {
                    for (int i = range.Item1; i < range.Item2; i++)
                    {
                        var idGroup = idGroupedBySeq[i];
                        List<XIC> xicGroup = new List<XIC>();
                        var mostCommonChargeIdGroup = idGroup.GroupBy(p => p.PrecursorChargeState).OrderBy(p => p.Count()).Last();
                        var id = mostCommonChargeIdGroup.First();

                        // Try to get the primitive window for the XIC , from the (firstOne - 2) ->  (lastOne + 2)
                        double rightWindow = mostCommonChargeIdGroup.Select(p => p.Ms2RetentionTimeInMinutes).Max() + 2;
                        double leftWindow = mostCommonChargeIdGroup.Select(p => p.Ms2RetentionTimeInMinutes).Min() - 2;

                        //generate XIC from each file
                        foreach (var spectraFile in _spectraFileInfo)
                        {
                            var xicIds = mostCommonChargeIdGroup.Where(p => p.FileInfo.Equals(spectraFile)).ToList();

                            //If in this run, there is no any ID, we will borrow the ID from other run to build the XIC.
                            if (xicIds.Count == 0)
                            {
                                xicIds = mostCommonChargeIdGroup.Where(p => !p.IsDecoy).ToList();
                            }

                            XIC xic = BuildXIC(xicIds, spectraFile, false, leftWindow, rightWindow);
                            if (xic != null && xic.Ms1Peaks.Count() > 5) // each XIC should have at least 5 points
                            {
                                xicGroup.Add(xic);
                            }
                        }

                        // If we have more than one XIC, we can do the peak tracking
                        if (xicGroup.Count > 1)
                        {
                            // Step 1: Find the XIC with most IDs then, set as reference XIC
                            xicGroup.OrderBy(p => p.Ids.Count()).First().Reference = true;

                            //Step 2: Build the XICGroups
                            XICGroups xICGroups = new XICGroups(xicGroup);

                            //Step 3: Build the peakPairChrom dictionary
                            //The shared peak dictionary, each sharedPeak included serval ChromatographicPeak for each run [SharedPeak <-> ChromatographicPeaks]
                            Dictionary<PeakRegion, List<ChromatographicPeak>> sharedPeaksDict = new Dictionary<PeakRegion, List<ChromatographicPeak>>();

                            //Step 4: Iterate the shared peaks in the XICGroups
                            foreach (var peak in xICGroups.SharedPeaks)
                            {
                                double peakWindow = peak.Width;
                                if (peakWindow > 0.001) //make sure we have enough length of the window (0.001 min) for peak searching
                                {
                                    List<ChromatographicPeak> chromPeaksInSharedPeak = new List<ChromatographicPeak>();
                                    CollectChromPeakInRuns(peak, chromPeaksInSharedPeak, xICGroups);

                                    var allChromPeakInDict = sharedPeaksDict.SelectMany(pair => pair.Value).ToList();

                                    // ensuring no duplicates are added and only non-null peaks are considered.
                                    if (chromPeaksInSharedPeak.Where(p => p != null).Any() &&
                                        !chromPeaksInSharedPeak.Any(chromPeak => chromPeak != null && allChromPeakInDict.Any(peakInDict => peakInDict != null && peakInDict.Equals(chromPeak))))
                                    {
                                        sharedPeaksDict[peak] = chromPeaksInSharedPeak;
                                    }
                                }
                            }
                            IsobaricPeptideDict.TryAdd(id.ModifiedSequence, sharedPeaksDict);
                        }

                        // report search progress (proteins searched so far out of total proteins in database)
                        if (!Silent)
                        {
                            Interlocked.Increment(ref isoGroupsSearched);

                            double percentProgress = ((double)isoGroupsSearched / idGroupedBySeq.Count * 100);
                            currentProgress = Math.Max(percentProgress, currentProgress);

                            if (currentProgress > lastReportedProgress + 10)
                            {
                                Console.WriteLine("{0:0.}% of isobaric species quantified", currentProgress);
                                lastReportedProgress = currentProgress;
                            }
                        }
                    }
                });
            if (!Silent)
                Console.WriteLine("Finished quantifying isobaric species!");
        }

        /// <summary>
        /// Build the XIC from the given IDs.
        /// </summary>
        /// <param name="ids"> The IDs that produce the XIC</param>
        /// <param name="spectraFile">The file name</param>
        /// <param name="isReference"></param>
        /// <param name="start">The starting time</param>
        /// <param name="end">The end time</param>
        /// <returns></returns>
        internal XIC BuildXIC(List<Identification> ids, SpectraFileInfo spectraFile, bool isReference, double start, double end)
        {
            Identification id = ids.FirstOrDefault(); 
            var peakIndexingEngine = IndexingEngineDictionary[spectraFile];
            PpmTolerance isotopeTolerance = new PpmTolerance(PpmTolerance);
            Ms1ScanInfo[] ms1ScanInfos = peakIndexingEngine.ScanInfoArray;

            Ms1ScanInfo startScan = ms1ScanInfos
                .Where(p => p.RetentionTime < start)
                .OrderBy(p => p.RetentionTime)
                .LastOrDefault()
                ?? ms1ScanInfos.OrderBy(p => p.RetentionTime).First(); // If the start time is before the first scan, use the first scan

            Ms1ScanInfo endScan = ms1ScanInfos
                .Where(p => p.RetentionTime > end)
                .OrderBy(p => p.RetentionTime)
                .FirstOrDefault()
                ?? ms1ScanInfos.OrderBy(p => p.RetentionTime).Last(); // If the end time is after the last scan, use the last scan

            // Collect all peaks from the Ms1 scans in the given time window, then build the XIC
            List<IIndexedMzPeak> peaks = new List<IIndexedMzPeak>();
            for (int j = startScan.ZeroBasedMs1ScanIndex; j <= endScan.ZeroBasedMs1ScanIndex; j++)
            {
                double mz = id.PeakfindingMass.ToMz(id.PrecursorChargeState);
                IIndexedMzPeak peak = peakIndexingEngine.GetIndexedPeak(mz , j, isotopeTolerance);
                if (peak != null)
                {
                    peaks.Add(peak);
                }
            }

            XIC xIC = null;
            if (peaks.Count > 0)
            {
                xIC = new XIC(peaks, id.PeakfindingMass, spectraFile, isReference, ids);
            }
            return xIC;
        }

        /// <summary>
        /// Using the time window to track the sharedPeak across each run, and try to find the corresponding ChromatographicPeak.
        /// The ChromPeaks will be stored in chromPeaksInThisSequence
        /// For example, we have four invaild peak in the XIC, then we look at the first peak, generate chormPeak from each file. The dictionary will be like: peak1: [chromPeak (run 1), chromPeak (run 2), chromPeak (run 3)...]
        /// </summary>
        /// <param name="peaksInOneXIC"> The time window for the valid peak, format is <time < start, end>> </start></param>
        /// <param name="chromPeaksInThisSequence"> The resilt will store the inforamtion</param>
        internal void CollectChromPeakInRuns(PeakRegion sharedPeak, List<ChromatographicPeak> chromPeaksInSharedPeak, XICGroups xICGroups)
        {
            foreach (var xic in xICGroups)
            {
                double peakStart = sharedPeak.StartRT ;
                double PeakEnd = sharedPeak.EndRT ;
                bool isMBR = false;
                DetectionType detectionType = DetectionType.MSMS;

                // Check is there any Id in the XIC within the time window.
                // Yes: use the Id from the same file. No: use the Id from other file, then set the detection type property as MBR.
                var idsForThisPeak = xICGroups.IdList
                    .Where(p=>Within(p.Ms2RetentionTimeInMinutes, peakStart, PeakEnd) && p.FileInfo.Equals(xic.SpectraFile))
                    .DistinctBy(p=>p.ModifiedSequence)
                    .ToList();
                switch (idsForThisPeak.Count)
                {
                    case 0: // If there is no any Id from the same file in the time window, then we borrow one from others files.
                        idsForThisPeak = xICGroups.IdList
                            .Where(p => Within(p.Ms2RetentionTimeInMinutes, peakStart, PeakEnd))
                            .DistinctBy(p=>p.ModifiedSequence)
                            .ToList();
                        detectionType = DetectionType.IsoTrack_MBR;
                        // If there are more than one Id from other files in the time window, then detectionType should be IsoTrack_Ambiguous.
                        if (idsForThisPeak.Count > 1) 
                        {
                            detectionType = DetectionType.IsoTrack_Ambiguous;
                        }

                        break;
                    case 1: // If there is one Id from the same file in the time window, then detectionType should be MSMS.
                        detectionType = DetectionType.MSMS;
                        break;
                    case > 1: // If there are more than one Id from the same file in the time window, then detectionType should be IsoTrack_Ambiguous.
                        detectionType = DetectionType.IsoTrack_Ambiguous;
                        break;
                }

                // If there is no any existed Id in the time window, then skip this XIC.
                if (idsForThisPeak.Count == 0) { continue; }

                // Use the RT shift to calculate the realRT in this XIC, then searching the ChromatographicPeak.
                double timeShift = xic.RtShift;
                double rt = sharedPeak.ApexRT - timeShift;
                double start = sharedPeak.StartRT - timeShift;
                double end = sharedPeak.EndRT - timeShift;

                // Generate the practical time for searching. Time info: predicted RT, RtStartHypothesis, RtEndHypothesis
                Tuple<double, double, double> rtInfo = new Tuple<double, double, double>(rt, start, end); 

                ChromatographicPeak peak = FindChromPeak(rtInfo, xic, idsForThisPeak, detectionType);
                chromPeaksInSharedPeak.Add(peak);
            }
        }

        public bool Within(double time, double start, double end)
        {
            if (time >= start && time <= end)
            {
                return true;
            } 
            return false;
        }

        /// <summary>
        /// Using the RtInfo to find the ChromatographicPeak in the XIC.
        /// </summary>
        /// <param name="rtInfo">Retention information</param>
        /// <param name="xic">The searched XIC</param>
        /// <param name="idForChrom"></param>
        /// <param name="isMBR"></param>
        /// <returns></returns>
        internal ChromatographicPeak FindChromPeak(Tuple<double, double, double> rtInfo, XIC xic, List<Identification> idsForChrom, DetectionType detectionType) 
        {
            // Get the snippedPeaks from the window, then used for finding the isotopic envelope.
            List<IIndexedMzPeak> snippedPeaks = new ();
            Identification id = idsForChrom.FirstOrDefault();
            SpectraFileInfo spectraFile = xic.SpectraFile;

            foreach (var peak in xic.Ms1Peaks)
            {
                if (peak.RetentionTime >= rtInfo.Item2 && peak.RetentionTime <= rtInfo.Item3)
                {
                    snippedPeaks.Add(peak);
                }
            }

            List<IsotopicEnvelope> chargeEnvelopes = GetIsotopicEnvelopes(snippedPeaks, id, id.PrecursorChargeState, spectraFile).OrderBy(env => env.Intensity).ToList();
            if (chargeEnvelopes.Count == 0)
            {
                return null; // If there is no envelope, then return null.
            }

            // Find envelope with the highest intensity
            // envelopes = Find all envelopes that are adjacent to the highest intensity envelope (similar to PeakFind function)
            ChromatographicPeak acceptorPeak = null;
            if (idsForChrom.Count == 1)
            {
<<<<<<< HEAD
                acceptorPeak = new MbrChromatographicPeak(id, isMBR, xic.SpectraFile, predictedRetentionTime: rtInfo.Item1, detectionType: detectionType);
            }
            else
            {
                acceptorPeak = new MbrChromatographicPeak(idsForChrom, isMBR, xic.SpectraFile, predictedRetentionTime: rtInfo.Item1, detectionType: detectionType);
=======
                acceptorPeak = new ChromatographicPeak(id, detectionType, xic.SpectraFile, predictedRetentionTime: rtInfo.Item1);
            }
            else
            {
                acceptorPeak = new ChromatographicPeak(idsForChrom, detectionType, xic.SpectraFile, predictedRetentionTime: rtInfo.Item1);
>>>>>>> d8fb2091
            }

            IsotopicEnvelope bestEnvelopes = chargeEnvelopes.OrderByDescending(p => p.Intensity).First();
            acceptorPeak.IsotopicEnvelopes.Add(bestEnvelopes);
            acceptorPeak.CalculateIntensityForThisFeature(Integrate);

            return acceptorPeak;
        }

        /// <summary>
        /// Add the isobaric peaks into the result dictionary (_peaks)
        /// </summary>
        internal void AddIsoPeaks()
        {

            foreach (var fileInfo in _spectraFileInfo)
            {
                var allChromPeaksInFile = IsobaricPeptideDict
                    .SelectMany(p => p.Value)
                    .SelectMany(p => p.Value)
                    .Where(peak => peak != null && peak.SpectraFileInfo.Equals(fileInfo))
                    .ToList();
                //remove the repeated peaks from FlashLFQ with the same identification list
                foreach (var peak in allChromPeaksInFile)
                {
                    _results.Peaks[fileInfo].RemoveAll(p => IDsEqual(p.Identifications,peak.Identifications));
                }

                // Add the peaks into the result dictionary, and remove the duplicated peaks.
                _results.Peaks[fileInfo].AddRange(allChromPeaksInFile);
                _results.Peaks[fileInfo] = _results.Peaks[fileInfo]
                    .DistinctBy(peak => new { peak.ApexRetentionTime, peak.SpectraFileInfo, peak.Identifications.First().BaseSequence }).ToList();
            }
        }

        /// <summary>
        /// Check if two lists of identifications are equal, to be compatible for MovId as well, we only consider modified sequence, and fileInfo.
        /// Only for chromatographicPeaks comparison.
        /// </summary>
        /// <param name="idList1"></param>
        /// <param name="idList2"></param>
        /// <returns></returns>
        private bool IDsEqual(List<Identification> idList1, List<Identification> idList2)
        {
            if (idList1.Count != idList2.Count)
            {
                return false;
            }

            var sortedIdList1 = idList1.OrderBy(id => id.ModifiedSequence).ToList();
            var sortedIdList2 = idList2.OrderBy(id => id.ModifiedSequence).ToList();

            for (int i = 0; i < sortedIdList1.Count; i++)
            {
                if (!sortedIdList1[i].ModifiedSequence.Equals(sortedIdList2[i].ModifiedSequence))
                {
                    return false;
                }
            }
            return true;
        }
    }

}<|MERGE_RESOLUTION|>--- conflicted
+++ resolved
@@ -497,11 +497,7 @@
                     for (int i = range.Item1; i < range.Item2; i++)
                     {
                         var identification = ms2IdsForThisFile[i];
-<<<<<<< HEAD
                         ChromatographicPeak msmsFeature = new ChromatographicPeak(identification, fileInfo);
-=======
-                        ChromatographicPeak msmsFeature = new ChromatographicPeak(identification, DetectionType.MSMS, fileInfo);
->>>>>>> d8fb2091
                         chromatographicPeaks[i] = msmsFeature;
 
                         foreach (var chargeState in _chargeStates)
@@ -1307,11 +1303,7 @@
             double? randomRt = null)
         {
             var donorId = donorPeak.Identifications.OrderBy(p => p.QValue).First();
-<<<<<<< HEAD
             var acceptorPeak = new MbrChromatographicPeak(donorId, acceptorFile, randomRt ?? rtInfo.PredictedRt, randomRt != null);
-=======
-            var acceptorPeak = new ChromatographicPeak(donorId, DetectionType.MBR, acceptorFile, randomRt != null);
->>>>>>> d8fb2091
 
             // Grab the first scan/envelope from charge envelopes. This should be the most intense envelope in the list
             IsotopicEnvelope seedEnv = chargeEnvelopes.First();
@@ -1439,14 +1431,9 @@
 
         private bool RunPEPAnalysis()
         {
-<<<<<<< HEAD
             List<MbrChromatographicPeak> mbrPeaks = _results.Peaks.SelectMany(kvp => kvp.Value)
-                .Where(peak => peak.IsMbrPeak)
+                .Where(peak => peak.DetectionType == DetectionType.MBR)
                 .Cast<MbrChromatographicPeak>()
-=======
-            List<ChromatographicPeak> mbrPeaks = _results.Peaks.SelectMany(kvp => kvp.Value)
-                .Where(peak => peak.DetectionType == DetectionType.MBR)
->>>>>>> d8fb2091
                 .OrderByDescending(peak => peak.MbrScore)
                 .ToList();
 
@@ -1483,12 +1470,7 @@
                 // Take only the top scoring acceptor for each donor (acceptor can be target or decoy!)
                 // Maybe we're sorting twice when we don't have to but idk if order is preserved using group by
                 mbrPeaks = _results.Peaks[acceptorFile]
-<<<<<<< HEAD
-                    .Where(peak => peak.IsMbrPeak)
-                    .Cast<MbrChromatographicPeak>()
-=======
                     .Where(peak => peak.DetectionType == DetectionType.MBR)
->>>>>>> d8fb2091
                     .GroupBy(peak => peak.Identifications.First())
                     .Select(group => group.OrderBy(peak => peak.MbrPep)
                     .ThenByDescending(peak => peak.MbrScore).First())
@@ -1503,12 +1485,8 @@
                 // If PEP wasn't performed, things probably aren't calibrated very well, and so it's better
                 // To err on the safe side and not remove the decoys
                 mbrPeaks = _results.Peaks[acceptorFile]
-<<<<<<< HEAD
-                    .Where(peak => peak.IsMbrPeak)
+                    .Where(peak => peak.DetectionType == DetectionType.MBR)
                     .Cast<MbrChromatographicPeak>()
-=======
-                    .Where(peak => peak.DetectionType == DetectionType.MBR)
->>>>>>> d8fb2091
                     .OrderByDescending(peak => peak.MbrScore)
                     .ToList();
             }
@@ -2235,19 +2213,11 @@
             ChromatographicPeak acceptorPeak = null;
             if (idsForChrom.Count == 1)
             {
-<<<<<<< HEAD
-                acceptorPeak = new MbrChromatographicPeak(id, isMBR, xic.SpectraFile, predictedRetentionTime: rtInfo.Item1, detectionType: detectionType);
+                acceptorPeak = new ChromatographicPeak(id, detectionType, xic.SpectraFile, predictedRetentionTime: rtInfo.Item1);
             }
             else
             {
-                acceptorPeak = new MbrChromatographicPeak(idsForChrom, isMBR, xic.SpectraFile, predictedRetentionTime: rtInfo.Item1, detectionType: detectionType);
-=======
-                acceptorPeak = new ChromatographicPeak(id, detectionType, xic.SpectraFile, predictedRetentionTime: rtInfo.Item1);
-            }
-            else
-            {
                 acceptorPeak = new ChromatographicPeak(idsForChrom, detectionType, xic.SpectraFile, predictedRetentionTime: rtInfo.Item1);
->>>>>>> d8fb2091
             }
 
             IsotopicEnvelope bestEnvelopes = chargeEnvelopes.OrderByDescending(p => p.Intensity).First();
