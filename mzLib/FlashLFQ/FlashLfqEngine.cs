﻿using Chemistry;
using MathNet.Numerics.Distributions;
using MathNet.Numerics.Statistics;
using MzLibUtil;
using Proteomics.AminoAcidPolymer;
using System;
using System.Collections.Concurrent;
using System.Collections.Generic;
using System.Diagnostics;
using System.Linq;
using System.Threading.Tasks;
using System.Runtime.CompilerServices;
using System.IO;
using Easy.Common.Extensions;
using FlashLFQ.PEP;
<<<<<<< HEAD
using System.IO;
using System.Threading;
using FlashLFQ.Interfaces;
using MassSpectrometry;
=======
using FlashLFQ.IsoTracker;
using System.Threading;
using FlashLFQ.Interfaces;
>>>>>>> bc6e75d6

[assembly: InternalsVisibleTo("TestFlashLFQ")]

namespace FlashLFQ
{
    public enum DonorCriterion
    {
        Score,
        Intensity,
        Neighbors
    }

    public class FlashLfqEngine
    {
        // settings
        public readonly bool Silent;
        public readonly int MaxThreads;
        public readonly double PeakfindingPpmTolerance;
        public readonly double PpmTolerance;
        public readonly double IsotopePpmTolerance;
        public readonly bool Integrate;
        public readonly int MissedScansAllowed;
        public readonly int NumIsotopesRequired;
        public readonly bool IdSpecificChargeState;
        public readonly bool Normalize;
        public readonly double DiscriminationFactorToCutPeak;
        public readonly bool QuantifyAmbiguousPeptides;

        //IsoTracker settings
        public readonly bool IsoTracker; //Searching parameter for the FlashLFQ engine
        public bool IsoTrackerIsRunning { get; private set;} // a flag used to indicate if the isobaric case is running, used to control the indexEngine
        public ConcurrentDictionary<string, Dictionary<PeakRegion, List<ChromatographicPeak>>> IsobaricPeptideDict { get; private set; } // The dictionary of isobaric peaks for each modified sequence

        // MBR settings
        public readonly bool MatchBetweenRuns;
        public readonly double MbrRtWindow;
        public readonly double MbrPpmTolerance;
        public readonly double MbrDetectionQValueThreshold;
        private int _numberOfAnchorPeptidesForMbr = 3; // the number of anchor peptides used for local alignment when predicting retention times of MBR acceptor peptides

        // New MBR Settings
        public readonly double RtWindowIncrease = 0;
        public readonly double MbrAlignmentWindow = 2.5;
        public readonly double PepTrainingFraction = 0.25;
        /// <summary>
        /// Specifies how the donor peak for MBR is selected. 
        /// 'Score' selects the donor peak associated with the highest scoring PSM
        /// 'Intensity' selects the donor peak with the max intensity
        /// 'Neighbors' selects the donor peak with the most neighboring peaks
        /// </summary>
        public DonorCriterion DonorCriterion { get; init; }
        public readonly double DonorQValueThreshold;
        public readonly bool RequireMsmsIdInCondition;
        private int _randomSeed = 42;

        // settings for the Bayesian protein quantification engine
        public readonly bool BayesianProteinQuant;
        public readonly string ProteinQuantBaseCondition;
        public readonly double ProteinQuantFoldChangeCutoff;
        public readonly int McmcSteps;
        public readonly int McmcBurninSteps;
        public readonly bool UseSharedPeptidesForProteinQuant;
        public readonly bool PairedSamples;
        public readonly int? RandomSeed;

        // structures used in the FlashLFQ engine
        private List<SpectraFileInfo> _spectraFileInfo;
        private Stopwatch _globalStopwatch;
        private List<Identification> _allIdentifications;
        /// <summary>
        /// These peptides will be reported in the QuantifiedPeptides output and used for protein quant.
        /// Other peptides may appear in the QuantifiedPeaks output, but this list is used to enable
        /// peptide-level FDR filtering
        /// </summary>
        public HashSet<string> PeptideModifiedSequencesToQuantify { get; init; }
        /// <summary>
        /// Dictionary linking a modified sequence to a List of tuples containing
        /// the mass shifts (isotope mass - monoisotopic mass) and normalized abundances for the
        /// isotopes for a given peptide
        /// </summary>
        private Dictionary<string, List<(double massShift, double normalizedAbundance)>> _modifiedSequenceToIsotopicDistribution;
        private List<int> _chargeStates;
        private FlashLfqResults _results;
<<<<<<< HEAD

        internal Dictionary<SpectraFileInfo, IIndexingEngine> IndexingEngineDict { get; private set; }
=======
        internal Dictionary<SpectraFileInfo, IIndexingEngine> IndexingEngineDictionary { get; private set; }
>>>>>>> bc6e75d6
        internal Dictionary<SpectraFileInfo, List<ChromatographicPeak>> DonorFileToPeakDict { get; private set; }

        public int SpectraPerFrame { get; private set; }    

        /// <summary>
        /// Create an instance of FlashLFQ that will quantify peptides based on their precursor intensity in MS1 spectra
        /// </summary>
        /// <param name="allIdentifications">A list of identifications corresponding to MS2 peptide detections. One ID per peptide per file</param>
        /// <param name="integrate">Optional. Bool indicating whether peaks should be integrated before quantification. It is HIGHLY recommended this is set to FALSE</param>
        /// <param name="peptideSequencesToUse">Optional. A list of strings corresponding to the modified sequences of peptides that should be quantified/used for
        /// protein level quant. Reccommended use is to pass in the full sequence of every peptide at 1% peptide-level FDR</param>
        public FlashLfqEngine(
            List<Identification> allIdentifications,
            bool normalize = false,
            double ppmTolerance = 10.0,
            double isotopeTolerancePpm = 5.0,
            bool integrate = false,
            int numIsotopesRequired = 2,
            bool idSpecificChargeState = false,
            bool quantifyAmbiguousPeptides = false,
            bool silent = false,
            int maxThreads = -1,

            // IsoTracker settings
            bool isoTracker = false,

            // MBR settings
            bool matchBetweenRuns = false,
            double matchBetweenRunsPpmTolerance = 10.0,
            double maxMbrWindow = 1.0,
            bool requireMsmsIdInCondition = false,
            double matchBetweenRunsFdrThreshold = 0.05,

            // settings for the Bayesian protein quantification engine
            bool bayesianProteinQuant = false,
            string proteinQuantBaseCondition = null,
            double proteinQuantFoldChangeCutoff = 0.1,
            int mcmcSteps = 3000,
            int mcmcBurninSteps = 1000,
            bool useSharedPeptidesForProteinQuant = false,
            bool pairedSamples = false,
            int? randomSeed = null,
            DonorCriterion donorCriterion = DonorCriterion.Score,
            double donorQValueThreshold = 0.01,
            List<string> peptideSequencesToQuantify = null,
            int spectraPerFrame = 8)
        {
            _globalStopwatch = new Stopwatch();
            _chargeStates = new List<int>();
<<<<<<< HEAD
            

=======
            IndexingEngineDictionary = new();
            
>>>>>>> bc6e75d6
            _spectraFileInfo = allIdentifications.Select(p => p.FileInfo).Distinct()
                .OrderBy(p => p.Condition)
                .ThenBy(p => p.BiologicalReplicate)
                .ThenBy(p => p.Fraction)
                .ThenBy(p => p.TechnicalReplicate).ToList();

            _allIdentifications = allIdentifications;
            PeptideModifiedSequencesToQuantify = peptideSequencesToQuantify.IsNotNullOrEmpty() 
                ? new HashSet<string>(peptideSequencesToQuantify) 
                : allIdentifications.Select(id => id.ModifiedSequence).ToHashSet();
            PpmTolerance = ppmTolerance;
            IsotopePpmTolerance = isotopeTolerancePpm;
            
            Integrate = integrate;
            NumIsotopesRequired = numIsotopesRequired;
            QuantifyAmbiguousPeptides = quantifyAmbiguousPeptides;
            Silent = silent;
            IdSpecificChargeState = idSpecificChargeState;
            MbrRtWindow = maxMbrWindow;
            RequireMsmsIdInCondition = requireMsmsIdInCondition;
            Normalize = normalize;
            MaxThreads = maxThreads;
            BayesianProteinQuant = bayesianProteinQuant;
            PairedSamples = pairedSamples;
            ProteinQuantBaseCondition = proteinQuantBaseCondition;
            ProteinQuantFoldChangeCutoff = proteinQuantFoldChangeCutoff;
            McmcSteps = mcmcSteps;
            McmcBurninSteps = mcmcBurninSteps;
            UseSharedPeptidesForProteinQuant = useSharedPeptidesForProteinQuant;
            //IsoTracker settings
            IsoTracker = isoTracker;

            // MBR settings
            MatchBetweenRuns = matchBetweenRuns;
            MbrPpmTolerance = matchBetweenRunsPpmTolerance;
            MbrRtWindow = maxMbrWindow;
            DonorCriterion = donorCriterion;
            DonorQValueThreshold = donorQValueThreshold;
            MbrDetectionQValueThreshold = matchBetweenRunsFdrThreshold;
            RandomSeed = randomSeed;

            if (MaxThreads == -1 || MaxThreads >= Environment.ProcessorCount)
            {
                MaxThreads = Environment.ProcessorCount - 1;
            }

            if (MaxThreads <= 0)
            {
                MaxThreads = 1;
            }

            IndexingEngineDict = new();
            PeakfindingPpmTolerance = 20.0;
            MissedScansAllowed = 1;
            DiscriminationFactorToCutPeak = 0.6;

            SpectraPerFrame = spectraPerFrame;
        }

        public FlashLfqResults Run()
        {
            _globalStopwatch.Start();
<<<<<<< HEAD
            _results = new FlashLfqResults(_spectraFileInfo, _allIdentifications, MbrDetectionQValueThreshold, PeptideModifiedSequencesToQuantify);
=======
            _results = new FlashLfqResults(_spectraFileInfo, _allIdentifications, MbrDetectionQValueThreshold, PeptideModifiedSequencesToQuantify,IsoTracker);
>>>>>>> bc6e75d6

            // build m/z index keys
            CalculateTheoreticalIsotopeDistributions();
            // quantify each file
            foreach (var spectraFile in _spectraFileInfo)
            {
<<<<<<< HEAD
                IIndexingEngine indexingEngine = spectraFile.IsTimsTofFile 
                    ? new TimsTofIndexingEngine(spectraFile, MaxThreads, SpectraPerFrame) 
                    : new PeakIndexingEngine(spectraFile);
                IndexingEngineDict.Add(spectraFile, indexingEngine);

                // fill lookup-table with peaks from the spectra file
                if (!indexingEngine.IndexPeaks(Silent))
=======
                IndexingEngineDictionary[spectraFile] = new PeakIndexingEngine(spectraFile);
                
                // fill lookup-table with peaks from the spectra file
                if (!IndexingEngineDictionary[spectraFile].IndexPeaks(Silent))
>>>>>>> bc6e75d6
                {
                    // something went wrong finding/opening/indexing the file...
                    continue;
                }

                // quantify peaks using this file's IDs first
                QuantifyMs2IdentifiedPeptides(spectraFile);

                // write the indexed peaks for MBR later
<<<<<<< HEAD
                if (MatchBetweenRuns)
                {
                    indexingEngine.SerializeIndex();
                }
                else
                {

                    // some memory-saving stuff
                    indexingEngine.ClearIndex();
                }
=======
                // Situation 1: IsoTracker is on, we don't need to serialize the index for each file.
                if (IsoTracker) ;

                // Situation 2: IsoTracker is off, and MBR is on then we need to serialize the index to save the memory.
                else if (MatchBetweenRuns)
                    IndexingEngineDictionary[spectraFile].SerializeIndex();

                // Situation 3: IsoTracker is off, and MBR is off then we don't need indexEngine so we clear it right now.
                else
                    IndexingEngineDictionary[spectraFile].ClearIndex();
                ;
>>>>>>> bc6e75d6

                // error checking function
                // handles features with multiple identifying scans and scans that are associated with more than one feature
                RunErrorChecking(spectraFile);

                if (!Silent)
                {
                    Console.WriteLine("Finished " + spectraFile.FilenameWithoutExtension);
                }
            }

<<<<<<< HEAD
=======
            //IsoTracker
            if (IsoTracker)
            {
                IsoTrackerIsRunning = true; // Turn on the flag, then we will use the separate indexEngine for each files
                IsobaricPeptideDict = new ConcurrentDictionary<string, Dictionary<PeakRegion, List<ChromatographicPeak>>>();
                QuantifyIsobaricPeaks();
                _results.IsobaricPeptideDict = IsobaricPeptideDict;
                AddIsoPeaks();
>>>>>>> bc6e75d6
            }
            IsoTrackerIsRunning = false;

            // do MBR
            if (MatchBetweenRuns)
            {
                Console.WriteLine("Find the best donors for match-between-runs");
                FindPeptideDonorFiles();
                foreach (var spectraFile in _spectraFileInfo)
                {
                    if (!Silent)
                    {
                        Console.WriteLine("Doing match-between-runs for " + spectraFile.FilenameWithoutExtension);
                    }

<<<<<<< HEAD
                    IndexingEngineDict[spectraFile].DeserializeIndex();
                    QuantifyMatchBetweenRunsPeaks(spectraFile);
                    IndexingEngineDict[spectraFile].ClearIndex();
=======
                    //Deserialize the relevant index prior to MBR
                    if (!IsoTracker) //If IsoTracker is on, there is no serializer then we don't need to deserialize the index
                    {
                        IndexingEngineDictionary[spectraFile].DeserializeIndex();
                    }
                    QuantifyMatchBetweenRunsPeaks(spectraFile);
                    IndexingEngineDictionary[spectraFile].ClearIndex();
>>>>>>> bc6e75d6

                    if (!Silent)
                    {
                        Console.WriteLine("Finished MBR for " + spectraFile.FilenameWithoutExtension);
                    }
                }

                Console.WriteLine("Computing PEP for MBR Transfers");
                bool pepSuccesful = RunPEPAnalysis();

                foreach (var spectraFile in _spectraFileInfo)
                {
                    CalculateFdrForMbrPeaks(spectraFile, pepSuccesful);
                }
            }

            // normalize
            if (Normalize)
            {
                new IntensityNormalizationEngine(_results, Integrate, Silent, MaxThreads).NormalizeResults();
            }

            // calculate peptide intensities
            _results.CalculatePeptideResults(QuantifyAmbiguousPeptides);

            // do top3 protein quantification
            _results.CalculateProteinResultsMedianPolish(UseSharedPeptidesForProteinQuant);

            // do Bayesian protein fold-change analysis
            if (BayesianProteinQuant)
            {
                if (_spectraFileInfo.Count == 1 || _spectraFileInfo.Select(p => p.Condition).Distinct().Count() == 1)
                {
                    if (!Silent)
                    {
                        Console.WriteLine("Can't do Bayesian protein quant with only one spectra file or condition. FlashLFQ will still do a top3 protein quant");
                    }
                }
                else
                {
                    if (!Silent)
                    {
                        Console.WriteLine("Running Bayesian protein quantification analysis");
                    }

                    new ProteinQuantificationEngine(_results, MaxThreads, ProteinQuantBaseCondition, UseSharedPeptidesForProteinQuant,
                        ProteinQuantFoldChangeCutoff, RandomSeed, McmcBurninSteps, McmcSteps, PairedSamples).Run();
                }
            }

            // done
            if (!Silent)
            {
                Console.WriteLine("Done quantifying");
            }

            if (!Silent)
            {
                Console.WriteLine("Analysis time: " +
                                  _globalStopwatch.Elapsed.Hours + "h " +
                                  _globalStopwatch.Elapsed.Minutes + "m " +
                                  _globalStopwatch.Elapsed.Seconds + "s");
            }

            return _results;
        }

        /// <summary>
        /// Creates a theoretical isotope distribution for each of the identified sequences
        /// If the sequence is modified and the modification has an unknown chemical formula,
        /// averagine is used for the modified part
        /// </summary>
        internal void CalculateTheoreticalIsotopeDistributions()
        {
            _modifiedSequenceToIsotopicDistribution = new Dictionary<string, List<(double, double)>>();

            // calculate averagine (used for isotopic distributions for unknown modifications)
            double averageC = 4.9384;
            double averageH = 7.7583;
            double averageO = 1.4773;
            double averageN = 1.3577;
            double averageS = 0.0417;

            double averagineMass =
                PeriodicTable.GetElement("C").AverageMass * averageC +
                PeriodicTable.GetElement("H").AverageMass * averageH +
                PeriodicTable.GetElement("O").AverageMass * averageO +
                PeriodicTable.GetElement("N").AverageMass * averageN +
                PeriodicTable.GetElement("S").AverageMass * averageS;

            // calculate monoisotopic masses and isotopic envelope for the base sequences
            foreach (Identification id in _allIdentifications)
            {
                if (_modifiedSequenceToIsotopicDistribution.ContainsKey(id.ModifiedSequence))
                {
                    continue;
                }

                ChemicalFormula formula = id.OptionalChemicalFormula;

                var isotopicMassesAndNormalizedAbundances = new List<(double massShift, double abundance)>();

                if(formula is null)
                {
                    formula = new ChemicalFormula();
                    if (id.BaseSequence.AllSequenceResiduesAreValid())
                    {
                        // there are sometimes non-parsable sequences in the base sequence input
                        formula = new Proteomics.AminoAcidPolymer.Peptide(id.BaseSequence).GetChemicalFormula();
                        double massDiff = id.MonoisotopicMass;
                        massDiff -= formula.MonoisotopicMass;

                        if (Math.Abs(massDiff) > 20)
                        {
                            double averagines = massDiff / averagineMass;

                            formula.Add("C", (int)Math.Round(averagines * averageC, 0));
                            formula.Add("H", (int)Math.Round(averagines * averageH, 0));
                            formula.Add("O", (int)Math.Round(averagines * averageO, 0));
                            formula.Add("N", (int)Math.Round(averagines * averageN, 0));
                            formula.Add("S", (int)Math.Round(averagines * averageS, 0));
                        }
                    }
                    else
                    {
                        double averagines = id.MonoisotopicMass / averagineMass;

                        formula.Add("C", (int)Math.Round(averagines * averageC, 0));
                        formula.Add("H", (int)Math.Round(averagines * averageH, 0));
                        formula.Add("O", (int)Math.Round(averagines * averageO, 0));
                        formula.Add("N", (int)Math.Round(averagines * averageN, 0));
                        formula.Add("S", (int)Math.Round(averagines * averageS, 0));
                    }
                }

                var isotopicDistribution = IsotopicDistribution.GetDistribution(formula, 0.125, 1e-8);

                double[] masses = isotopicDistribution.Masses.ToArray();
                double[] abundances = isotopicDistribution.Intensities.ToArray();

                for (int i = 0; i < masses.Length; i++)
                {
                    masses[i] += (id.MonoisotopicMass - formula.MonoisotopicMass);
                }

                double highestAbundance = abundances.Max();
                int highestAbundanceIndex = Array.IndexOf(abundances, highestAbundance);

                for (int i = 0; i < masses.Length; i++)
                {
                    // expected isotopic mass shifts for this peptide
                    masses[i] -= id.MonoisotopicMass;

                    // normalized abundance of each isotope
                    abundances[i] /= highestAbundance;

                    // look for these isotopes
                    if (isotopicMassesAndNormalizedAbundances.Count < NumIsotopesRequired || abundances[i] > 0.1)
                    {
                        isotopicMassesAndNormalizedAbundances.Add((masses[i], abundances[i]));
                    }
                }

                _modifiedSequenceToIsotopicDistribution.Add(id.ModifiedSequence, isotopicMassesAndNormalizedAbundances);
            }

            var minChargeState = _allIdentifications.Min(p => p.PrecursorChargeState);
            var maxChargeState = _allIdentifications.Max(p => p.PrecursorChargeState);
            _chargeStates = Enumerable.Range(minChargeState, (maxChargeState - minChargeState) + 1).ToList();

            var peptideModifiedSequences = _allIdentifications.GroupBy(p => p.ModifiedSequence);
            foreach (var identifications in peptideModifiedSequences)
            {
                // isotope where normalized abundance is 1
                double mostAbundantIsotopeShift = _modifiedSequenceToIsotopicDistribution[identifications.First().ModifiedSequence]
                    .First(p => p.Item2 == 1.0).Item1;

                foreach (Identification identification in identifications)
                {
                    identification.PeakfindingMass = identification.MonoisotopicMass + mostAbundantIsotopeShift;
                }
            }
        }

        /// <summary>
        /// Creates an ChromatographicPeak for each MS2 ID in a given file. Works by first
        /// finding every MS1 scan that neighbors the MS2 scan the ID originated from and that
        /// contains the peak finding mass (most abundant isotope), then finds every isotope peak within that scan.
        /// Isotope peak intensities are summed and an IsotopicEnvelope object is created from the summed intensities.
        /// Multiple IsotopicEnvelopes are associated with each ChromatographicPeak (corresponding to different scans 
        /// and different charge states)
        /// </summary>
        /// <param name="fileInfo">File to be quantified</param>
        private void QuantifyMs2IdentifiedPeptides(SpectraFileInfo fileInfo)
        {
            if (!Silent)
            {
                Console.WriteLine("Quantifying peptides for " + fileInfo.FilenameWithoutExtension);
            }

            var ms2IdsForThisFile = _allIdentifications.Where(p => p.FileInfo.Equals(fileInfo)).ToList();

            if (!ms2IdsForThisFile.Any())
            {
                return;
            }

            PpmTolerance peakfindingTol = new PpmTolerance(PeakfindingPpmTolerance); // Peak finding tolerance is generally higher than ppmTolerance
            PpmTolerance ppmTolerance = new PpmTolerance(PpmTolerance);
            ChromatographicPeak[] chromatographicPeaks = new ChromatographicPeak[ms2IdsForThisFile.Count];

            Parallel.ForEach(Partitioner.Create(0, ms2IdsForThisFile.Count),
                new ParallelOptions { MaxDegreeOfParallelism = MaxThreads },
                (range, loopState) =>
                {
                    for (int i = range.Item1; i < range.Item2; i++)
                    //for (int i = 0; i < ms2IdsForThisFile.Count; i++)
                    {
                        var identification = ms2IdsForThisFile[i];
                        ChromatographicPeak msmsFeature = new ChromatographicPeak(identification, fileInfo);
                        chromatographicPeaks[i] = msmsFeature;

                        foreach (var chargeState in _chargeStates)
                        {
                            if (IdSpecificChargeState && chargeState != identification.PrecursorChargeState)
                            {
                                continue;
                            }
<<<<<<< HEAD
                            List<IIndexedMzPeak> xic = Peakfind(
=======

                            // get XIC (peakfinding)
                            List<IIndexedMzPeak> xic = GetXIC(
>>>>>>> bc6e75d6
                                    identification.Ms2RetentionTimeInMinutes,
                                    identification.PeakfindingMass,
                                    chargeState,
                                    identification.FileInfo,
                                    peakfindingTol)
                                .OrderBy(p => p.RetentionTime)
                                .ToList();

                            // filter by smaller mass tolerance
                            xic.RemoveAll(p => 
                                !ppmTolerance.Within(p.Mz.ToMass(chargeState), identification.PeakfindingMass));
                            // filter by isotopic distribution
                            List<IsotopicEnvelope> isotopicEnvelopes = GetIsotopicEnvelopes(xic, identification, chargeState, fileInfo);

                            // add isotopic envelopes to the chromatographic peak
                            msmsFeature.IsotopicEnvelopes.AddRange(isotopicEnvelopes);
 
                        }
                        if (!msmsFeature.IsotopicEnvelopes.Any())
                        {
                            continue;
                        }
                        msmsFeature.CalculateIntensityForThisFeature(Integrate);
                        msmsFeature.CutPeak(identification.Ms2RetentionTimeInMinutes, DiscriminationFactorToCutPeak, Integrate);
        

                        var precursorXic = msmsFeature.IsotopicEnvelopes.Where(p => p.ChargeState == identification.PrecursorChargeState).ToList();
                        if (!precursorXic.Any())
                        {
                            msmsFeature.IsotopicEnvelopes.Clear();
                            continue;
                        }

                        int min = precursorXic.Min(p => p.IndexedPeak.ZeroBasedScanIndex);
                        int max = precursorXic.Max(p => p.IndexedPeak.ZeroBasedScanIndex);
                        msmsFeature.IsotopicEnvelopes.RemoveAll(p => p.IndexedPeak.ZeroBasedScanIndex < min);
                        msmsFeature.IsotopicEnvelopes.RemoveAll(p => p.IndexedPeak.ZeroBasedScanIndex > max);
                        msmsFeature.CalculateIntensityForThisFeature(Integrate);
                    }
                });

            _results.Peaks[fileInfo].AddRange(chromatographicPeaks.ToList());
        }

        #region MatchBetweenRuns
        /// <summary>
        /// Used by the match-between-runs algorithm to determine systematic retention time drifts between
        /// chromatographic runs.
        /// </summary>
        private RetentionTimeCalibDataPoint[] GetRtCalSpline(SpectraFileInfo donor, SpectraFileInfo acceptor, MbrScorer scorer,
            out List<ChromatographicPeak> donorFileBestMsmsPeaksOrderedByMass)
        {
            Dictionary<string, ChromatographicPeak> donorFileBestMsmsPeaks = new();
            Dictionary<string, ChromatographicPeak> acceptorFileBestMsmsPeaks = new();
            List<RetentionTimeCalibDataPoint> rtCalibrationCurve = new();
            List<double> anchorPeptideRtDiffs = new(); // anchor peptides are peptides that were MS2 detected in both the donor and acceptor runs

            Dictionary<string, List<ChromatographicPeak>> donorFileAllMsmsPeaks = _results.Peaks[donor]
                .Where(peak => peak.NumIdentificationsByFullSeq == 1
                    && peak.DetectionType == DetectionType.MSMS
                    && peak.IsotopicEnvelopes.Any()
                    && peak.Identifications.Min(id => id.QValue) < DonorQValueThreshold)
                .GroupBy(peak => peak.Identifications.First().ModifiedSequence)
                .ToDictionary(group => group.Key, group => group.ToList());

            // iterate through each unique donor sequence
            foreach (var sequencePeakListKvp in donorFileAllMsmsPeaks)
            {
                List<ChromatographicPeak> peaksForPeptide = sequencePeakListKvp.Value;
                if (!peaksForPeptide.Any())
                    continue;

                ChromatographicPeak bestPeak = ChooseBestPeak(peaksForPeptide);

                if (bestPeak == null) continue;
                donorFileBestMsmsPeaks.Add(sequencePeakListKvp.Key, bestPeak);
            }

            Dictionary<string, List<ChromatographicPeak>> acceptorFileAllMsmsPeaks = _results.Peaks[acceptor]
                .Where(peak => peak.NumIdentificationsByFullSeq == 1
                    && peak.DetectionType == DetectionType.MSMS
                    && peak.IsotopicEnvelopes.Any()
                    && peak.Identifications.Min(id => id.QValue) < DonorQValueThreshold)
                .GroupBy(peak => peak.Identifications.First().ModifiedSequence)
                .ToDictionary(group => group.Key, group => group.ToList());

            // iterate through each acceptor sequence
            foreach (var sequencePeakListKvp in acceptorFileAllMsmsPeaks)
            {
                List<ChromatographicPeak> peaksForPeptide = sequencePeakListKvp.Value;
                if (!peaksForPeptide.Any())
                    continue;

                ChromatographicPeak bestPeak = ChooseBestPeak(peaksForPeptide);

                if (bestPeak == null) continue;
                acceptorFileBestMsmsPeaks.Add(sequencePeakListKvp.Key, bestPeak);
            }

            // create RT calibration curve
            foreach (var peak in acceptorFileBestMsmsPeaks)
            {
                ChromatographicPeak acceptorFilePeak = peak.Value;

                if (donorFileBestMsmsPeaks.TryGetValue(peak.Key, out ChromatographicPeak donorFilePeak))
                {
                    rtCalibrationCurve.Add(new RetentionTimeCalibDataPoint(donorFilePeak, acceptorFilePeak));
                    if (donorFilePeak.ApexRetentionTime > 0 && acceptorFilePeak.ApexRetentionTime > 0)
                    {
                        anchorPeptideRtDiffs.Add(donorFilePeak.ApexRetentionTime - acceptorFilePeak.ApexRetentionTime);
                    }
                }
            }

            scorer.AddRtPredErrorDistribution(donor, anchorPeptideRtDiffs, _numberOfAnchorPeptidesForMbr);
            donorFileBestMsmsPeaksOrderedByMass = donorFileBestMsmsPeaks.Select(kvp => kvp.Value).OrderBy(p => p.Identifications.First().PeakfindingMass).ToList();

            return rtCalibrationCurve.OrderBy(p => p.DonorFilePeak.Apex.IndexedPeak.RetentionTime).ToArray();
        }

        /// <summary>
        /// For every MSMS identified peptide, selects one file that will be used as the donor
        /// by finding files that contain the most peaks in the local neighborhood,
        /// then writes the restults to the DonorFileToIdsDict.
        /// WARNING! Strong assumption that this is called BEFORE MBR peaks are identified/assigned to the results
        /// </summary>
        private void FindPeptideDonorFiles()
        {
            DonorFileToPeakDict = new Dictionary<SpectraFileInfo, List<ChromatographicPeak>>();

            Dictionary<string, List<ChromatographicPeak>> seqPeakDict = _results.Peaks
                    .SelectMany(kvp => kvp.Value)
                    .Where(peak => peak.NumIdentificationsByFullSeq == 1
                        && peak.IsotopicEnvelopes.Any()
                        && peak.Identifications.Min(id => id.QValue) < DonorQValueThreshold)
                    .GroupBy(peak => peak.Identifications.First().ModifiedSequence)
                    .Where(group => PeptideModifiedSequencesToQuantify.Contains(group.Key))
                    .ToDictionary(group => group.Key, group => group.ToList());

            // iterate through each unique sequence
            foreach (var sequencePeakListKvp in seqPeakDict)
            {
                List<ChromatographicPeak> peaksForPeptide = sequencePeakListKvp.Value;
                if (!peaksForPeptide.Any())
                    continue;

                ChromatographicPeak bestPeak = ChooseBestPeak(peaksForPeptide);

                if (bestPeak == null) continue;
                if (DonorFileToPeakDict.ContainsKey(bestPeak.SpectraFileInfo))
                {
                    DonorFileToPeakDict[bestPeak.SpectraFileInfo].Add(bestPeak);
                }
                else
                {
                    DonorFileToPeakDict.Add(bestPeak.SpectraFileInfo, new List<ChromatographicPeak> { bestPeak });
                }
            }
        }

        internal ChromatographicPeak ChooseBestPeak(List<ChromatographicPeak> peaks)
        {
            ChromatographicPeak bestPeak = null;
            switch (DonorCriterion)
            {
                case DonorCriterion.Score: // Select best peak by the PSM score
                    bestPeak = peaks.MaxBy(peak => peak.Identifications.Max(id => id.PsmScore));
                    if (bestPeak.Identifications.First().PsmScore > 0)
                        break;
                    else // if every ID has a score of zero, let it fall through to the default case
                        goto default;
                case DonorCriterion.Neighbors: // Select peak with the most neighboring peaks
                    int maxPeaks = 0;
                    foreach (var donorPeak in peaks)
                    {
                        // Count the number of neighboring peaks with unique peptides
                        int neighboringPeaksCount = _results.Peaks[donorPeak.SpectraFileInfo]
                            .Where(peak => Math.Abs(peak.ApexRetentionTime - donorPeak.ApexRetentionTime) < MbrAlignmentWindow)
                            .Select(peak => peak.Identifications.First().ModifiedSequence)
                            .Distinct()
                            .Count();

                        if (neighboringPeaksCount > maxPeaks)
                        {
                            maxPeaks = neighboringPeaksCount;
                            bestPeak = donorPeak;
                        }
                    }
                    break;
                case DonorCriterion.Intensity: // Select the peak with the highest intensity
                default:
                    bestPeak = peaks.MaxBy(peak => peak.Intensity);
                    break;
            }

            return bestPeak;
        }

        /// <summary>
        /// Used by MBR. Predicts the retention time of a peak in an acceptor file based on the 
        /// retention time of the peak in the donor file. This is done with a local alignment
        /// where all peaks within 30 seconds of the donor peak are matched to peaks with the same associated peptide in the acceptor file,
        /// if such a peak exists.
        /// </summary>
        /// <param name="rtCalibrationCurve">Array of all shared peaks between the donor and the acceptor file</param>
        /// <returns> RtInfo object containing the predicted retention time of the acceptor peak and the width of the predicted retention time window </returns>
        internal RtInfo PredictRetentionTime(
            RetentionTimeCalibDataPoint[] rtCalibrationCurve,
            ChromatographicPeak donorPeak,
            SpectraFileInfo acceptorFile,
            bool acceptorSampleIsFractionated,
            bool donorSampleIsFractionated)
        {
            var nearbyCalibrationPoints = new List<RetentionTimeCalibDataPoint>(); // The number of anchor peptides to be used for local alignment (on either side of the donor peptide)

            // only compare +- 1 fraction
            if (acceptorSampleIsFractionated && donorSampleIsFractionated)
            {
                int acceptorFractionNumber = acceptorFile.Fraction;
                int donorFractionNumber = donorPeak.SpectraFileInfo.Fraction;

                if (Math.Abs(acceptorFractionNumber - donorFractionNumber) > 1)
                {
                    return null;
                }
            }

            // binary search for this donor peak in the retention time calibration spline
            RetentionTimeCalibDataPoint testPoint = new RetentionTimeCalibDataPoint(donorPeak, null);
            int index = Array.BinarySearch(rtCalibrationCurve, testPoint);

            if (index < 0)
            {
                index = ~index;
            }
            if (index >= rtCalibrationCurve.Length && index >= 1)
            {
                index = rtCalibrationCurve.Length - 1;
            }

            int numberOfForwardAnchors = 0;
            // gather nearby data points
            for (int r = index + 1; r < rtCalibrationCurve.Length; r++)
            {
                double rtDiff = rtCalibrationCurve[r].DonorFilePeak.Apex.IndexedPeak.RetentionTime - donorPeak.Apex.IndexedPeak.RetentionTime;
                if (rtCalibrationCurve[r].AcceptorFilePeak != null
                    && rtCalibrationCurve[r].AcceptorFilePeak.ApexRetentionTime > 0)
                {
                    if (Math.Abs(rtDiff) > 0.5) // If the rtDiff is too large, it's no longer local alignment
                    {
                        break;
                    }
                    nearbyCalibrationPoints.Add(rtCalibrationCurve[r]);
                    numberOfForwardAnchors++;
                    if (numberOfForwardAnchors >= _numberOfAnchorPeptidesForMbr) // We only want a handful of anchor points
                    {
                        break;
                    }
                }
            }

            int numberOfBackwardsAnchors = 0;
            for (int r = index - 1; r >= 0; r--)
            {
                double rtDiff = rtCalibrationCurve[r].DonorFilePeak.Apex.IndexedPeak.RetentionTime - donorPeak.Apex.IndexedPeak.RetentionTime;
                if (rtCalibrationCurve[r].AcceptorFilePeak != null
                    && rtCalibrationCurve[r].AcceptorFilePeak.ApexRetentionTime > 0)
                {
                    if (Math.Abs(rtDiff) > 0.5) // If the rtDiff is too large, it's no longer local alignment
                    {
                        break;
                    }
                    nearbyCalibrationPoints.Add(rtCalibrationCurve[r]);
                    numberOfBackwardsAnchors++;
                    if (numberOfBackwardsAnchors >= _numberOfAnchorPeptidesForMbr) // We only want a handful of anchor points
                    {
                        break;
                    }
                }
            }

            if (!nearbyCalibrationPoints.Any())
            {
                // If there are no nearby calibration points, return the donor peak's RT and a width of 15 seconds
                return new RtInfo(predictedRt: donorPeak.Apex.IndexedPeak.RetentionTime, width: 0.25);
            }

            // calculate difference between acceptor and donor RTs for these RT region
            List<double> rtDiffs = nearbyCalibrationPoints
                .Select(p => p.DonorFilePeak.ApexRetentionTime - p.AcceptorFilePeak.ApexRetentionTime)
                .ToList();

            double medianRtDiff = rtDiffs.Median();
            if(rtDiffs.Count == 1)
            {
                // If there are no nearby calibration points, return the donor peak's RT and a width of 15 seconds
                return new RtInfo(predictedRt: donorPeak.Apex.IndexedPeak.RetentionTime - medianRtDiff, width: 0.25);
            }

            double rtRange = rtDiffs.StandardDeviation() * 6;

            rtRange = Math.Min(rtRange, MbrRtWindow);

            return new RtInfo(predictedRt: donorPeak.Apex.IndexedPeak.RetentionTime - medianRtDiff, width: rtRange);
        }

        /// <summary>
        /// Constructs a MbrScorer object that is used to score all MBR peaks for a given acceptor file
        /// </summary>
        /// <param name="acceptorFileIdentifiedPeaks"> All MSMS identified peaks in the acceptor file </param>
        /// <param name="fileSpecificMbrTolerance">A ppm tolerance specific to the given file</param>
        /// <returns> A MbrScorer object </returns>
        private MbrScorer BuildMbrScorer(List<ChromatographicPeak> acceptorFileIdentifiedPeaks, out PpmTolerance fileSpecificMbrTolerance)
        {
            // Construct a distribution of ppm errors for all MSMS peaks in the acceptor file
            var apexToAcceptorFilePeakDict = new Dictionary<IIndexedMzPeak, ChromatographicPeak>();
            List<double> ppmErrors = new List<double>();
            foreach (var peak in acceptorFileIdentifiedPeaks.Where(p => p.Apex != null
                && PeptideModifiedSequencesToQuantify.Contains(p.Identifications.First().ModifiedSequence)
                && p.Identifications.First().QValue < DonorQValueThreshold)) 
            {
                if (!apexToAcceptorFilePeakDict.ContainsKey(peak.Apex.IndexedPeak))
                {
                    apexToAcceptorFilePeakDict.Add(peak.Apex.IndexedPeak, peak);
                }

                ppmErrors.Add(peak.MassError);
            }
            if (ppmErrors.Count < 3)
            {
                fileSpecificMbrTolerance = null;
                return null;
            }
            double ppmSpread = ppmErrors.Count > 30 ? ppmErrors.InterquartileRange() / 1.36 : ppmErrors.StandardDeviation();
            Normal ppmDistribution = new Normal(ppmErrors.Median(), ppmSpread);
            double fileSpecificMbrPpmTolerance = Math.Min(Math.Abs(ppmErrors.Median()) + ppmSpread * 4, MbrPpmTolerance);
            fileSpecificMbrTolerance = new PpmTolerance(fileSpecificMbrPpmTolerance); // match between runs PPM tolerance

            // Construct a distribution of peak log intensities for all MSMS peaks in the acceptor file
            var acceptorFileLogIntensities = acceptorFileIdentifiedPeaks
                .Where(p => p.Intensity > 0)
                .Select(p => Math.Log(p.Intensity, 2))
                .ToList();
            double medianAcceptorLogIntensity = acceptorFileLogIntensities.Median();
            Normal logIntensityDistribution = new Normal(acceptorFileLogIntensities.Median(), acceptorFileLogIntensities.InterquartileRange() / 1.36);

            return new MbrScorer(apexToAcceptorFilePeakDict, acceptorFileIdentifiedPeaks, ppmDistribution, logIntensityDistribution);
        }

        /// <summary>
        /// Returns a pseudo-randomly selected peak that does not have the same mass as the donor
        /// </summary>
        /// <param name="peaksOrderedByMass"></param>
        /// <param name="donorPeakPeakfindingMass"> Will search for a peak at least 5 Da away from the peakfinding mass </param>
        /// <returns></returns>
        internal ChromatographicPeak GetRandomPeak(
            List<ChromatographicPeak> peaksOrderedByMass,
            double donorPeakRetentionTime,
            double retentionTimeMinDiff,
            Identification donorIdentification)
        {
            double minDiff = 5 * PeriodicTable.GetElement("H").PrincipalIsotope.AtomicMass;
            double maxDiff = 11 * PeriodicTable.GetElement("H").PrincipalIsotope.AtomicMass;
            double donorPeakPeakfindingMass = donorIdentification.PeakfindingMass;

            // Theoretically we could do a binary search but we're just going to iterate through the whole list of donor peaks
            List<ChromatographicPeak> randomPeakCandidates = peaksOrderedByMass
                .Where(p => 
                    p.ApexRetentionTime > 0
                    && Math.Abs(p.ApexRetentionTime - donorPeakRetentionTime) > retentionTimeMinDiff
                    && p.Identifications.First().BaseSequence != donorIdentification.BaseSequence
                    && Math.Abs(p.Identifications.First().PeakfindingMass - donorPeakPeakfindingMass) > minDiff
                    && Math.Abs(p.Identifications.First().PeakfindingMass - donorPeakPeakfindingMass) < maxDiff)
                .ToList();

            while (!randomPeakCandidates.Any() & maxDiff < 1e5)
            {
                // Increase the search space by a factor of 10 and try again
                maxDiff *= 10;
                randomPeakCandidates = peaksOrderedByMass
                .Where(p =>
                    p.ApexRetentionTime > 0
                    && Math.Abs(p.ApexRetentionTime - donorPeakRetentionTime) > retentionTimeMinDiff
                    && p.Identifications.First().BaseSequence != donorIdentification.BaseSequence
                    && Math.Abs(p.Identifications.First().PeakfindingMass - donorPeakPeakfindingMass) > minDiff
                    && Math.Abs(p.Identifications.First().PeakfindingMass - donorPeakPeakfindingMass) < maxDiff)
                .ToList();
            }

            if (!randomPeakCandidates.Any())
            {
                return null;
            }

            // Generates a pseudo-random number based on the donor peak finding mass + retention time
            int pseudoRandomNumber = (int)(1e5 * (donorIdentification.PeakfindingMass % 1.0) * (donorIdentification.Ms2RetentionTimeInMinutes % 1.0)) % randomPeakCandidates.Count;
            return randomPeakCandidates[pseudoRandomNumber];
        }

        /// <summary>
        /// This method maps identified peaks from other chromatographic runs ("donors") onto
        /// the defined chromatographic run ("acceptor"). The goal is to reduce the number of missing
        /// intensity measurements. Missing values occur generally either because 1) the analyte is
        /// in the sample but didn't get fragmented/identified or 2) the analyte is genuinely missing
        /// from the sample.
        /// </summary>
        private void QuantifyMatchBetweenRunsPeaks(SpectraFileInfo acceptorFile)
        {
            bool acceptorSampleIsFractionated = _results.SpectraFiles
                .Where(p => p.Condition == acceptorFile.Condition && p.BiologicalReplicate == acceptorFile.BiologicalReplicate)
                .Select(p => p.Fraction)
                .Distinct()
                .Count() > 1;

            // acceptor file known peaks
            var acceptorFileIdentifiedPeaks = _results.Peaks[acceptorFile];

            // these are the analytes already identified in this run. we don't need to try to match them from other runs
            var acceptorFileIdentifiedSequences = new HashSet<string>(acceptorFileIdentifiedPeaks
                .Where(peak => peak.IsotopicEnvelopes.Any() && peak.Identifications.Min(id => id.QValue) < 0.01)
                .SelectMany(p => p.Identifications.Select(d => d.ModifiedSequence)));

            MbrScorer scorer = BuildMbrScorer(acceptorFileIdentifiedPeaks, out var mbrTol);
            if (scorer == null)
                return;

            mbrTol = new PpmTolerance(MbrPpmTolerance);
<<<<<<< HEAD

=======
>>>>>>> bc6e75d6
            HashSet<ProteinGroup> thisFilesMsmsIdentifiedProteins = new HashSet<ProteinGroup>();
            if (RequireMsmsIdInCondition)
            {
                // only match peptides from proteins that have at least one MS/MS identified peptide in the condition
                foreach (SpectraFileInfo conditionFile in _spectraFileInfo.Where(p => p.Condition == acceptorFile.Condition))
                {
                    foreach (ProteinGroup proteinGroup in _results.Peaks[conditionFile].Where(p => p.DetectionType == DetectionType.MSMS).SelectMany(p => p.Identifications.SelectMany(v => v.ProteinGroups)))
                    {
                        thisFilesMsmsIdentifiedProteins.Add(proteinGroup);
                    }
                }
            }

            // this stores the results of MBR
            ConcurrentDictionary<string, ConcurrentDictionary<IsotopicEnvelope, List<MbrChromatographicPeak>>> matchBetweenRunsIdentifiedPeaks = new();

            // map each donor file onto this file
            foreach (var donorFilePeakListKvp in DonorFileToPeakDict)
            {
                if (acceptorFile.Equals(donorFilePeakListKvp.Key))
                {
                    continue;
                }

                // this is the list of peaks identified in the other file but not in this one ("ID donor peaks")
                List<ChromatographicPeak> idDonorPeaks = donorFilePeakListKvp.Value
                    .Where(p => 
                        !acceptorFileIdentifiedSequences.Contains(p.Identifications.First().ModifiedSequence)
                        && (!RequireMsmsIdInCondition 
                            || p.Identifications.Any(v => v.ProteinGroups.Any(g => thisFilesMsmsIdentifiedProteins.Contains(g))))
                        && this.PeptideModifiedSequencesToQuantify.Contains(p.Identifications.First().ModifiedSequence))
                    .ToList();

                if (!idDonorPeaks.Any())
                {
                    continue;
                }

                bool donorSampleIsFractionated = _results.SpectraFiles
                    .Where(p => p.Condition == donorFilePeakListKvp.Key.Condition && p.BiologicalReplicate == donorFilePeakListKvp.Key.BiologicalReplicate)
                    .Select(p => p.Fraction)
                    .Distinct()
                    .Count() > 1;

                // We're only interested in the fold change if the conditions are different. Otherwise, we score based off of the intensities
                // of the acceptor file
                if (_spectraFileInfo.Select(p => p.Condition).Distinct().Count() > 1
                    && donorFilePeakListKvp.Key.Condition != acceptorFile.Condition)
                {
                    scorer.CalculateFoldChangeBetweenFiles(idDonorPeaks);
                }

                // generate RT calibration curve
                RetentionTimeCalibDataPoint[] rtCalibrationCurve = GetRtCalSpline(donorFilePeakListKvp.Key, acceptorFile, scorer, out var donorPeaksMassOrdered);

                // break if MBR transfers can't be scored
                if (!scorer.IsValid(donorFilePeakListKvp.Key)) continue;

                // Loop through every MSMS id in the donor file
                Parallel.ForEach(Partitioner.Create(0, idDonorPeaks.Count),
                    new ParallelOptions { MaxDegreeOfParallelism = MaxThreads },
                    (range, loopState) =>
                    {
                        for (int i = range.Item1; i < range.Item2; i++)
                        {
                            ChromatographicPeak donorPeak = idDonorPeaks[i];
                            // TODO: Add a toggle that set rtRange to be maximum width
                            RtInfo rtInfo = PredictRetentionTime(rtCalibrationCurve, donorPeak, acceptorFile, acceptorSampleIsFractionated, donorSampleIsFractionated);
                            if (rtInfo == null) continue;

                            // Look for MBR target (predicted-RT peak)
                            FindAllAcceptorPeaks(acceptorFile, scorer, rtInfo, mbrTol, donorPeak, out var bestAcceptor);
                            AddPeakToConcurrentDict(matchBetweenRunsIdentifiedPeaks, bestAcceptor, donorPeak.Identifications.First());

                            //Draw a random donor that has an rt sufficiently far enough away
                            double minimumRtDifference = rtInfo.Width*2;
                            ChromatographicPeak randomDonor = GetRandomPeak(donorPeaksMassOrdered,
                                donorPeak.ApexRetentionTime,
                                minimumRtDifference,
                                donorPeak.Identifications.First());

                            // Look for MBR decoy (random-RT peak) 
                            MbrChromatographicPeak bestDecoy = null;
                            RtInfo decoyRtInfo = null;
                            if (randomDonor != null)
                            {
                                decoyRtInfo = PredictRetentionTime(rtCalibrationCurve, randomDonor, acceptorFile, acceptorSampleIsFractionated, donorSampleIsFractionated);
                                if (decoyRtInfo != null)
                                {
                                    //Find a decoy peak using the randomly drawn retention time
                                    FindAllAcceptorPeaks(acceptorFile, scorer, rtInfo, mbrTol, donorPeak, out bestDecoy,
                                        randomRt: decoyRtInfo.PredictedRt);
                                    AddPeakToConcurrentDict(matchBetweenRunsIdentifiedPeaks, bestDecoy, donorPeak.Identifications.First());
                                }
                            }

                            double windowWidth = Math.Max(0.5, rtInfo.Width);
                            // If the search turned up empty, try again with a wider search window
                            while (bestAcceptor == null && bestDecoy == null)
                            {
                                windowWidth = Math.Min(windowWidth, MbrRtWindow);
                                rtInfo.Width = windowWidth;
                                FindAllAcceptorPeaks(acceptorFile, scorer, rtInfo, mbrTol, donorPeak, out bestAcceptor);
                                AddPeakToConcurrentDict(matchBetweenRunsIdentifiedPeaks, bestAcceptor, donorPeak.Identifications.First());

                                if(decoyRtInfo != null)
                                {
                                    decoyRtInfo.Width = windowWidth;
                                    FindAllAcceptorPeaks(acceptorFile, scorer, rtInfo, mbrTol, donorPeak, out bestDecoy,
                                    randomRt: decoyRtInfo.PredictedRt);
                                    AddPeakToConcurrentDict(matchBetweenRunsIdentifiedPeaks, bestDecoy, donorPeak.Identifications.First());
                                }
                                if (windowWidth >= MbrRtWindow)
                                {
                                    break;
                                }
                                else
                                {
                                    windowWidth += 0.5;
                                }
                            }

                        }
                    });
            }

            // Eliminate duplicate peaks (not sure where they come from)
            foreach (var seqDictionaryKvp in matchBetweenRunsIdentifiedPeaks)
            {
                // Each isotopic envelope is linked to a list of ChromatographicPeaks
                // Here, we remove instances where the same envelope is associated with multiple chromatographic peaks but the peaks correspond to the same donor peptide
                // I don't know why this happens lol
                // If multiple peaks are associated with the same envelope, and they have different associated peptide identifications, then they're kept separate.
                foreach (var envelopePeakListKvp in seqDictionaryKvp.Value)
                {
                    List<MbrChromatographicPeak> bestPeaks = new();
                    foreach (var peakGroup in envelopePeakListKvp.Value.GroupBy(peak => peak.Identifications.First().ModifiedSequence))
                    {
                        bestPeaks.Add(peakGroup.MaxBy(peak => peak.MbrScore));
                    }
                    envelopePeakListKvp.Value.Clear();
                    envelopePeakListKvp.Value.AddRange(bestPeaks);
                }
            }

            // Create a dictionary that stores imsPeak associated with an ms/ms identified peptide
<<<<<<< HEAD
            Dictionary<int, List<IIndexedMzPeak>> msmsImsPeaks = _results.Peaks[idAcceptorFile]
=======
            Dictionary<int, List<IIndexedMzPeak>> msmsImsPeaks = _results.Peaks[acceptorFile]
>>>>>>> bc6e75d6
                .Where(peak => 
                        !peak.DecoyPeptide 
                        && peak.Apex?.IndexedPeak != null 
                        && PeptideModifiedSequencesToQuantify.Contains(peak.Identifications.First().ModifiedSequence))
                .Select(peak => peak.Apex.IndexedPeak)
                .GroupBy(imsPeak => imsPeak.ZeroBasedScanIndex)
                .ToDictionary(g => g.Key, g => g.ToList());

            // take the best result (highest scoring) for each peptide after we've matched from all the donor files
            foreach (var mbrIdentifiedPeptide in matchBetweenRunsIdentifiedPeaks.Where(p => !acceptorFileIdentifiedSequences.Contains(p.Key)))
            {
                string peptideModifiedSequence = mbrIdentifiedPeptide.Key;
                if (!mbrIdentifiedPeptide.Value.Any())
                {
                    continue;
                }

                foreach (var peakHypothesisGroup in mbrIdentifiedPeptide.Value.SelectMany(kvp => kvp.Value).OrderByDescending(p => p.MbrScore).GroupBy(p => p.RandomRt))
                {
                    var peakHypotheses = peakHypothesisGroup.ToList();
                    MbrChromatographicPeak best = peakHypotheses.First();
                    peakHypotheses.Remove(best);

                    // Discard any peaks that are already associated with an ms/ms identified peptide
                    while (best?.Apex?.IndexedPeak != null && msmsImsPeaks.TryGetValue(best.Apex.IndexedPeak.ZeroBasedScanIndex, out var peakList))
                    {
                        if (peakList.Contains(best.Apex.IndexedPeak))
                        {
                            if (!peakHypotheses.Any())
                            {
                                best = null;
                                break;
                            }
                            best = peakHypotheses.First();
                            peakHypotheses.Remove(best);
                        }
                        else
                        {
                            break;
                        }
                    }
                    if (best == null) continue;

                    // merge peaks with different charge states
                    if (peakHypotheses.Count > 0)
                    {
                        double start = best.IsotopicEnvelopes.Min(p => p.IndexedPeak.RetentionTime);
                        double end = best.IsotopicEnvelopes.Max(p => p.IndexedPeak.RetentionTime);

                        _results.Peaks[acceptorFile].Add(best);
                        foreach (ChromatographicPeak peak in peakHypotheses.Where(p => p.Apex.ChargeState != best.Apex.ChargeState))
                        {
                            if (peak.Apex.IndexedPeak.RetentionTime >= start
                                && peak.Apex.IndexedPeak.RetentionTime <= end)
                                //&& Math.Abs(peak.MbrScore - best.MbrScore) / best.MbrScore < 0.25)// 25% difference is a rough heuristic, but I don't want super shitty peaks being able to supercede the intensity of a good peak!
                            {
                                if (msmsImsPeaks.TryGetValue(peak.Apex.IndexedPeak.ZeroBasedScanIndex, out var peakList) && peakList.Contains(peak.Apex.IndexedPeak))
                                {
                                    continue; // If the peak is already accounted for, skip it.
                                }
                                else
                                {
                                    best.MergeFeatureWith(peak, Integrate);
                                }
                            }
                        }
                    }
                    _results.Peaks[acceptorFile].Add(best);
                }
            }

            RunErrorChecking(acceptorFile);
        }

        /// <summary>
        /// A concurrent dictionary is used to keep track of MBR peaks that have been identified in the acceptor file. This function updates that dictionary
        /// </summary>
        /// <param name="matchBetweenRunsIdentifiedPeaks"> concurrent dictionary. Key = Peptide sequence. Value = ConcurrentDictionary mapping where keys are isotopic envelopes and values are list of associated peaks</param>
        /// <param name="peakToSave">Peak to add to the dictionary</param>
        /// <param name="donorIdentification">The donor ID associated with the MBR peaks</param>
        private void AddPeakToConcurrentDict(ConcurrentDictionary<string, ConcurrentDictionary<IsotopicEnvelope, List<MbrChromatographicPeak>>> matchBetweenRunsIdentifiedPeaks,
            MbrChromatographicPeak peakToSave,
            Identification donorIdentification)
        {
            if(peakToSave?.Apex == null)
            {
                return;
            }
            // save the peak hypothesis
            matchBetweenRunsIdentifiedPeaks.AddOrUpdate
            (
                // new key
                key: donorIdentification.ModifiedSequence,
                // if we are adding a value for the first time, we simply create a new dictionatry with one entry
                addValueFactory: (sequenceKey) =>
                new ConcurrentDictionary<IsotopicEnvelope, List<MbrChromatographicPeak>>(
                    new Dictionary<IsotopicEnvelope, List<MbrChromatographicPeak>>
                    {
                        { peakToSave.Apex, new List<MbrChromatographicPeak> { peakToSave } }
                    }),
                // if the key (sequence) already exists, we have to add the new peak to the existing dictionary
                updateValueFactory: (sequenceKey, envelopePeakListDict) =>
                {
                    envelopePeakListDict.AddOrUpdate(
                        key: peakToSave.Apex,
                        addValueFactory: (envelopeKey) => new List<MbrChromatographicPeak> { peakToSave }, // if the key (envelope) doesnt exist, just create a new list
                        updateValueFactory: (envelopeKey, peakList) => { peakList.Add(peakToSave); return peakList; }); // if the key (envelope) already exists, add the peak to the associated list
                    return envelopePeakListDict;
                }
            );
        }

        /// <summary>
        /// Finds MBR acceptor peaks by looping  through every possible peak for every possible charge state
        /// in a given retention time range. Identified peaks are added to the matchBetweenRunsIdentifiedPeaks dictionary.
        /// </summary>
        /// <param name="scorer"> The MbrScorer object used to score acceptor peaks</param>
        /// <param name="rtInfo"> RtInfo object containing the predicted retention time for the acceptor peak and the width of the expected RT window</param>
        /// <param name="fileSpecificTol"> Ppm Tolerance specific to the acceptor file</param>
        /// <param name="donorPeak"> The donor peak. Acceptor peaks are presumed to represent the same peptide ast he donor peak</param>
        /// <param name="matchBetweenRunsIdentifiedPeaksThreadSpecific"> A dictionary containing peptide sequences and their associated mbr peaks </param>
        internal void FindAllAcceptorPeaks(
            SpectraFileInfo acceptorFile, 
            MbrScorer scorer,
            RtInfo rtInfo,
            PpmTolerance fileSpecificTol,
            ChromatographicPeak donorPeak,
            out MbrChromatographicPeak bestAcceptor,
            double? randomRt = null)
        {
            // get the MS1 scan info for this region so we can look up indexed peaks
<<<<<<< HEAD
            Ms1ScanInfo[] ms1ScanInfos = IndexingEngineDict[idAcceptorFile].ScanInfoArray;
=======
            Ms1ScanInfo[] ms1ScanInfos = IndexingEngineDictionary[acceptorFile].ScanInfoArray;
>>>>>>> bc6e75d6
            Ms1ScanInfo start = ms1ScanInfos[0];
            Ms1ScanInfo end = ms1ScanInfos[ms1ScanInfos.Length - 1];
            double rtStartHypothesis = randomRt == null ? rtInfo.RtStartHypothesis : (double)randomRt - (rtInfo.Width / 2.0);
            double rtEndHypothesis = randomRt == null ? rtInfo.RtEndHypothesis : (double)randomRt + (rtInfo.Width / 2.0);

            // Try to snip the MS1 scans to the region where the analyte should appear
            for (int j = 0; j < ms1ScanInfos.Length; j++)
            {
                Ms1ScanInfo scan = ms1ScanInfos[j];
                if (scan.RetentionTime <= rtStartHypothesis)
                {
                    start = scan;
                }
                if (scan.RetentionTime >= rtEndHypothesis)
                {
                    end = scan;
                    break;
                }
            }

            // now we've identified the region in the chromatography this analyte should appear.
            // we need to check for peaks in the region using ppm tolerance and isotope pattern matching
            var chargesToMatch = donorPeak.Identifications.Select(p => p.PrecursorChargeState).Distinct().ToList();
            if (!chargesToMatch.Contains(donorPeak.Apex.ChargeState))
            {
                chargesToMatch.Add(donorPeak.Apex.ChargeState);
            }

            Identification donorIdentification = donorPeak.Identifications.First();
            bestAcceptor = null;

            foreach (int z in chargesToMatch)
            {
                List<IIndexedMzPeak> chargeXic = new List<IIndexedMzPeak>();

                for (int j = start.ZeroBasedMs1ScanIndex; j <= end.ZeroBasedMs1ScanIndex; j++)
                {
<<<<<<< HEAD
                    IIndexedMzPeak peak = IndexingEngineDict[idAcceptorFile].GetIndexedPeak(donorIdentification.PeakfindingMass.ToMz(z), j, fileSpecificTol);
=======
                    IIndexedMzPeak peak = IndexingEngineDictionary[acceptorFile]
                        .GetIndexedPeak(donorIdentification.PeakfindingMass.ToMz(z), j, fileSpecificTol);
>>>>>>> bc6e75d6
                    if (peak != null)
                        chargeXic.Add(peak);
                }
                if (!chargeXic.Any())
                    continue;

<<<<<<< HEAD
                List<IsotopicEnvelope> chargeEnvelopes = GetIsotopicEnvelopes(chargeXic, donorIdentification, z, idAcceptorFile).OrderBy(env => env.Intensity).ToList();
=======
                List<IsotopicEnvelope> chargeEnvelopes = GetIsotopicEnvelopes(chargeXic, donorIdentification, z, acceptorFile).OrderBy(env => env.Intensity).ToList();
>>>>>>> bc6e75d6

                // treat each isotopic envelope in the valid region as a potential seed for a chromatographic peak.
                // remove the clustered isotopic envelopes from the list of seeds after each iteration
                while (chargeEnvelopes.Any())
                {
                    MbrChromatographicPeak acceptorPeak = FindIndividualAcceptorPeak(acceptorFile, scorer, donorPeak,
                        fileSpecificTol, rtInfo, z, chargeEnvelopes, randomRt);
                    if (acceptorPeak == null)
                        continue;
                    if (bestAcceptor == null || bestAcceptor.MbrScore < acceptorPeak.MbrScore)
                    {
                        acceptorPeak.ChargeList = chargesToMatch;
                        bestAcceptor = acceptorPeak;
                    }
                }
            }
        }

        /// <summary>
        /// Grabs the first isotopic envelope in the list of chargeEnvelopes as a potential seed for a chromatographic peak.
        /// remove the isotopic envelope from chargeEnvelopes afterward.
        /// </summary>
        /// <param name="acceptorFile"></param>
        /// <param name="mbrTol"></param>
        /// <param name="rtInfo"></param>
        /// <param name="rtScoringDistribution"></param>
        /// <param name="z"></param>
        /// <param name="chargeEnvelopes"></param>
        /// <returns> An acceptor chromatographic peak, unless the peak found was already linked to an MS/MS id, in which case it return null. </returns>
        internal MbrChromatographicPeak FindIndividualAcceptorPeak(
            SpectraFileInfo acceptorFile,
            MbrScorer scorer,
            ChromatographicPeak donorPeak,
            PpmTolerance mbrTol,
            RtInfo rtInfo,
            int z,
            List<IsotopicEnvelope> chargeEnvelopes,
            double? randomRt = null)
        {
            var donorId = donorPeak.Identifications.OrderBy(p => p.QValue).First();
            var acceptorPeak = new MbrChromatographicPeak(donorId, acceptorFile, randomRt ?? rtInfo.PredictedRt, randomRt != null);

            // Grab the first scan/envelope from charge envelopes. This should be the most intense envelope in the list
            IsotopicEnvelope seedEnv = chargeEnvelopes.First();
<<<<<<< HEAD
            var xic = GetXIC(donorId.PeakfindingMass.ToMz(z), seedEnv.IndexedPeak.ZeroBasedScanIndex, IndexingEngineDict[idAcceptorFile], mbrTol);
            List<IsotopicEnvelope> bestChargeEnvelopes = GetIsotopicEnvelopes(xic, donorId, z, idAcceptorFile);
=======
            var xic = GetXIC(seedEnv.IndexedPeak.RetentionTime, donorId.PeakfindingMass, z, acceptorFile, mbrTol);
            List<IsotopicEnvelope> bestChargeEnvelopes = GetIsotopicEnvelopes(xic, donorId, z, acceptorFile);
>>>>>>> bc6e75d6
            acceptorPeak.IsotopicEnvelopes.AddRange(bestChargeEnvelopes);
            acceptorPeak.CalculateIntensityForThisFeature(Integrate);

            acceptorPeak.CutPeak(seedEnv.IndexedPeak.RetentionTime, DiscriminationFactorToCutPeak, Integrate);

            var claimedPeaks = new HashSet<IIndexedMzPeak>(acceptorPeak.IsotopicEnvelopes.Select(p => p.IndexedPeak))
            {
                seedEnv.IndexedPeak // prevents infinite loops
            };
            chargeEnvelopes.RemoveAll(p => claimedPeaks.Contains(p.IndexedPeak));

            // peak has already been identified by MSMS - skip it
            if (scorer.ApexToAcceptorFilePeakDict.ContainsKey(seedEnv.IndexedPeak))
            {
                return null;
            }

            acceptorPeak.MbrScore = scorer.ScoreMbr(acceptorPeak, donorPeak, randomRt ?? rtInfo.PredictedRt);

            return acceptorPeak;
        }


        /// <summary>
        /// Checks for and resolves situations where one IndexedMassSpectralPeak is defined as the apex 
        /// for multiple ChromatographicPeaks. In these situations, the two peaks are merged and the merged
        /// peak is stored in the FlashLFQ results.
        /// </summary>
        /// <param name="spectraFile"></param>
        private void RunErrorChecking(SpectraFileInfo spectraFile)
        {
            if (!Silent)
            {
                Console.WriteLine("Checking errors");
            }

            _results.Peaks[spectraFile].RemoveAll(p => p == null || p.DetectionType == DetectionType.MBR && !p.IsotopicEnvelopes.Any());

            // merge duplicate peaks and handle MBR/MSMS peakfinding conflicts
            var errorCheckedPeaksGroupedByApex = new Dictionary<IIndexedMzPeak, ChromatographicPeak>();
            var errorCheckedPeaks = new List<ChromatographicPeak>();
            
            foreach (ChromatographicPeak tryPeak in _results.Peaks[spectraFile].OrderBy(p => p.DetectionType == DetectionType.MBR))
            {
                tryPeak.CalculateIntensityForThisFeature(Integrate);
                tryPeak.ResolveIdentifications();

                if (tryPeak.Apex?.IndexedPeak == null)
                {
                    if (tryPeak.DetectionType == DetectionType.MBR)
                    {
                        continue;
                    }

                    errorCheckedPeaks.Add(tryPeak);
                    continue;
                }

                IIndexedMzPeak apexImsPeak = tryPeak.Apex.IndexedPeak;
                if (errorCheckedPeaksGroupedByApex.TryGetValue(apexImsPeak, out ChromatographicPeak storedPeak) && storedPeak != null)
                {
                    // At here, the peaks detected from the IsoTracker will be confident, then we don't want to eliminate.
                    // Logically, we view the IsoTracker_MBR and IsoTracker_Ambiguity as the MSMS.
                    // Therefore, we only need to check the MBR peaks.
                    if (tryPeak.DetectionType != DetectionType.MBR && storedPeak.DetectionType != DetectionType.MBR)
                    {
                        if (PeptideModifiedSequencesToQuantify.Contains(tryPeak.Identifications.First().ModifiedSequence))
                        {
                            if (PeptideModifiedSequencesToQuantify.Contains(storedPeak.Identifications.First().ModifiedSequence))
                            {
                                if(storedPeak.Identifications.First().ModifiedSequence != tryPeak.Identifications.First().ModifiedSequence)
                                {
                                    int placheolder = 1;
                                }
                                storedPeak.MergeFeatureWith(tryPeak, Integrate);
                            }
                            else
                            {
                                // If the stored peak id isn't in the list of peptides to quantify, overwrite it
                                errorCheckedPeaksGroupedByApex[tryPeak.Apex.IndexedPeak] = tryPeak;
                            }
                        }
                    }
                    else if (tryPeak.DetectionType == DetectionType.MBR && storedPeak.DetectionType != DetectionType.MBR)
                    {
                        // Default to MSMS peaks over MBR Peaks.
                        // Most of these have already been eliminated
                        // However, sometimes merging MBR peaks with different charge states reveals that
                        // The MBR peak conflicts with an MSMS peak
                        // Removing the peak when this happens is a conservative step.
                        // Sometimes the MSMS peak is a decoy, or has a peptides level Q-value < 0.01 (i.e., the modified sequence isn't in PeptideModifiedSequencesToQuantify).
                        // In this case, we keep the MBR peak.
                        if (storedPeak.DecoyPeptide || !PeptideModifiedSequencesToQuantify.Contains(storedPeak.Identifications.First().ModifiedSequence))
                        {
                            errorCheckedPeaksGroupedByApex[tryPeak.Apex.IndexedPeak] = tryPeak;
                        }
                        else
                        {
                            continue;
                        }
                    }
                    else if (tryPeak.DetectionType == DetectionType.MBR && storedPeak.DetectionType == DetectionType.MBR)
                    {
                        if (tryPeak.Identifications.First().ModifiedSequence == storedPeak.Identifications.First().ModifiedSequence)
                        {
                            storedPeak.MergeFeatureWith(tryPeak, Integrate);
                        }
                        else if (((MbrChromatographicPeak)tryPeak).MbrScore > ((MbrChromatographicPeak)storedPeak).MbrScore)
                        {
                            errorCheckedPeaksGroupedByApex[tryPeak.Apex.IndexedPeak] = tryPeak;
                        }
                    }
                }
                else
                {
                    errorCheckedPeaksGroupedByApex.Add(apexImsPeak, tryPeak);
                }
            }

            errorCheckedPeaks.AddRange(errorCheckedPeaksGroupedByApex.Values.Where(p => p != null));
            
            _results.Peaks[spectraFile] = errorCheckedPeaks;
        }

        private bool RunPEPAnalysis()
        {
            List<MbrChromatographicPeak> mbrPeaks = _results.Peaks.SelectMany(kvp => kvp.Value)
                .Where(peak => peak.DetectionType == DetectionType.MBR)
                .Cast<MbrChromatographicPeak>()
                .OrderByDescending(peak => peak.MbrScore)
                .ToList();

            if (!mbrPeaks.IsNotNullOrEmpty()) return false;
            int decoyPeakTotal = mbrPeaks.Count(peak => peak.RandomRt);

            List<double> tempPepQs = new();
            List<double> tempQs = new();
            if (mbrPeaks.Count > 100 && decoyPeakTotal > 20)
            {
                PepAnalysisEngine pepAnalysisEngine = new PepAnalysisEngine(
                    mbrPeaks,
                    outputFolder: Path.GetDirectoryName(_spectraFileInfo.First().FullFilePathWithExtension),
                    maxThreads: MaxThreads,
                    pepTrainingFraction: PepTrainingFraction);
                var pepOutput = pepAnalysisEngine.ComputePEPValuesForAllPeaks();

                _results.PepResultString = pepOutput;

                return true;
            }
            return false;
        }

        /// <summary>
        /// Calculates the FDR for each MBR-detected peak using decoy peaks and decoy peptides,
        /// Then filters out all peaks below a given FDR threshold
        /// </summary>
        private void CalculateFdrForMbrPeaks(SpectraFileInfo acceptorFile, bool usePep)
        {
            List<MbrChromatographicPeak> mbrPeaks;
            if (usePep)
            {
                // Take only the top scoring acceptor for each donor (acceptor can be target or decoy!)
                // Maybe we're sorting twice when we don't have to but idk if order is preserved using group by
                mbrPeaks = _results.Peaks[acceptorFile]
                    .Where(peak => peak.DetectionType == DetectionType.MBR)
                    .Cast<MbrChromatographicPeak>()
                    .GroupBy(peak => peak.Identifications.First())
                    .Select(group => group.OrderBy(peak => peak.MbrPep)
                    .ThenByDescending(peak => peak.MbrScore).First())
                    .OrderBy(peak => peak.MbrPep)
                    .ThenByDescending(peak => peak.MbrScore)
                    .ToList();

                _results.Peaks[acceptorFile] = mbrPeaks.Concat(_results.Peaks[acceptorFile].Where(peak => peak.DetectionType != DetectionType.MBR)).ToList();
            }
            else
            {
                // If PEP wasn't performed, things probably aren't calibrated very well, and so it's better
                // To err on the safe side and not remove the decoys
                mbrPeaks = _results.Peaks[acceptorFile]
                    .Where(peak => peak.DetectionType == DetectionType.MBR)
                    .Cast<MbrChromatographicPeak>()
                    .OrderByDescending(peak => peak.MbrScore)
                    .ToList();
            }

            if (!mbrPeaks.IsNotNullOrEmpty()) return;

            List<double> tempQs = new();
            int totalPeaks = 0;
            int decoyPeptides = 0;
            int decoyPeaks = 0;
            int doubleDecoys = 0;
            for (int i = 0; i < mbrPeaks.Count; i++)
            {
                totalPeaks++;
                switch((mbrPeaks[i].DecoyPeptide, mbrPeaks[i].RandomRt))
                {
                    case (false, false):
                        break;
                    case (true, false):
                        decoyPeptides++;
                        break;
                    case (false, true):
                        decoyPeaks++;
                        break;
                    case (true, true):
                        doubleDecoys++;
                        break;
                }

                // There are two parts to this score. We're summing the PEPs of peaks derived from target peptides. For peaks derived from decoy peptides,
                // We do the double decoy things where we count decoyPeptidePeaks - doubleDecoypeaks
                tempQs.Add(Math.Round(EstimateFdr(doubleDecoys, decoyPeptides, decoyPeaks, totalPeaks), 6));
            }

            // Set the q-value for each peak
            double[] correctedQs = CorrectQValues(tempQs);
            for (int i = 0; i < correctedQs.Length; i++)
            {
                mbrPeaks[i].MbrQValue = correctedQs[i];
            }
        }

        private int EstimateDecoyPeptideErrors(int decoyPeptideCount, int doubleDecoyCount)
        {
            return Math.Max(0, decoyPeptideCount - doubleDecoyCount);
        }

        private double EstimateFdr(int doubleDecoyCount, int decoyPeptideCount, int decoyPeakCount, int totalPeakCount)
        {
            return (double)(1 + decoyPeakCount + EstimateDecoyPeptideErrors(decoyPeptideCount, doubleDecoyCount)) / totalPeakCount;
        }

        /// <summary>
        /// Standard q-value correction, ensures that in a list of temporary q-values, a q-value is equal to
        /// Min(q-values, every q-value below in the list). As you work your way down a list of q-values, the value should only increase or stay the same.
        /// </summary>
        /// <param name="tempQs"></param>
        /// <returns></returns>
        private double[] CorrectQValues(List<double> tempQs)
        {
            if (!tempQs.IsNotNullOrEmpty()) return null;
            double[] correctedQValues = new double[tempQs.Count];
            correctedQValues[tempQs.Count - 1] = tempQs.Last();
            for(int i = tempQs.Count-2; i >=0; i--)
            {
                if (tempQs[i] > correctedQValues[i+1])
                {
                    correctedQValues[i] = correctedQValues[i + 1];
                }
                else
                {
                    correctedQValues[i] = tempQs[i];
                }
            }

            return correctedQValues;
        }

        #endregion

        /// <summary>
        /// Takes in a list of imsPeaks and finds all the isotopic peaks in each scan. If the experimental isotopic distribution
        /// matches the theoretical distribution, an IsotopicEnvelope object is created from the summed intensities of each isotopic peak.
        /// </summary>
        /// <param name="xic"> List of imsPeaks, where the mass of each peak is the peak finding mass (most abundant isotope) </param>
        /// <returns> A list of IsotopicEnvelopes, where each envelope contains the sum of the isotopic peak intensities from one scan </returns>
        public List<IsotopicEnvelope> GetIsotopicEnvelopes(
            List<IIndexedMzPeak> xic,
            Identification identification,
            int chargeState,
            SpectraFileInfo spectraFile)
        {
            var isotopicEnvelopes = new List<IsotopicEnvelope>();
            var isotopeMassShifts = _modifiedSequenceToIsotopicDistribution[identification.ModifiedSequence];

            if (isotopeMassShifts.Count < NumIsotopesRequired)
            {
                return isotopicEnvelopes;
            }

            PpmTolerance isotopeTolerance = new PpmTolerance(IsotopePpmTolerance);

            double[] experimentalIsotopeIntensities = new double[isotopeMassShifts.Count];
            double[] theoreticalIsotopeMassShifts = isotopeMassShifts.Select(p => p.Item1).ToArray();
            double[] theoreticalIsotopeAbundances = isotopeMassShifts.Select(p => p.Item2).ToArray();
            int peakfindingMassIndex = (int)Math.Round(identification.PeakfindingMass - identification.MonoisotopicMass, 0);
            List<IIndexedMzPeak> isotopologuePeaks = new List<IIndexedMzPeak>();

            // For each peak in the XIC, we consider the possibility that there was an off-by-one or missed monoisotopic mass
            // error in peak assignment / deconvolution. The -1 key in this dictionary corresponds to a negative off-by-one error, the 
            // +1 key corresponds to a positive off-by-one error, and the 0 key corresponds to accurate assignment/deconvolution.
            var massShiftToIsotopePeaks = new Dictionary<int, List<(double expIntensity, double theorIntensity, double theorMass)>>
            {
                { -1, new List<(double, double, double)>() },
                { 0, new List<(double, double, double)>() },
                { 1, new List<(double, double, double)>() },
            };

            List<int> directions = new List<int> { -1, 1 };
            IIndexedMzPeak xicApex = xic.MaxBy(p => p.Intensity);
            var indexingEngine = IndexingEngineDict[spectraFile];

            // For each peak (most abundant mass peak), we check for the possibility that the peak was mis-assigned,
            // i.e. that the peak belongs to a species with a different mass than the identification mass
            foreach (IIndexedMzPeak peak in xic)
            {
                Array.Clear(experimentalIsotopeIntensities, 0, experimentalIsotopeIntensities.Length);
                foreach (var kvp in massShiftToIsotopePeaks)
                {
                    kvp.Value.Clear();
                }

                // isotope masses are calculated relative to the observed peak
                double observedMass = peak.Mz.ToMass(chargeState);
                double observedMassError = observedMass - identification.PeakfindingMass;

                foreach (var shift in massShiftToIsotopePeaks)
                {
                    // look for each isotope peak in the data
                    // This is done by starting with the first isotope with mass less than the
                    // peak finding (most abundant) mass, then working backwards to find every isotope
                    // with mass < most abundant mass. Once an expected isotopic peak can not be found,
                    // the loop breaks and we begin working our way forward, starting with the peak finding 
                    // mass and locating every peak with mass > peak finding mass. Once an expected isotopic
                    // peak can not be found, it is assumed that we have located every isotope present and the loop breaks.
                    foreach (int direction in directions)
                    {
                        int start = direction == -1
                            ? peakfindingMassIndex - 1
                            : peakfindingMassIndex;

                        for (int i = start; i < theoreticalIsotopeAbundances.Length && i >= 0; i += direction)
                        {
                            double isotopeMass = identification.MonoisotopicMass + observedMassError +
                                                 theoreticalIsotopeMassShifts[i] + shift.Key * Constants.C13MinusC12;
                            double theoreticalIsotopeIntensity = theoreticalIsotopeAbundances[i] * peak.Intensity;

<<<<<<< HEAD
                            IIndexedMzPeak isotopePeak;
                            if (indexingEngine is TimsTofIndexingEngine timsEngine && xicApex is IndexedIonMobilityPeak ionMobilityPeak)
                                isotopePeak = timsEngine.GetIndexedPeak(isotopeMass.ToMz(chargeState), peak.ZeroBasedScanIndex, isotopeTolerance, ionMobilityPeak.ApexIonMobilityValue);
                            else
                                isotopePeak = indexingEngine.GetIndexedPeak(isotopeMass.ToMz(chargeState), peak.ZeroBasedScanIndex, isotopeTolerance);
=======
                            IIndexedMzPeak isotopePeak = IndexingEngineDictionary[spectraFile]
                                .GetIndexedPeak(isotopeMass.ToMz(chargeState), peak.ZeroBasedScanIndex, isotopeTolerance);
>>>>>>> bc6e75d6

                            if (isotopePeak == null
                                || isotopePeak.Intensity < theoreticalIsotopeIntensity / 4.0
                                || isotopePeak.Intensity > theoreticalIsotopeIntensity * 4.0)
                            {
                                break;
                            }

                            shift.Value.Add((isotopePeak.Intensity, theoreticalIsotopeIntensity, isotopeMass));
                            if (shift.Key == 0)
                            {
                                experimentalIsotopeIntensities[i] = isotopePeak.Intensity;
                                isotopologuePeaks.Add(isotopePeak);
                            }
                        }
                    }
                }

                // check number of isotope peaks observed
                if (massShiftToIsotopePeaks[0].Count < NumIsotopesRequired)
                {
                    continue;
                }

                // Check that the experimental envelope matches the theoretical
<<<<<<< HEAD
                if (CheckIsotopicEnvelopeCorrelation(massShiftToIsotopePeaks, peak, chargeState, isotopeTolerance, indexingEngine, out var pearsonCorr))
=======
                if (CheckIsotopicEnvelopeCorrelation(massShiftToIsotopePeaks, peak, chargeState, isotopeTolerance, spectraFile, out var pearsonCorr))
>>>>>>> bc6e75d6
                {
                    // impute unobserved isotope peak intensities
                    // TODO: Figure out why value imputation is performed. Build a toggle?
                    for (int i = 0; i < experimentalIsotopeIntensities.Length; i++)
                    {
                        if (experimentalIsotopeIntensities[i] == 0)
                        {
                            experimentalIsotopeIntensities[i] = theoreticalIsotopeAbundances[i] * experimentalIsotopeIntensities[peakfindingMassIndex];
                        }
                    }

                    isotopicEnvelopes.Add(new IsotopicEnvelope(peak, chargeState, experimentalIsotopeIntensities.Sum(), pearsonCorr));
                }
                else
                {
                    FailedIsotopeCount++;
                }
            }

            return isotopicEnvelopes;
        }

        public int FailedIsotopeCount = 0;

        /// <summary>
        /// This function checks the correlation between experimental and actual abundances of isotopes
        /// for a given species. It returns true if the experimental data is best described by the
        /// theoretical isotope abundances, and false if there is low concordance between the theoretical
        /// and actual abundances, or if the observed data is better described by an envelope with a
        /// monoisotopic mass +/- one DA away
        /// </summary>
        /// <param name="massShiftToIsotopePeaks">Dictionary containing the experimental and theoretical abundances and expected
        /// mass for a given set of isotopic peaks, shifted -1, 0, and 1 Da (shifts = keys)</param>
        /// <returns>True if experimental data is a good match to the expected isotopic distribution </returns>
        public bool CheckIsotopicEnvelopeCorrelation(
            Dictionary<int, List<(double expIntensity, double theorIntensity, double theorMass)>> massShiftToIsotopePeaks,
            IIndexedMzPeak peak,
            int chargeState,
            PpmTolerance isotopeTolerance,
<<<<<<< HEAD
            IIndexingEngine indexingEngine,
=======
            SpectraFileInfo spectraFile,
>>>>>>> bc6e75d6
            out double pearsonCorrelation)
        {
            pearsonCorrelation = Correlation.Pearson(
                massShiftToIsotopePeaks[0].Select(p => p.expIntensity),
                massShiftToIsotopePeaks[0].Select(p => p.theorIntensity));

            // check correlation of experimental isotope intensities to the theoretical abundances
            // check for unexpected peaks 
            foreach (var shift in massShiftToIsotopePeaks)
            {
                if (!shift.Value.Any())
                {
                    continue;
                }
                //IIndexedMzPeak unexpectedPeak = CurrentIndexingEngine.GetIndexedPeak(unexpectedMass,
                //            peak.ZeroBasedScanIndex, isotopeTolerance, chargeState);

                double unexpectedMass = shift.Value.Min(p => p.theorMass) - Constants.C13MinusC12;
<<<<<<< HEAD
                IIndexedMzPeak unexpectedPeak;
                if (indexingEngine is TimsTofIndexingEngine timsEngine && peak is IndexedIonMobilityPeak ionMobilityPeak)
                    unexpectedPeak = timsEngine.GetIndexedPeak(unexpectedMass.ToMz(chargeState), peak.ZeroBasedScanIndex, isotopeTolerance, ionMobilityPeak.ApexIonMobilityValue);
                else
                    unexpectedPeak = indexingEngine.GetIndexedPeak(unexpectedMass, peak.ZeroBasedScanIndex, isotopeTolerance);
=======
                IIndexedMzPeak unexpectedPeak = IndexingEngineDictionary[spectraFile]
                    .GetIndexedPeak(unexpectedMass.ToMz(chargeState), peak.ZeroBasedScanIndex, isotopeTolerance);
>>>>>>> bc6e75d6

                if (unexpectedPeak == null)
                {
                    shift.Value.Add((0, 0, unexpectedMass));
                }
                else
                {
                    shift.Value.Add((unexpectedPeak.Intensity, 0, unexpectedMass));
                }
            }

            double corrWithPadding = Correlation.Pearson(
                massShiftToIsotopePeaks[0].Select(p => p.expIntensity),
                massShiftToIsotopePeaks[0].Select(p => p.theorIntensity));
            double corrShiftedLeft = Correlation.Pearson(
                massShiftToIsotopePeaks[-1].Select(p => p.expIntensity),
                massShiftToIsotopePeaks[-1].Select(p => p.theorIntensity));
            double corrShiftedRight = Correlation.Pearson(
                massShiftToIsotopePeaks[1].Select(p => p.expIntensity),
                massShiftToIsotopePeaks[1].Select(p => p.theorIntensity));

            if (double.IsNaN(corrShiftedLeft))
            {
                corrShiftedLeft = -1;
            }
            if (double.IsNaN(corrShiftedRight))
            {
                corrShiftedRight = -1;
            }

            // If these conditions are true, the isotopic envelope matches the expected envelope better than 
            // either alternative (i.e., +/- missed mono-isotopic)
            return pearsonCorrelation > 0.7 && corrShiftedLeft - corrWithPadding < 0.1 && corrShiftedRight - corrWithPadding < 0.1;
        }

        /// <summary>
        /// Finds peaks with a given mz (mass/charge + H) that occur on either side of a given
        /// retention time for FlashLfq related tasks. Calls GetXIC to find a list of indexedSpectralPeak.
        /// </summary>
        /// <param name="idRetentionTime"> Time where peak searching behaviour begins </param>
        /// <param name="mass"> Peakfinding mass </param>
        /// <returns></returns>
<<<<<<< HEAD
        public List<IIndexedMzPeak> Peakfind(double idRetentionTime, double mass, int charge, SpectraFileInfo spectraFileInfo, PpmTolerance tolerance)
        {
            // get precursor scan to start at
            Ms1ScanInfo[] ms1Scans = IndexingEngineDict[spectraFileInfo].ScanInfoArray;
=======
        public List<IIndexedMzPeak> GetXIC(double idRetentionTime, double mass, int charge, SpectraFileInfo spectraFile, PpmTolerance tolerance)
        {
            // get precursor scan to start at
            Ms1ScanInfo[] ms1Scans = IndexingEngineDictionary[spectraFile].ScanInfoArray;
>>>>>>> bc6e75d6
            int precursorScanIndex = -1;
            foreach (Ms1ScanInfo ms1Scan in ms1Scans)
            {
                if (ms1Scan.RetentionTime < idRetentionTime)
                {
                    precursorScanIndex = ms1Scan.ZeroBasedMs1ScanIndex;
                }
                else
                {
                    break;
                }
            }

<<<<<<< HEAD
            var xic = GetXIC(mass.ToMz(charge), precursorScanIndex, IndexingEngineDict[spectraFileInfo], tolerance, MissedScansAllowed);
=======
            var xic = GetXIC(mass.ToMz(charge), precursorScanIndex, IndexingEngineDictionary[spectraFile], ms1Scans.Length, tolerance, MissedScansAllowed);
>>>>>>> bc6e75d6

            return xic;
        }

        /// <summary>
        /// A generic method of peak tracing across the retention time. Finds peaks with a given mz that occur on either side of a given
        /// retention time. Peak searching iterates backwards through the scans until the peak 
        /// is no longer observed (i.e., is absent in more scans than allowed, as defined by the
        /// missedScansAllowed parameter. Missed scans don't have to be sequential. The same procedure
        /// is then repeated in the forward direction.
        /// </summary>
        /// <param name="zeroBasedStartIndex"> the scan where peak searching behaviour begins </param>
        /// <param name="maxPeakHalfWidth"> the maximum distance from the apex RT of the XIC to both start RT and end RT </param>
        /// <returns></returns>
<<<<<<< HEAD
        public static List<IIndexedMzPeak> GetXIC(double mz, int zeroBasedStartIndex, IIndexingEngine peakIndexingEngine, PpmTolerance ppmTolerance, 
            int missedScansAllowed = 1, double maxPeakHalfWidth = double.MaxValue)
        {
            var xic = new List<IIndexedMzPeak>();
            
=======
        public static List<IIndexedMzPeak> GetXIC(double mz, int zeroBasedStartIndex, IIndexingEngine peakIndexingEngine, int scansLength, PpmTolerance ppmTolerance, int missedScansAllowed, double maxPeakHalfWidth = double.MaxValue)
        {
            var xic = new List<IIndexedMzPeak>();

>>>>>>> bc6e75d6
            // go right
            int missedScans = 0;
            for (int t = zeroBasedStartIndex; t < peakIndexingEngine.ScanInfoArray.Length; t++)
            {
                var peak = peakIndexingEngine.GetIndexedPeak(mz, t, ppmTolerance);

                if (peak == null && t != zeroBasedStartIndex)
                {
                    missedScans++;
                }
                else if (peak != null)
                {
                    missedScans = 0;
                    xic.Add(peak);

                    if (peak.RetentionTime - xic.First().RetentionTime > maxPeakHalfWidth)
                    {
                        break;
                    }
                }

                if (missedScans > missedScansAllowed)
                {
                    break;
                }
            }

            // go left
            missedScans = 0;
            for (int t = zeroBasedStartIndex - 1; t >= 0; t--)
            {
                var peak = peakIndexingEngine.GetIndexedPeak(mz, t, ppmTolerance);

                if (peak == null && t != zeroBasedStartIndex)
                {
                    missedScans++;
                }
                else if (peak != null)
                {
                    missedScans = 0;
                    xic.Add(peak);

                    if (xic.First().RetentionTime - peak.RetentionTime > maxPeakHalfWidth)
                    {
                        break;
                    }
                }

                if (missedScans > missedScansAllowed)
                {
                    break;
                }
            }

            if (xic.Any() && xic.First() is IndexedIonMobilityPeak)
            {
                var apex = (IndexedIonMobilityPeak)xic.MaxBy(p => p.Intensity);
                xic.RemoveAll(p => !((IndexedIonMobilityPeak)p).IonMobilityValues.Contains(apex.ApexIonMobilityValue));
            }

            // Sorts the list by RT in-place. (OrderBy does not sort in place, but creates a copy instead)
            xic.Sort((x, y) => x.RetentionTime.CompareTo(y.RetentionTime));

            return xic;
        }

<<<<<<< HEAD
=======
        /// <summary>
        /// Recursively cuts ChromatographicPeaks, removing all IsotopicEnvelopes
        /// that occur before or after potential "valleys" surrounding the identification's
        /// MS2 retention time. Then, the peak intensity is recalculated
        /// </summary>
        /// <param name="peak"> Peak to be cut, where envelopes are sorted by MS1 scan number </param>
        /// <param name="identificationTime"> MS2 scan retention time </param>
        private void CutPeak(ChromatographicPeak peak, double identificationTime)
        {
            // find out if we need to split this peak by using the discrimination factor
            // this method assumes that the isotope envelopes in a chromatographic peak are already sorted by MS1 scan number
            bool cutThisPeak = false;

            if (peak.IsotopicEnvelopes.Count < 5)
            {
                return;
            }

            // Ordered list of all time points where the apex charge state had a valid isotopic envelope
            List<IsotopicEnvelope> timePointsForApexZ = peak.IsotopicEnvelopes
                .Where(p => p.ChargeState == peak.Apex.ChargeState).ToList();
            HashSet<int> scanNumbers = new HashSet<int>(timePointsForApexZ.Select(p => p.IndexedPeak.ZeroBasedScanIndex));
            int apexIndex = timePointsForApexZ.IndexOf(peak.Apex);
            IsotopicEnvelope valleyEnvelope = null;

            // -1 checks the left side, +1 checks the right side
            int[] directions = { 1, -1 };
            foreach (int direction in directions)
            {
                valleyEnvelope = null;
                int indexOfValley = 0;

                for (int i = apexIndex + direction; i < timePointsForApexZ.Count && i >= 0; i += direction)
                {
                    IsotopicEnvelope timepoint = timePointsForApexZ[i];

                    // Valley envelope is the lowest intensity point that has been encountered thus far
                    if (valleyEnvelope == null || timepoint.Intensity < valleyEnvelope.Intensity)
                    {
                        valleyEnvelope = timepoint;
                        indexOfValley = timePointsForApexZ.IndexOf(valleyEnvelope);
                    }

                    double discriminationFactor =
                        (timepoint.Intensity - valleyEnvelope.Intensity) / timepoint.Intensity;

                    // If the time point is at least discriminationFactor times more intense than the valley
                    // We perform an additional check to see if the time point is more intense than the point next to the valley
                    if (discriminationFactor > DiscriminationFactorToCutPeak &&
                        (indexOfValley + direction < timePointsForApexZ.Count && indexOfValley + direction >= 0))
                    {

                        IsotopicEnvelope secondValleyTimepoint = timePointsForApexZ[indexOfValley + direction];

                        discriminationFactor =
                            (timepoint.Intensity - secondValleyTimepoint.Intensity) / timepoint.Intensity;

                        // If the current timepoint is more intense than the second valley, we cut the peak
                        // If the scan following the valley isn't in the timePointsForApexZ list (i.e., no isotopic envelope is observed in the scan immediately after the valley), we also cut the peak
                        if (discriminationFactor > DiscriminationFactorToCutPeak || !scanNumbers.Contains(valleyEnvelope.IndexedPeak.ZeroBasedScanIndex + direction))
                        {
                            cutThisPeak = true;
                            break;
                        }
                    }
                }

                if (cutThisPeak)
                {
                    break;
                }
            }

            // cut
            if (cutThisPeak)
            {
                if (identificationTime > valleyEnvelope.IndexedPeak.RetentionTime)
                {
                    // MS2 identification is to the right of the valley; remove all peaks left of the valley
                    peak.IsotopicEnvelopes.RemoveAll(p => 
                        p.IndexedPeak.RetentionTime <= valleyEnvelope.IndexedPeak.RetentionTime);
                }
                else
                {
                    // MS2 identification is to the left of the valley; remove all peaks right of the valley
                    peak.IsotopicEnvelopes.RemoveAll(p => 
                        p.IndexedPeak.RetentionTime >= valleyEnvelope.IndexedPeak.RetentionTime);
                }

                // recalculate intensity for the peak
                peak.CalculateIntensityForThisFeature(Integrate);
                peak.SplitRT = valleyEnvelope.IndexedPeak.RetentionTime;

                // recursively cut
                CutPeak(peak, identificationTime);
            }
        }

        private void QuantifyIsobaricPeaks()
        {
            if(!Silent)
                Console.WriteLine("Quantifying isobaric species...");
            int isoGroupsSearched = 0;
            double lastReportedProgress = 0;
            double currentProgress = 0;

            var idGroupedBySeq = _allIdentifications
                .Where(p => p.BaseSequence != p.ModifiedSequence && !p.IsDecoy)
                .GroupBy(p => new
                    { p.BaseSequence, MonoisotopicMassGroup = Math.Round(p.MonoisotopicMass / 0.0001) })
                .ToList();

            Parallel.ForEach(Partitioner.Create(0, idGroupedBySeq.Count),
                new ParallelOptions { MaxDegreeOfParallelism = MaxThreads },
                (range, loopState) =>
                {
                    for (int i = range.Item1; i < range.Item2; i++)
                    {
                        var idGroup = idGroupedBySeq[i];
                        List<XIC> xicGroup = new List<XIC>();
                        var mostCommonChargeIdGroup = idGroup.GroupBy(p => p.PrecursorChargeState).OrderBy(p => p.Count()).Last();
                        var id = mostCommonChargeIdGroup.First();

                        // Try to get the primitive window for the XIC , from the (firstOne - 2) ->  (lastOne + 2)
                        double rightWindow = mostCommonChargeIdGroup.Select(p => p.Ms2RetentionTimeInMinutes).Max() + 2;
                        double leftWindow = mostCommonChargeIdGroup.Select(p => p.Ms2RetentionTimeInMinutes).Min() - 2;

                        //generate XIC from each file
                        foreach (var spectraFile in _spectraFileInfo)
                        {
                            var xicIds = mostCommonChargeIdGroup.Where(p => p.FileInfo.Equals(spectraFile)).ToList();

                            //If in this run, there is no any ID, we will borrow the ID from other run to build the XIC.
                            if (xicIds.Count == 0)
                            {
                                xicIds = mostCommonChargeIdGroup.Where(p => !p.IsDecoy).ToList();
                            }

                            XIC xic = BuildXIC(xicIds, spectraFile, false, leftWindow, rightWindow);
                            if (xic != null && xic.Ms1Peaks.Count() > 5) // each XIC should have at least 5 points
                            {
                                xicGroup.Add(xic);
                            }
                        }

                        // If we have more than one XIC, we can do the peak tracking
                        if (xicGroup.Count > 1)
                        {
                            // Step 1: Find the XIC with most IDs then, set as reference XIC
                            xicGroup.OrderBy(p => p.Ids.Count()).First().Reference = true;

                            //Step 2: Build the XICGroups
                            XICGroups xICGroups = new XICGroups(xicGroup);

                            //Step 3: Build the peakPairChrom dictionary
                            //The shared peak dictionary, each sharedPeak included serval ChromatographicPeak for each run [SharedPeak <-> ChromatographicPeaks]
                            Dictionary<PeakRegion, List<ChromatographicPeak>> sharedPeaksDict = new Dictionary<PeakRegion, List<ChromatographicPeak>>();

                            //Step 4: Iterate the shared peaks in the XICGroups
                            foreach (var peak in xICGroups.SharedPeaks)
                            {
                                double peakWindow = peak.Width;
                                if (peakWindow > 0.001) //make sure we have enough length of the window (0.001 min) for peak searching
                                {
                                    List<ChromatographicPeak> chromPeaksInSharedPeak = new List<ChromatographicPeak>();
                                    CollectChromPeakInRuns(peak, chromPeaksInSharedPeak, xICGroups);

                                    var allChromPeakInDict = sharedPeaksDict.SelectMany(pair => pair.Value).ToList();

                                    // ensuring no duplicates are added and only non-null peaks are considered.
                                    if (chromPeaksInSharedPeak.Where(p => p != null).Any() &&
                                        !chromPeaksInSharedPeak.Any(chromPeak => chromPeak != null && allChromPeakInDict.Any(peakInDict => peakInDict != null && peakInDict.Equals(chromPeak))))
                                    {
                                        sharedPeaksDict[peak] = chromPeaksInSharedPeak;
                                    }
                                }
                            }
                            IsobaricPeptideDict.TryAdd(id.ModifiedSequence, sharedPeaksDict);
                        }

                        // report search progress (proteins searched so far out of total proteins in database)
                        if (!Silent)
                        {
                            Interlocked.Increment(ref isoGroupsSearched);

                            double percentProgress = ((double)isoGroupsSearched / idGroupedBySeq.Count * 100);
                            currentProgress = Math.Max(percentProgress, currentProgress);

                            if (currentProgress > lastReportedProgress + 10)
                            {
                                Console.WriteLine("{0:0.}% of isobaric species quantified", currentProgress);
                                lastReportedProgress = currentProgress;
                            }
                        }
                    }
                });
            if (!Silent)
                Console.WriteLine("Finished quantifying isobaric species!");
        }

        /// <summary>
        /// Build the XIC from the given IDs.
        /// </summary>
        /// <param name="ids"> The IDs that produce the XIC</param>
        /// <param name="spectraFile">The file name</param>
        /// <param name="isReference"></param>
        /// <param name="start">The starting time</param>
        /// <param name="end">The end time</param>
        /// <returns></returns>
        internal XIC BuildXIC(List<Identification> ids, SpectraFileInfo spectraFile, bool isReference, double start, double end)
        {
            Identification id = ids.FirstOrDefault(); 
            var peakIndexingEngine = IndexingEngineDictionary[spectraFile];
            PpmTolerance isotopeTolerance = new PpmTolerance(PpmTolerance);
            Ms1ScanInfo[] ms1ScanInfos = peakIndexingEngine.ScanInfoArray;

            Ms1ScanInfo startScan = ms1ScanInfos
                .Where(p => p.RetentionTime < start)
                .OrderBy(p => p.RetentionTime)
                .LastOrDefault()
                ?? ms1ScanInfos.OrderBy(p => p.RetentionTime).First(); // If the start time is before the first scan, use the first scan

            Ms1ScanInfo endScan = ms1ScanInfos
                .Where(p => p.RetentionTime > end)
                .OrderBy(p => p.RetentionTime)
                .FirstOrDefault()
                ?? ms1ScanInfos.OrderBy(p => p.RetentionTime).Last(); // If the end time is after the last scan, use the last scan

            // Collect all peaks from the Ms1 scans in the given time window, then build the XIC
            List<IIndexedMzPeak> peaks = new List<IIndexedMzPeak>();
            for (int j = startScan.ZeroBasedMs1ScanIndex; j <= endScan.ZeroBasedMs1ScanIndex; j++)
            {
                double mz = id.PeakfindingMass.ToMz(id.PrecursorChargeState);
                IIndexedMzPeak peak = peakIndexingEngine.GetIndexedPeak(mz , j, isotopeTolerance);
                if (peak != null)
                {
                    peaks.Add(peak);
                }
            }

            XIC xIC = null;
            if (peaks.Count > 0)
            {
                xIC = new XIC(peaks, id.PeakfindingMass, spectraFile, isReference, ids);
            }
            return xIC;
        }

        /// <summary>
        /// Using the time window to track the sharedPeak across each run, and try to find the corresponding ChromatographicPeak.
        /// The ChromPeaks will be stored in chromPeaksInThisSequence
        /// For example, we have four invaild peak in the XIC, then we look at the first peak, generate chormPeak from each file. The dictionary will be like: peak1: [chromPeak (run 1), chromPeak (run 2), chromPeak (run 3)...]
        /// </summary>
        /// <param name="peaksInOneXIC"> The time window for the valid peak, format is <time < start, end>> </start></param>
        /// <param name="chromPeaksInThisSequence"> The resilt will store the inforamtion</param>
        internal void CollectChromPeakInRuns(PeakRegion sharedPeak, List<ChromatographicPeak> chromPeaksInSharedPeak, XICGroups xICGroups)
        {
            foreach (var xic in xICGroups)
            {
                double peakStart = sharedPeak.StartRT ;
                double PeakEnd = sharedPeak.EndRT ;
                bool isMBR = false;
                DetectionType detectionType = DetectionType.MSMS;

                // Check is there any Id in the XIC within the time window.
                // Yes: use the Id from the same file. No: use the Id from other file, then set the detection type property as MBR.
                var idsForThisPeak = xICGroups.IdList
                    .Where(p=>Within(p.Ms2RetentionTimeInMinutes, peakStart, PeakEnd) && p.FileInfo.Equals(xic.SpectraFile))
                    .DistinctBy(p=>p.ModifiedSequence)
                    .ToList();
                switch (idsForThisPeak.Count)
                {
                    case 0: // If there is no any Id from the same file in the time window, then we borrow one from others files.
                        idsForThisPeak = xICGroups.IdList
                            .Where(p => Within(p.Ms2RetentionTimeInMinutes, peakStart, PeakEnd))
                            .DistinctBy(p=>p.ModifiedSequence)
                            .ToList();
                        detectionType = DetectionType.IsoTrack_MBR;
                        // If there are more than one Id from other files in the time window, then detectionType should be IsoTrack_Ambiguous.
                        if (idsForThisPeak.Count > 1) 
                        {
                            detectionType = DetectionType.IsoTrack_Ambiguous;
                        }

                        break;
                    case 1: // If there is one Id from the same file in the time window, then detectionType should be MSMS.
                        detectionType = DetectionType.MSMS;
                        break;
                    case > 1: // If there are more than one Id from the same file in the time window, then detectionType should be IsoTrack_Ambiguous.
                        detectionType = DetectionType.IsoTrack_Ambiguous;
                        break;
                }

                // If there is no any existed Id in the time window, then skip this XIC.
                if (idsForThisPeak.Count == 0) { continue; }

                // Use the RT shift to calculate the realRT in this XIC, then searching the ChromatographicPeak.
                double timeShift = xic.RtShift;
                double rt = sharedPeak.ApexRT - timeShift;
                double start = sharedPeak.StartRT - timeShift;
                double end = sharedPeak.EndRT - timeShift;

                // Generate the practical time for searching. Time info: predicted RT, RtStartHypothesis, RtEndHypothesis
                Tuple<double, double, double> rtInfo = new Tuple<double, double, double>(rt, start, end); 

                ChromatographicPeak peak = FindChromPeak(rtInfo, xic, idsForThisPeak, detectionType);
                chromPeaksInSharedPeak.Add(peak);
            }
        }

        public bool Within(double time, double start, double end)
        {
            if (time >= start && time <= end)
            {
                return true;
            } 
            return false;
        }

        /// <summary>
        /// Using the RtInfo to find the ChromatographicPeak in the XIC.
        /// </summary>
        /// <param name="rtInfo">Retention information</param>
        /// <param name="xic">The searched XIC</param>
        /// <param name="idForChrom"></param>
        /// <param name="isMBR"></param>
        /// <returns></returns>
        internal ChromatographicPeak FindChromPeak(Tuple<double, double, double> rtInfo, XIC xic, List<Identification> idsForChrom, DetectionType detectionType) 
        {
            // Get the snippedPeaks from the window, then used for finding the isotopic envelope.
            List<IIndexedMzPeak> snippedPeaks = new ();
            Identification id = idsForChrom.FirstOrDefault();
            SpectraFileInfo spectraFile = xic.SpectraFile;

            foreach (var peak in xic.Ms1Peaks)
            {
                if (peak.RetentionTime >= rtInfo.Item2 && peak.RetentionTime <= rtInfo.Item3)
                {
                    snippedPeaks.Add(peak);
                }
            }

            List<IsotopicEnvelope> chargeEnvelopes = GetIsotopicEnvelopes(snippedPeaks, id, id.PrecursorChargeState, spectraFile).OrderBy(env => env.Intensity).ToList();
            if (chargeEnvelopes.Count == 0)
            {
                return null; // If there is no envelope, then return null.
            }

            // Find envelope with the highest intensity
            // envelopes = Find all envelopes that are adjacent to the highest intensity envelope (similar to PeakFind function)
            ChromatographicPeak acceptorPeak = null;
            if (idsForChrom.Count == 1)
            {
                acceptorPeak = new ChromatographicPeak(id, xic.SpectraFile, detectionType);
            }
            else
            {
                acceptorPeak = new ChromatographicPeak(idsForChrom, xic.SpectraFile, detectionType);
            }

            IsotopicEnvelope bestEnvelopes = chargeEnvelopes.OrderByDescending(p => p.Intensity).First();
            acceptorPeak.IsotopicEnvelopes.Add(bestEnvelopes);
            acceptorPeak.CalculateIntensityForThisFeature(Integrate);

            return acceptorPeak;
        }

        /// <summary>
        /// Add the isobaric peaks into the result dictionary (_peaks)
        /// </summary>
        internal void AddIsoPeaks()
        {

            foreach (var fileInfo in _spectraFileInfo)
            {
                var allChromPeaksInFile = IsobaricPeptideDict
                    .SelectMany(p => p.Value)
                    .SelectMany(p => p.Value)
                    .Where(peak => peak != null && peak.SpectraFileInfo.Equals(fileInfo))
                    .ToList();
                //remove the repeated peaks from FlashLFQ with the same identification list
                foreach (var peak in allChromPeaksInFile)
                {
                    _results.Peaks[fileInfo].RemoveAll(p => IDsEqual(p.Identifications,peak.Identifications));
                }

                // Add the peaks into the result dictionary, and remove the duplicated peaks.
                _results.Peaks[fileInfo].AddRange(allChromPeaksInFile);
                _results.Peaks[fileInfo] = _results.Peaks[fileInfo]
                    .DistinctBy(peak => new { peak.ApexRetentionTime, peak.SpectraFileInfo, peak.Identifications.First().BaseSequence }).ToList();
            }
        }

        /// <summary>
        /// Check if two lists of identifications are equal, to be compatible for MovId as well, we only consider modified sequence, and fileInfo.
        /// Only for chromatographicPeaks comparison.
        /// </summary>
        /// <param name="idList1"></param>
        /// <param name="idList2"></param>
        /// <returns></returns>
        private bool IDsEqual(List<Identification> idList1, List<Identification> idList2)
        {
            if (idList1.Count != idList2.Count)
            {
                return false;
            }

            var sortedIdList1 = idList1.OrderBy(id => id.ModifiedSequence).ToList();
            var sortedIdList2 = idList2.OrderBy(id => id.ModifiedSequence).ToList();

            for (int i = 0; i < sortedIdList1.Count; i++)
            {
                if (!sortedIdList1[i].ModifiedSequence.Equals(sortedIdList2[i].ModifiedSequence))
                {
                    return false;
                }
            }
            return true;
        }
>>>>>>> bc6e75d6
    }

}<|MERGE_RESOLUTION|>--- conflicted
+++ resolved
@@ -13,16 +13,9 @@
 using System.IO;
 using Easy.Common.Extensions;
 using FlashLFQ.PEP;
-<<<<<<< HEAD
-using System.IO;
-using System.Threading;
-using FlashLFQ.Interfaces;
-using MassSpectrometry;
-=======
 using FlashLFQ.IsoTracker;
 using System.Threading;
 using FlashLFQ.Interfaces;
->>>>>>> bc6e75d6
 
 [assembly: InternalsVisibleTo("TestFlashLFQ")]
 
@@ -106,15 +99,8 @@
         private Dictionary<string, List<(double massShift, double normalizedAbundance)>> _modifiedSequenceToIsotopicDistribution;
         private List<int> _chargeStates;
         private FlashLfqResults _results;
-<<<<<<< HEAD
-
-        internal Dictionary<SpectraFileInfo, IIndexingEngine> IndexingEngineDict { get; private set; }
-=======
         internal Dictionary<SpectraFileInfo, IIndexingEngine> IndexingEngineDictionary { get; private set; }
->>>>>>> bc6e75d6
         internal Dictionary<SpectraFileInfo, List<ChromatographicPeak>> DonorFileToPeakDict { get; private set; }
-
-        public int SpectraPerFrame { get; private set; }    
 
         /// <summary>
         /// Create an instance of FlashLFQ that will quantify peptides based on their precursor intensity in MS1 spectra
@@ -156,18 +142,12 @@
             int? randomSeed = null,
             DonorCriterion donorCriterion = DonorCriterion.Score,
             double donorQValueThreshold = 0.01,
-            List<string> peptideSequencesToQuantify = null,
-            int spectraPerFrame = 8)
+            List<string> peptideSequencesToQuantify = null)
         {
             _globalStopwatch = new Stopwatch();
             _chargeStates = new List<int>();
-<<<<<<< HEAD
-            
-
-=======
             IndexingEngineDictionary = new();
             
->>>>>>> bc6e75d6
             _spectraFileInfo = allIdentifications.Select(p => p.FileInfo).Distinct()
                 .OrderBy(p => p.Condition)
                 .ThenBy(p => p.BiologicalReplicate)
@@ -219,42 +199,25 @@
                 MaxThreads = 1;
             }
 
-            IndexingEngineDict = new();
             PeakfindingPpmTolerance = 20.0;
             MissedScansAllowed = 1;
             DiscriminationFactorToCutPeak = 0.6;
-
-            SpectraPerFrame = spectraPerFrame;
         }
 
         public FlashLfqResults Run()
         {
             _globalStopwatch.Start();
-<<<<<<< HEAD
-            _results = new FlashLfqResults(_spectraFileInfo, _allIdentifications, MbrDetectionQValueThreshold, PeptideModifiedSequencesToQuantify);
-=======
             _results = new FlashLfqResults(_spectraFileInfo, _allIdentifications, MbrDetectionQValueThreshold, PeptideModifiedSequencesToQuantify,IsoTracker);
->>>>>>> bc6e75d6
 
             // build m/z index keys
             CalculateTheoreticalIsotopeDistributions();
             // quantify each file
             foreach (var spectraFile in _spectraFileInfo)
             {
-<<<<<<< HEAD
-                IIndexingEngine indexingEngine = spectraFile.IsTimsTofFile 
-                    ? new TimsTofIndexingEngine(spectraFile, MaxThreads, SpectraPerFrame) 
-                    : new PeakIndexingEngine(spectraFile);
-                IndexingEngineDict.Add(spectraFile, indexingEngine);
-
-                // fill lookup-table with peaks from the spectra file
-                if (!indexingEngine.IndexPeaks(Silent))
-=======
                 IndexingEngineDictionary[spectraFile] = new PeakIndexingEngine(spectraFile);
                 
                 // fill lookup-table with peaks from the spectra file
                 if (!IndexingEngineDictionary[spectraFile].IndexPeaks(Silent))
->>>>>>> bc6e75d6
                 {
                     // something went wrong finding/opening/indexing the file...
                     continue;
@@ -264,18 +227,6 @@
                 QuantifyMs2IdentifiedPeptides(spectraFile);
 
                 // write the indexed peaks for MBR later
-<<<<<<< HEAD
-                if (MatchBetweenRuns)
-                {
-                    indexingEngine.SerializeIndex();
-                }
-                else
-                {
-
-                    // some memory-saving stuff
-                    indexingEngine.ClearIndex();
-                }
-=======
                 // Situation 1: IsoTracker is on, we don't need to serialize the index for each file.
                 if (IsoTracker) ;
 
@@ -287,7 +238,6 @@
                 else
                     IndexingEngineDictionary[spectraFile].ClearIndex();
                 ;
->>>>>>> bc6e75d6
 
                 // error checking function
                 // handles features with multiple identifying scans and scans that are associated with more than one feature
@@ -299,8 +249,6 @@
                 }
             }
 
-<<<<<<< HEAD
-=======
             //IsoTracker
             if (IsoTracker)
             {
@@ -309,7 +257,6 @@
                 QuantifyIsobaricPeaks();
                 _results.IsobaricPeptideDict = IsobaricPeptideDict;
                 AddIsoPeaks();
->>>>>>> bc6e75d6
             }
             IsoTrackerIsRunning = false;
 
@@ -325,11 +272,6 @@
                         Console.WriteLine("Doing match-between-runs for " + spectraFile.FilenameWithoutExtension);
                     }
 
-<<<<<<< HEAD
-                    IndexingEngineDict[spectraFile].DeserializeIndex();
-                    QuantifyMatchBetweenRunsPeaks(spectraFile);
-                    IndexingEngineDict[spectraFile].ClearIndex();
-=======
                     //Deserialize the relevant index prior to MBR
                     if (!IsoTracker) //If IsoTracker is on, there is no serializer then we don't need to deserialize the index
                     {
@@ -337,7 +279,6 @@
                     }
                     QuantifyMatchBetweenRunsPeaks(spectraFile);
                     IndexingEngineDictionary[spectraFile].ClearIndex();
->>>>>>> bc6e75d6
 
                     if (!Silent)
                     {
@@ -554,7 +495,6 @@
                 (range, loopState) =>
                 {
                     for (int i = range.Item1; i < range.Item2; i++)
-                    //for (int i = 0; i < ms2IdsForThisFile.Count; i++)
                     {
                         var identification = ms2IdsForThisFile[i];
                         ChromatographicPeak msmsFeature = new ChromatographicPeak(identification, fileInfo);
@@ -566,13 +506,9 @@
                             {
                                 continue;
                             }
-<<<<<<< HEAD
-                            List<IIndexedMzPeak> xic = Peakfind(
-=======
 
                             // get XIC (peakfinding)
                             List<IIndexedMzPeak> xic = GetXIC(
->>>>>>> bc6e75d6
                                     identification.Ms2RetentionTimeInMinutes,
                                     identification.PeakfindingMass,
                                     chargeState,
@@ -584,22 +520,24 @@
                             // filter by smaller mass tolerance
                             xic.RemoveAll(p => 
                                 !ppmTolerance.Within(p.Mz.ToMass(chargeState), identification.PeakfindingMass));
+
                             // filter by isotopic distribution
                             List<IsotopicEnvelope> isotopicEnvelopes = GetIsotopicEnvelopes(xic, identification, chargeState, fileInfo);
 
                             // add isotopic envelopes to the chromatographic peak
                             msmsFeature.IsotopicEnvelopes.AddRange(isotopicEnvelopes);
- 
                         }
+
+                        msmsFeature.CalculateIntensityForThisFeature(Integrate);
+                        CutPeak(msmsFeature, identification.Ms2RetentionTimeInMinutes);
+
                         if (!msmsFeature.IsotopicEnvelopes.Any())
                         {
                             continue;
                         }
-                        msmsFeature.CalculateIntensityForThisFeature(Integrate);
-                        msmsFeature.CutPeak(identification.Ms2RetentionTimeInMinutes, DiscriminationFactorToCutPeak, Integrate);
-        
 
                         var precursorXic = msmsFeature.IsotopicEnvelopes.Where(p => p.ChargeState == identification.PrecursorChargeState).ToList();
+
                         if (!precursorXic.Any())
                         {
                             msmsFeature.IsotopicEnvelopes.Clear();
@@ -1000,10 +938,6 @@
                 return;
 
             mbrTol = new PpmTolerance(MbrPpmTolerance);
-<<<<<<< HEAD
-
-=======
->>>>>>> bc6e75d6
             HashSet<ProteinGroup> thisFilesMsmsIdentifiedProteins = new HashSet<ProteinGroup>();
             if (RequireMsmsIdInCondition)
             {
@@ -1150,11 +1084,7 @@
             }
 
             // Create a dictionary that stores imsPeak associated with an ms/ms identified peptide
-<<<<<<< HEAD
-            Dictionary<int, List<IIndexedMzPeak>> msmsImsPeaks = _results.Peaks[idAcceptorFile]
-=======
             Dictionary<int, List<IIndexedMzPeak>> msmsImsPeaks = _results.Peaks[acceptorFile]
->>>>>>> bc6e75d6
                 .Where(peak => 
                         !peak.DecoyPeptide 
                         && peak.Apex?.IndexedPeak != null 
@@ -1239,7 +1169,7 @@
             MbrChromatographicPeak peakToSave,
             Identification donorIdentification)
         {
-            if(peakToSave?.Apex == null)
+            if(peakToSave == null)
             {
                 return;
             }
@@ -1286,11 +1216,7 @@
             double? randomRt = null)
         {
             // get the MS1 scan info for this region so we can look up indexed peaks
-<<<<<<< HEAD
-            Ms1ScanInfo[] ms1ScanInfos = IndexingEngineDict[idAcceptorFile].ScanInfoArray;
-=======
             Ms1ScanInfo[] ms1ScanInfos = IndexingEngineDictionary[acceptorFile].ScanInfoArray;
->>>>>>> bc6e75d6
             Ms1ScanInfo start = ms1ScanInfos[0];
             Ms1ScanInfo end = ms1ScanInfos[ms1ScanInfos.Length - 1];
             double rtStartHypothesis = randomRt == null ? rtInfo.RtStartHypothesis : (double)randomRt - (rtInfo.Width / 2.0);
@@ -1328,23 +1254,15 @@
 
                 for (int j = start.ZeroBasedMs1ScanIndex; j <= end.ZeroBasedMs1ScanIndex; j++)
                 {
-<<<<<<< HEAD
-                    IIndexedMzPeak peak = IndexingEngineDict[idAcceptorFile].GetIndexedPeak(donorIdentification.PeakfindingMass.ToMz(z), j, fileSpecificTol);
-=======
                     IIndexedMzPeak peak = IndexingEngineDictionary[acceptorFile]
                         .GetIndexedPeak(donorIdentification.PeakfindingMass.ToMz(z), j, fileSpecificTol);
->>>>>>> bc6e75d6
                     if (peak != null)
                         chargeXic.Add(peak);
                 }
                 if (!chargeXic.Any())
                     continue;
 
-<<<<<<< HEAD
-                List<IsotopicEnvelope> chargeEnvelopes = GetIsotopicEnvelopes(chargeXic, donorIdentification, z, idAcceptorFile).OrderBy(env => env.Intensity).ToList();
-=======
                 List<IsotopicEnvelope> chargeEnvelopes = GetIsotopicEnvelopes(chargeXic, donorIdentification, z, acceptorFile).OrderBy(env => env.Intensity).ToList();
->>>>>>> bc6e75d6
 
                 // treat each isotopic envelope in the valid region as a potential seed for a chromatographic peak.
                 // remove the clustered isotopic envelopes from the list of seeds after each iteration
@@ -1389,17 +1307,12 @@
 
             // Grab the first scan/envelope from charge envelopes. This should be the most intense envelope in the list
             IsotopicEnvelope seedEnv = chargeEnvelopes.First();
-<<<<<<< HEAD
-            var xic = GetXIC(donorId.PeakfindingMass.ToMz(z), seedEnv.IndexedPeak.ZeroBasedScanIndex, IndexingEngineDict[idAcceptorFile], mbrTol);
-            List<IsotopicEnvelope> bestChargeEnvelopes = GetIsotopicEnvelopes(xic, donorId, z, idAcceptorFile);
-=======
             var xic = GetXIC(seedEnv.IndexedPeak.RetentionTime, donorId.PeakfindingMass, z, acceptorFile, mbrTol);
             List<IsotopicEnvelope> bestChargeEnvelopes = GetIsotopicEnvelopes(xic, donorId, z, acceptorFile);
->>>>>>> bc6e75d6
             acceptorPeak.IsotopicEnvelopes.AddRange(bestChargeEnvelopes);
             acceptorPeak.CalculateIntensityForThisFeature(Integrate);
 
-            acceptorPeak.CutPeak(seedEnv.IndexedPeak.RetentionTime, DiscriminationFactorToCutPeak, Integrate);
+            CutPeak(acceptorPeak, seedEnv.IndexedPeak.RetentionTime);
 
             var claimedPeaks = new HashSet<IIndexedMzPeak>(acceptorPeak.IsotopicEnvelopes.Select(p => p.IndexedPeak))
             {
@@ -1443,7 +1356,7 @@
                 tryPeak.CalculateIntensityForThisFeature(Integrate);
                 tryPeak.ResolveIdentifications();
 
-                if (tryPeak.Apex?.IndexedPeak == null)
+                if (tryPeak.Apex == null)
                 {
                     if (tryPeak.DetectionType == DetectionType.MBR)
                     {
@@ -1466,10 +1379,6 @@
                         {
                             if (PeptideModifiedSequencesToQuantify.Contains(storedPeak.Identifications.First().ModifiedSequence))
                             {
-                                if(storedPeak.Identifications.First().ModifiedSequence != tryPeak.Identifications.First().ModifiedSequence)
-                                {
-                                    int placheolder = 1;
-                                }
                                 storedPeak.MergeFeatureWith(tryPeak, Integrate);
                             }
                             else
@@ -1698,8 +1607,6 @@
             };
 
             List<int> directions = new List<int> { -1, 1 };
-            IIndexedMzPeak xicApex = xic.MaxBy(p => p.Intensity);
-            var indexingEngine = IndexingEngineDict[spectraFile];
 
             // For each peak (most abundant mass peak), we check for the possibility that the peak was mis-assigned,
             // i.e. that the peak belongs to a species with a different mass than the identification mass
@@ -1736,16 +1643,8 @@
                                                  theoreticalIsotopeMassShifts[i] + shift.Key * Constants.C13MinusC12;
                             double theoreticalIsotopeIntensity = theoreticalIsotopeAbundances[i] * peak.Intensity;
 
-<<<<<<< HEAD
-                            IIndexedMzPeak isotopePeak;
-                            if (indexingEngine is TimsTofIndexingEngine timsEngine && xicApex is IndexedIonMobilityPeak ionMobilityPeak)
-                                isotopePeak = timsEngine.GetIndexedPeak(isotopeMass.ToMz(chargeState), peak.ZeroBasedScanIndex, isotopeTolerance, ionMobilityPeak.ApexIonMobilityValue);
-                            else
-                                isotopePeak = indexingEngine.GetIndexedPeak(isotopeMass.ToMz(chargeState), peak.ZeroBasedScanIndex, isotopeTolerance);
-=======
                             IIndexedMzPeak isotopePeak = IndexingEngineDictionary[spectraFile]
                                 .GetIndexedPeak(isotopeMass.ToMz(chargeState), peak.ZeroBasedScanIndex, isotopeTolerance);
->>>>>>> bc6e75d6
 
                             if (isotopePeak == null
                                 || isotopePeak.Intensity < theoreticalIsotopeIntensity / 4.0
@@ -1771,11 +1670,7 @@
                 }
 
                 // Check that the experimental envelope matches the theoretical
-<<<<<<< HEAD
-                if (CheckIsotopicEnvelopeCorrelation(massShiftToIsotopePeaks, peak, chargeState, isotopeTolerance, indexingEngine, out var pearsonCorr))
-=======
                 if (CheckIsotopicEnvelopeCorrelation(massShiftToIsotopePeaks, peak, chargeState, isotopeTolerance, spectraFile, out var pearsonCorr))
->>>>>>> bc6e75d6
                 {
                     // impute unobserved isotope peak intensities
                     // TODO: Figure out why value imputation is performed. Build a toggle?
@@ -1789,16 +1684,10 @@
 
                     isotopicEnvelopes.Add(new IsotopicEnvelope(peak, chargeState, experimentalIsotopeIntensities.Sum(), pearsonCorr));
                 }
-                else
-                {
-                    FailedIsotopeCount++;
-                }
             }
 
             return isotopicEnvelopes;
         }
-
-        public int FailedIsotopeCount = 0;
 
         /// <summary>
         /// This function checks the correlation between experimental and actual abundances of isotopes
@@ -1815,11 +1704,7 @@
             IIndexedMzPeak peak,
             int chargeState,
             PpmTolerance isotopeTolerance,
-<<<<<<< HEAD
-            IIndexingEngine indexingEngine,
-=======
             SpectraFileInfo spectraFile,
->>>>>>> bc6e75d6
             out double pearsonCorrelation)
         {
             pearsonCorrelation = Correlation.Pearson(
@@ -1834,20 +1719,10 @@
                 {
                     continue;
                 }
-                //IIndexedMzPeak unexpectedPeak = CurrentIndexingEngine.GetIndexedPeak(unexpectedMass,
-                //            peak.ZeroBasedScanIndex, isotopeTolerance, chargeState);
 
                 double unexpectedMass = shift.Value.Min(p => p.theorMass) - Constants.C13MinusC12;
-<<<<<<< HEAD
-                IIndexedMzPeak unexpectedPeak;
-                if (indexingEngine is TimsTofIndexingEngine timsEngine && peak is IndexedIonMobilityPeak ionMobilityPeak)
-                    unexpectedPeak = timsEngine.GetIndexedPeak(unexpectedMass.ToMz(chargeState), peak.ZeroBasedScanIndex, isotopeTolerance, ionMobilityPeak.ApexIonMobilityValue);
-                else
-                    unexpectedPeak = indexingEngine.GetIndexedPeak(unexpectedMass, peak.ZeroBasedScanIndex, isotopeTolerance);
-=======
                 IIndexedMzPeak unexpectedPeak = IndexingEngineDictionary[spectraFile]
                     .GetIndexedPeak(unexpectedMass.ToMz(chargeState), peak.ZeroBasedScanIndex, isotopeTolerance);
->>>>>>> bc6e75d6
 
                 if (unexpectedPeak == null)
                 {
@@ -1890,17 +1765,10 @@
         /// <param name="idRetentionTime"> Time where peak searching behaviour begins </param>
         /// <param name="mass"> Peakfinding mass </param>
         /// <returns></returns>
-<<<<<<< HEAD
-        public List<IIndexedMzPeak> Peakfind(double idRetentionTime, double mass, int charge, SpectraFileInfo spectraFileInfo, PpmTolerance tolerance)
-        {
-            // get precursor scan to start at
-            Ms1ScanInfo[] ms1Scans = IndexingEngineDict[spectraFileInfo].ScanInfoArray;
-=======
         public List<IIndexedMzPeak> GetXIC(double idRetentionTime, double mass, int charge, SpectraFileInfo spectraFile, PpmTolerance tolerance)
         {
             // get precursor scan to start at
             Ms1ScanInfo[] ms1Scans = IndexingEngineDictionary[spectraFile].ScanInfoArray;
->>>>>>> bc6e75d6
             int precursorScanIndex = -1;
             foreach (Ms1ScanInfo ms1Scan in ms1Scans)
             {
@@ -1914,11 +1782,7 @@
                 }
             }
 
-<<<<<<< HEAD
-            var xic = GetXIC(mass.ToMz(charge), precursorScanIndex, IndexingEngineDict[spectraFileInfo], tolerance, MissedScansAllowed);
-=======
             var xic = GetXIC(mass.ToMz(charge), precursorScanIndex, IndexingEngineDictionary[spectraFile], ms1Scans.Length, tolerance, MissedScansAllowed);
->>>>>>> bc6e75d6
 
             return xic;
         }
@@ -1933,21 +1797,13 @@
         /// <param name="zeroBasedStartIndex"> the scan where peak searching behaviour begins </param>
         /// <param name="maxPeakHalfWidth"> the maximum distance from the apex RT of the XIC to both start RT and end RT </param>
         /// <returns></returns>
-<<<<<<< HEAD
-        public static List<IIndexedMzPeak> GetXIC(double mz, int zeroBasedStartIndex, IIndexingEngine peakIndexingEngine, PpmTolerance ppmTolerance, 
-            int missedScansAllowed = 1, double maxPeakHalfWidth = double.MaxValue)
+        public static List<IIndexedMzPeak> GetXIC(double mz, int zeroBasedStartIndex, IIndexingEngine peakIndexingEngine, int scansLength, PpmTolerance ppmTolerance, int missedScansAllowed, double maxPeakHalfWidth = double.MaxValue)
         {
             var xic = new List<IIndexedMzPeak>();
-            
-=======
-        public static List<IIndexedMzPeak> GetXIC(double mz, int zeroBasedStartIndex, IIndexingEngine peakIndexingEngine, int scansLength, PpmTolerance ppmTolerance, int missedScansAllowed, double maxPeakHalfWidth = double.MaxValue)
-        {
-            var xic = new List<IIndexedMzPeak>();
-
->>>>>>> bc6e75d6
+
             // go right
             int missedScans = 0;
-            for (int t = zeroBasedStartIndex; t < peakIndexingEngine.ScanInfoArray.Length; t++)
+            for (int t = zeroBasedStartIndex; t < scansLength; t++)
             {
                 var peak = peakIndexingEngine.GetIndexedPeak(mz, t, ppmTolerance);
 
@@ -1999,20 +1855,12 @@
                 }
             }
 
-            if (xic.Any() && xic.First() is IndexedIonMobilityPeak)
-            {
-                var apex = (IndexedIonMobilityPeak)xic.MaxBy(p => p.Intensity);
-                xic.RemoveAll(p => !((IndexedIonMobilityPeak)p).IonMobilityValues.Contains(apex.ApexIonMobilityValue));
-            }
-
             // Sorts the list by RT in-place. (OrderBy does not sort in place, but creates a copy instead)
             xic.Sort((x, y) => x.RetentionTime.CompareTo(y.RetentionTime));
 
             return xic;
         }
 
-<<<<<<< HEAD
-=======
         /// <summary>
         /// Recursively cuts ChromatographicPeaks, removing all IsotopicEnvelopes
         /// that occur before or after potential "valleys" surrounding the identification's
@@ -2432,7 +2280,6 @@
             }
             return true;
         }
->>>>>>> bc6e75d6
     }
 
 }