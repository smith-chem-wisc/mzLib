--- conflicted
+++ resolved
@@ -164,12 +164,9 @@
             Silent = silent;
             IdSpecificChargeState = idSpecificChargeState;
             MbrRtWindow = maxMbrWindow;
-<<<<<<< HEAD
             DonorCriterion = donorCriterion;
             DonorQValueThreshold = donorQValueThreshold;
             MbrDetectionQValueThreshold = matchBetweenRunsFdrThreshold;
-=======
->>>>>>> 983c3b01
 
             RequireMsmsIdInCondition = requireMsmsIdInCondition;
             Normalize = normalize;
@@ -537,6 +534,69 @@
             _results.Peaks[fileInfo].AddRange(chromatographicPeaks.ToList());
         }
 
+        /// <summary>
+        /// Used by the match-between-runs algorithm to determine systematic retention time drifts between
+        /// chromatographic runs.
+        /// </summary>
+        private RetentionTimeCalibDataPoint[] GetRtCalSpline(SpectraFileInfo donor, SpectraFileInfo acceptor, MbrScorer scorer)
+        { 
+            Dictionary<string, ChromatographicPeak> donorFileBestMsmsPeaks = new();
+            Dictionary<string, ChromatographicPeak> acceptorFileBestMsmsPeaks = new();
+            List<RetentionTimeCalibDataPoint> rtCalibrationCurve = new();
+            List<double> anchorPeptideRtDiffs = new(); // anchor peptides are peptides that were MS2 detected in both the donor and acceptor runs
+
+
+            // get all peaks, not counting ambiguous peaks
+            IEnumerable<ChromatographicPeak> donorPeaks = _results.Peaks[donor].Where(p => p.Apex != null && !p.IsMbrPeak && p.NumIdentificationsByFullSeq == 1);
+            IEnumerable<ChromatographicPeak> acceptorPeaks = _results.Peaks[acceptor].Where(p => p.Apex != null && !p.IsMbrPeak && p.NumIdentificationsByFullSeq == 1);
+
+            // get the best (most intense) peak for each peptide in the acceptor file
+            foreach (ChromatographicPeak acceptorPeak in acceptorPeaks)
+            {
+                if (acceptorFileBestMsmsPeaks.TryGetValue(acceptorPeak.Identifications.First().ModifiedSequence, out ChromatographicPeak currentBestPeak))
+                {
+                    if (currentBestPeak.Intensity > acceptorPeak.Intensity)
+                    {
+                        acceptorFileBestMsmsPeaks[acceptorPeak.Identifications.First().ModifiedSequence] = acceptorPeak;
+                    }
+                }
+                else
+                {
+                    acceptorFileBestMsmsPeaks.Add(acceptorPeak.Identifications.First().ModifiedSequence, acceptorPeak);
+                }
+            }
+
+            // get the best (most intense) peak for each peptide in the donor file
+            foreach (ChromatographicPeak donorPeak in donorPeaks)
+            {
+                if (donorFileBestMsmsPeaks.TryGetValue(donorPeak.Identifications.First().ModifiedSequence, out ChromatographicPeak currentBestPeak))
+                {
+                    if (currentBestPeak.Intensity > donorPeak.Intensity)
+                    {
+                        donorFileBestMsmsPeaks[donorPeak.Identifications.First().ModifiedSequence] = donorPeak;
+                    }
+                }
+                else
+                {
+                    donorFileBestMsmsPeaks.Add(donorPeak.Identifications.First().ModifiedSequence, donorPeak);
+                }
+            }
+
+            // create RT calibration curve
+            foreach (var peak in acceptorFileBestMsmsPeaks)
+            {
+                ChromatographicPeak acceptorFilePeak = peak.Value;
+
+                if (donorFileBestMsmsPeaks.TryGetValue(peak.Key, out ChromatographicPeak donorFilePeak))
+                {
+                    rtCalibrationCurve.Add(new RetentionTimeCalibDataPoint(donorFilePeak, acceptorFilePeak));
+                    if(donorFilePeak.ApexRetentionTime > 0 && acceptorFilePeak.ApexRetentionTime > 0)
+                    {
+                        anchorPeptideRtDiffs.Add(donorFilePeak.ApexRetentionTime - acceptorFilePeak.ApexRetentionTime);
+                    }
+                }
+            }
+
         #region PeptideIdentityPropagation
         internal ChromatographicPeak ChooseBestPeak(List<ChromatographicPeak> peaks)
         {
@@ -705,74 +765,6 @@
         }
  
         /// <summary>
-        /// Used by the match-between-runs algorithm to determine systematic retention time drifts between
-        /// chromatographic runs.
-        /// </summary>
-        private RetentionTimeCalibDataPoint[] GetRtCalSpline(SpectraFileInfo donor, SpectraFileInfo acceptor, MbrScorer scorer)
-        { 
-            Dictionary<string, ChromatographicPeak> donorFileBestMsmsPeaks = new();
-            Dictionary<string, ChromatographicPeak> acceptorFileBestMsmsPeaks = new();
-            List<RetentionTimeCalibDataPoint> rtCalibrationCurve = new();
-            List<double> anchorPeptideRtDiffs = new(); // anchor peptides are peptides that were MS2 detected in both the donor and acceptor runs
-
-
-            // get all peaks, not counting ambiguous peaks
-            IEnumerable<ChromatographicPeak> donorPeaks = _results.Peaks[donor].Where(p => p.Apex != null && !p.IsMbrPeak && p.NumIdentificationsByFullSeq == 1);
-            IEnumerable<ChromatographicPeak> acceptorPeaks = _results.Peaks[acceptor].Where(p => p.Apex != null && !p.IsMbrPeak && p.NumIdentificationsByFullSeq == 1);
-
-            // get the best (most intense) peak for each peptide in the acceptor file
-            foreach (ChromatographicPeak acceptorPeak in acceptorPeaks)
-            {
-                if (acceptorFileBestMsmsPeaks.TryGetValue(acceptorPeak.Identifications.First().ModifiedSequence, out ChromatographicPeak currentBestPeak))
-                {
-                    if (currentBestPeak.Intensity > acceptorPeak.Intensity)
-                    {
-                        acceptorFileBestMsmsPeaks[acceptorPeak.Identifications.First().ModifiedSequence] = acceptorPeak;
-                    }
-                }
-                else
-                {
-                    acceptorFileBestMsmsPeaks.Add(acceptorPeak.Identifications.First().ModifiedSequence, acceptorPeak);
-                }
-            }
-
-            // get the best (most intense) peak for each peptide in the donor file
-            foreach (ChromatographicPeak donorPeak in donorPeaks)
-            {
-                if (donorFileBestMsmsPeaks.TryGetValue(donorPeak.Identifications.First().ModifiedSequence, out ChromatographicPeak currentBestPeak))
-                {
-                    if (currentBestPeak.Intensity > donorPeak.Intensity)
-                    {
-                        donorFileBestMsmsPeaks[donorPeak.Identifications.First().ModifiedSequence] = donorPeak;
-                    }
-                }
-                else
-                {
-                    donorFileBestMsmsPeaks.Add(donorPeak.Identifications.First().ModifiedSequence, donorPeak);
-                }
-            }
-
-            // create RT calibration curve
-            foreach (var peak in acceptorFileBestMsmsPeaks)
-            {
-                ChromatographicPeak acceptorFilePeak = peak.Value;
-
-                if (donorFileBestMsmsPeaks.TryGetValue(peak.Key, out ChromatographicPeak donorFilePeak))
-                {
-                    rtCalibrationCurve.Add(new RetentionTimeCalibDataPoint(donorFilePeak, acceptorFilePeak));
-                    if(donorFilePeak.ApexRetentionTime > 0 && acceptorFilePeak.ApexRetentionTime > 0)
-                    {
-                        anchorPeptideRtDiffs.Add(donorFilePeak.ApexRetentionTime - acceptorFilePeak.ApexRetentionTime);
-                    }
-                }
-            }
-
-            scorer.AddRtPredErrorDistribution(donor, anchorPeptideRtDiffs, _numberOfAnchorPeptidesForMbr);
-
-            return rtCalibrationCurve.OrderBy(p => p.DonorFilePeak.Apex.IndexedPeak.RetentionTime).ToArray();
-        }
-
-        /// <summary>
         /// Used by MBR. Predicts the retention time of a peak in an acceptor file based on the 
         /// retention time of the peak in the donor file. This is done with a local alignment
         /// where all peaks within 30 seconds of the donor peak are matched to peaks with the same associated peptide in the acceptor file,
@@ -816,7 +808,6 @@
 
             int numberOfForwardAnchors = 0;
             // gather nearby data points
-<<<<<<< HEAD
             for (int r = index + 1; r < rtCalibrationCurve.Length; r++)
             {
                 double rtDiff = rtCalibrationCurve[r].DonorFilePeak.Apex.IndexedPeak.RetentionTime - donorPeak.Apex.IndexedPeak.RetentionTime;
@@ -824,29 +815,14 @@
                     && rtCalibrationCurve[r].AcceptorFilePeak.ApexRetentionTime > 0)
                 {
                     if (Math.Abs(rtDiff) > 0.5) // If the rtDiff is too large, it's no longer local alignment
-=======
-            for (int r = index+1; r < rtCalibrationCurve.Length; r++)
-            {
-                double rtDiff = rtCalibrationCurve[r].DonorFilePeak.Apex.IndexedPeak.RetentionTime - donorPeak.Apex.IndexedPeak.RetentionTime;
-                if (rtCalibrationCurve[r].AcceptorFilePeak != null 
-                    && rtCalibrationCurve[r].AcceptorFilePeak.ApexRetentionTime > 0)
-                {
-                    if(Math.Abs(rtDiff) > 0.5) // If the rtDiff is too large, it's no longer local alignment
->>>>>>> 983c3b01
                     {
                         break;
                     }
                     nearbyCalibrationPoints.Add(rtCalibrationCurve[r]);
                     numberOfForwardAnchors++;
-<<<<<<< HEAD
                     if (numberOfForwardAnchors >= _numberOfAnchorPeptidesForMbr) // We only want a handful of anchor points
                     {
                         break;
-=======
-                    if(numberOfForwardAnchors >= _numberOfAnchorPeptidesForMbr) // We only want a handful of anchor points
-                    {
-                        break; 
->>>>>>> 983c3b01
                     }
                 }
             }
@@ -879,19 +855,9 @@
 
             // calculate difference between acceptor and donor RTs for these RT region
             List<double> rtDiffs = nearbyCalibrationPoints
-<<<<<<< HEAD
                 .Select(p => p.DonorFilePeak.ApexRetentionTime - p.AcceptorFilePeak.ApexRetentionTime)
-=======
-                .Select(p =>  p.DonorFilePeak.ApexRetentionTime - p.AcceptorFilePeak.ApexRetentionTime)
->>>>>>> 983c3b01
                 .ToList();
-                
-            double medianRtDiff = rtDiffs.Median();
-            double rtRange = rtDiffs.InterquartileRange() * 4.5; 
-            // IQR * 4.5 is roughly equivalent to 6 StdDevs, so search window extends ~3 std.devs from either side of predicted RT
-            // IQR is less affected by outliers than StdDev
-
-<<<<<<< HEAD
+
             double medianRtDiff = rtDiffs.Median();
             if(rtDiffs.Count == 1)
             {
@@ -902,9 +868,6 @@
             double rtRange = rtDiffs.StandardDeviation() * 6;
 
             rtRange = Math.Min(rtRange, MbrRtWindow);
-=======
-            rtRange = Math.Min(rtRange, MbrRtWindow); 
->>>>>>> 983c3b01
 
             return new RtInfo(predictedRt: donorPeak.Apex.IndexedPeak.RetentionTime - medianRtDiff, width: rtRange);
         }
@@ -1023,11 +986,7 @@
 
             // these are the analytes already identified in this run. we don't need to try to match them from other runs
             var acceptorFileIdentifiedSequences = new HashSet<string>(acceptorFileIdentifiedPeaks
-<<<<<<< HEAD
                 .Where(peak => peak.IsotopicEnvelopes.Any() && peak.Identifications.Min(id => id.QValue) < 0.01)
-=======
-                .Where(peak => peak.IsotopicEnvelopes.Any())
->>>>>>> 983c3b01
                 .SelectMany(p => p.Identifications.Select(d => d.ModifiedSequence)));
 
             double medianPeakWidth = acceptorFileIdentifiedPeaks
@@ -1093,14 +1052,10 @@
                 }
 
                 // generate RT calibration curve
-<<<<<<< HEAD
                 RetentionTimeCalibDataPoint[] rtCalibrationCurve = GetRtCalSpline(donorFilePeakListKvp.Key, idAcceptorFile, scorer, out var donorPeaksMassOrdered);
 
                 // break if MBR transfers can't be scored
                 if (!scorer.IsValid(donorFilePeakListKvp.Key)) continue;
-=======
-                RetentionTimeCalibDataPoint[] rtCalibrationCurve = GetRtCalSpline(idDonorFile, idAcceptorFile, scorer);
->>>>>>> 983c3b01
 
                 // Loop through every MSMS id in the donor file
                 Parallel.ForEach(Partitioner.Create(0, idDonorPeaks.Count),
@@ -1147,34 +1102,7 @@
                                 AddPeakToConcurrentDict(matchBetweenRunsIdentifiedPeaks, bestDecoy, donorPeak.Identifications.First());
                                 if (windowWidth >= MbrRtWindow)
                                 {
-<<<<<<< HEAD
                                     break;
-=======
-                                    foreach (var peak in kvp.Value)
-                                    {
-                                        if (list.TryGetValue(peak.Key, out List<ChromatographicPeak> existing))
-                                        {
-                                            foreach (var acceptorPeak in peak.Value)
-                                            {
-                                                var samePeakSameSequence = existing
-                                                    .FirstOrDefault(p => p.Identifications.First().ModifiedSequence == acceptorPeak.Identifications.First().ModifiedSequence);
-
-                                                if (samePeakSameSequence != null)
-                                                {
-                                                    samePeakSameSequence.Identifications.Add(acceptorPeak.Identifications.First());
-                                                }
-                                                else
-                                                {
-                                                    existing.Add(acceptorPeak);
-                                                }
-                                            }
-                                        }
-                                        else
-                                        {
-                                            list.Add(peak.Key, peak.Value);
-                                        }
-                                    }
->>>>>>> 983c3b01
                                 }
                                 else
                                 {
@@ -1332,11 +1260,8 @@
             Ms1ScanInfo[] ms1ScanInfos = _ms1Scans[idAcceptorFile];
             Ms1ScanInfo start = ms1ScanInfos[0];
             Ms1ScanInfo end = ms1ScanInfos[ms1ScanInfos.Length - 1];
-<<<<<<< HEAD
             double rtStartHypothesis = randomRt == null ? rtInfo.RtStartHypothesis : (double)randomRt - (rtInfo.Width / 2.0);
             double rtEndHypothesis = randomRt == null ? rtInfo.RtEndHypothesis : (double)randomRt + (rtInfo.Width / 2.0);
-=======
->>>>>>> 983c3b01
 
             for (int j = 0; j < ms1ScanInfos.Length; j++)
             {
@@ -1361,10 +1286,7 @@
             }
 
             Identification donorIdentification = donorPeak.Identifications.First();
-<<<<<<< HEAD
             bestAcceptor = null;
-=======
->>>>>>> 983c3b01
 
             foreach (int z in chargesToMatch)
             {
@@ -1386,40 +1308,10 @@
                 while (chargeEnvelopes.Any())
                 {
                     ChromatographicPeak acceptorPeak = FindIndividualAcceptorPeak(idAcceptorFile, scorer, donorPeak,
-<<<<<<< HEAD
                         fileSpecificTol, rtInfo, z, chargeEnvelopes, randomRt);
                     if (acceptorPeak == null)
                         continue;
                     if (bestAcceptor == null || bestAcceptor.MbrScore < acceptorPeak.MbrScore)
-=======
-                        fileSpecificTol, rtInfo, z, chargeEnvelopes);
-                    if (acceptorPeak == null)
-                        continue;     
-
-                    // save the peak hypothesis
-                    if (matchBetweenRunsIdentifiedPeaksThreadSpecific.TryGetValue(donorIdentification.ModifiedSequence, out var mbrPeaks))
-                    {
-                        if (mbrPeaks.TryGetValue(acceptorPeak.Apex, out List<ChromatographicPeak> existing))
-                        {
-                            var samePeakSameSequence = existing
-                                .FirstOrDefault(p => p.Identifications.First().ModifiedSequence == acceptorPeak.Identifications.First().ModifiedSequence);
-
-                            if (samePeakSameSequence != null)
-                            {
-                                samePeakSameSequence.Identifications.Add(donorIdentification);
-                            }
-                            else
-                            {
-                                existing.Add(acceptorPeak);
-                            }
-                        }
-                        else
-                        {
-                            mbrPeaks.Add(acceptorPeak.Apex, new List<ChromatographicPeak> { acceptorPeak });
-                        }
-                    }
-                    else
->>>>>>> 983c3b01
                     {
                         acceptorPeak.ChargeList = chargesToMatch;
                         bestAcceptor = acceptorPeak;
@@ -1456,13 +1348,8 @@
             List<IsotopicEnvelope> chargeEnvelopes,
             double? randomRt = null)
         {
-<<<<<<< HEAD
             var donorId = donorPeak.Identifications.OrderBy(p => p.QValue).First();
             var acceptorPeak = new ChromatographicPeak(donorId, true, idAcceptorFile, randomRt != null);
-=======
-            var donorId = donorPeak.Identifications.First();
-            var acceptorPeak = new ChromatographicPeak(donorId, true, idAcceptorFile, predictedRetentionTime: rtInfo.PredictedRt);
->>>>>>> 983c3b01
 
             // Grab the first scan/envelope from charge envelopes. This should be the most intense envelope in the list
             IsotopicEnvelope seedEnv = chargeEnvelopes.First();
@@ -1485,11 +1372,7 @@
                 return null;
             }
 
-<<<<<<< HEAD
             acceptorPeak.MbrScore = scorer.ScoreMbr(acceptorPeak, donorPeak, randomRt ?? rtInfo.PredictedRt);
-=======
-            acceptorPeak.CalculateMbrScore(scorer, donorPeak);
->>>>>>> 983c3b01
 
             return acceptorPeak;
         }
