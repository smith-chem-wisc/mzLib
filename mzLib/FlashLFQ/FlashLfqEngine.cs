﻿using Chemistry;
using MathNet.Numerics.Distributions;
using MathNet.Numerics.Statistics;
using MzLibUtil;
using Proteomics.AminoAcidPolymer;
using System;
using System.Collections.Concurrent;
using System.Collections.Generic;
using System.Diagnostics;
using System.Linq;
using System.Threading.Tasks;
using UsefulProteomicsDatabases;
using System.Runtime.CompilerServices;
using Easy.Common.Extensions;
using FlashLFQ.PEP;
using System.IO;
<<<<<<< HEAD
using System.Threading;
using FlashLFQ.Interfaces;
=======
>>>>>>> f02d7959
using MassSpectrometry;

[assembly: InternalsVisibleTo("TestFlashLFQ")]

namespace FlashLFQ
{
    public enum DonorCriterion
    {
        Score,
        Intensity,
        Neighbors
    }

    public class FlashLfqEngine
    {
        // settings
        public readonly bool Silent;

        public readonly int MaxThreads;
        public readonly double PeakfindingPpmTolerance;
        public readonly double PpmTolerance;
        public readonly double IsotopePpmTolerance;
        public readonly bool Integrate;
        public readonly int MissedScansAllowed;
        public readonly int NumIsotopesRequired;
        public readonly bool IdSpecificChargeState;
        public readonly bool Normalize;
        public readonly double DiscriminationFactorToCutPeak;
        public readonly bool QuantifyAmbiguousPeptides;

        // MBR settings
        public readonly bool MatchBetweenRuns;
        public readonly double MbrRtWindow;
        public readonly double MbrPpmTolerance;
        public readonly double MbrDetectionQValueThreshold;
        private int _numberOfAnchorPeptidesForMbr = 3; // the number of anchor peptides used for local alignment when predicting retention times of MBR acceptor peptides

        // New MBR Settings
        public readonly double RtWindowIncrease = 0;
        public readonly double MbrAlignmentWindow = 2.5;
        public readonly double PepTrainingFraction = 0.25;
        /// <summary>
        /// Specifies how the donor peak for MBR is selected. 
        /// 'Score' selects the donor peak associated with the highest scoring PSM
        /// 'Intensity' selects the donor peak with the max intensity
        /// 'Neighbors' selects the donor peak with the most neighboring peaks
        /// </summary>
        public DonorCriterion DonorCriterion { get; init; }
        public readonly double DonorQValueThreshold;
        public readonly bool RequireMsmsIdInCondition;
        private int _randomSeed = 42;

        // settings for the Bayesian protein quantification engine
        public readonly bool BayesianProteinQuant;

        public readonly string ProteinQuantBaseCondition;
        public readonly double ProteinQuantFoldChangeCutoff;
        public readonly int McmcSteps;
        public readonly int McmcBurninSteps;
        public readonly bool UseSharedPeptidesForProteinQuant;
        public readonly bool PairedSamples;
        public readonly int? RandomSeed;

        // structures used in the FlashLFQ engine
        private List<SpectraFileInfo> _spectraFileInfo;
        private Stopwatch _globalStopwatch;
        private List<Identification> _allIdentifications;
        /// <summary>
        /// These peptides will be reported in the QuantifiedPeptides output and used for protein quant.
        /// Other peptides may appear in the QuantifiedPeaks output, but this list is used to enable
        /// peptide-level FDR filtering
        /// </summary>
        public HashSet<string> PeptideModifiedSequencesToQuantify { get; init; }
        /// <summary>
        /// Dictionary linking a modified sequence to a List of tuples containing
        /// the mass shifts (isotope mass - monoisotopic mass) and normalized abundances for the
        /// isotopes for a given peptide
        /// </summary>
        private Dictionary<string, List<(double massShift, double normalizedAbundance)>> _modifiedSequenceToIsotopicDistribution;
        private List<int> _chargeStates;
        private FlashLfqResults _results;

        internal IIndexingEngine CurrentIndexingEngine;
        internal Dictionary<SpectraFileInfo, IIndexingEngine> IndexingEngineDict { get; private set; }
        internal Dictionary<SpectraFileInfo, List<ChromatographicPeak>> DonorFileToPeakDict { get; private set; }

        public int SpectraPerFrame { get; private set; }    

        /// <summary>
        /// Create an instance of FlashLFQ that will quantify peptides based on their precursor intensity in MS1 spectra
        /// </summary>
        /// <param name="allIdentifications">A list of identifications corresponding to MS2 peptide detections. One ID per peptide per file</param>
        /// <param name="integrate">Optional. Bool indicating whether peaks should be integrated before quantification. It is HIGHLY recommended this is set to FALSE</param>
        /// <param name="peptideSequencesToUse">Optional. A list of strings corresponding to the modified sequences of peptides that should be quantified/used for
        /// protein level quant. Reccommended use is to pass in the full sequence of every peptide at 1% peptide-level FDR</param>
        public FlashLfqEngine(
            List<Identification> allIdentifications,
            bool normalize = false,
            double ppmTolerance = 10.0,
            double isotopeTolerancePpm = 5.0,
            bool integrate = false,
            int numIsotopesRequired = 2,
            bool idSpecificChargeState = false,
            bool quantifyAmbiguousPeptides = false,
            bool silent = false,
            int maxThreads = -1,

            // MBR settings
            bool matchBetweenRuns = false,
            double matchBetweenRunsPpmTolerance = 10.0,
            double maxMbrWindow = 1.0,
            bool requireMsmsIdInCondition = false,
            double matchBetweenRunsFdrThreshold = 0.05,

            // settings for the Bayesian protein quantification engine
            bool bayesianProteinQuant = false,
            string proteinQuantBaseCondition = null,
            double proteinQuantFoldChangeCutoff = 0.1,
            int mcmcSteps = 3000,
            int mcmcBurninSteps = 1000,
            bool useSharedPeptidesForProteinQuant = false,
            bool pairedSamples = false,
            int? randomSeed = null,
            DonorCriterion donorCriterion = DonorCriterion.Score,
            double donorQValueThreshold = 0.01,
            List<string> peptideSequencesToQuantify = null,
            int spectraPerFrame = 8)
        {
            _globalStopwatch = new Stopwatch();
            _chargeStates = new List<int>();
            

            _spectraFileInfo = allIdentifications.Select(p => p.FileInfo).Distinct()
                .OrderBy(p => p.Condition)
                .ThenBy(p => p.BiologicalReplicate)
                .ThenBy(p => p.Fraction)
                .ThenBy(p => p.TechnicalReplicate).ToList();

            _allIdentifications = allIdentifications;
            PeptideModifiedSequencesToQuantify = peptideSequencesToQuantify.IsNotNullOrEmpty() 
                ? new HashSet<string>(peptideSequencesToQuantify) 
                : allIdentifications.Select(id => id.ModifiedSequence).ToHashSet();
            PpmTolerance = ppmTolerance;
            IsotopePpmTolerance = isotopeTolerancePpm;
            
            Integrate = integrate;
            NumIsotopesRequired = numIsotopesRequired;
            QuantifyAmbiguousPeptides = quantifyAmbiguousPeptides;
            Silent = silent;
            IdSpecificChargeState = idSpecificChargeState;
            RequireMsmsIdInCondition = requireMsmsIdInCondition;
            Normalize = normalize;
            MaxThreads = maxThreads;
            BayesianProteinQuant = bayesianProteinQuant;
            PairedSamples = pairedSamples;
            ProteinQuantBaseCondition = proteinQuantBaseCondition;
            ProteinQuantFoldChangeCutoff = proteinQuantFoldChangeCutoff;
            McmcSteps = mcmcSteps;
            McmcBurninSteps = mcmcBurninSteps;
            UseSharedPeptidesForProteinQuant = useSharedPeptidesForProteinQuant;
            
            // MBR settings
            MatchBetweenRuns = matchBetweenRuns;
            MbrPpmTolerance = matchBetweenRunsPpmTolerance;
            MbrRtWindow = maxMbrWindow;
            DonorCriterion = donorCriterion;
            DonorQValueThreshold = donorQValueThreshold;
            MbrDetectionQValueThreshold = matchBetweenRunsFdrThreshold;
            RandomSeed = randomSeed;

            if (MaxThreads == -1 || MaxThreads >= Environment.ProcessorCount)
            {
                MaxThreads = Environment.ProcessorCount - 1;
            }

            if (MaxThreads <= 0)
            {
                MaxThreads = 1;
            }

            CurrentIndexingEngine = new PeakIndexingEngine(MaxThreads);
            IndexingEngineDict = new();
            PeakfindingPpmTolerance = 20.0;
            MissedScansAllowed = 1;
            DiscriminationFactorToCutPeak = 0.6;

            SpectraPerFrame = spectraPerFrame;
        }

        public FlashLfqResults Run()
        {
            _globalStopwatch.Start();
            _results = new FlashLfqResults(_spectraFileInfo, _allIdentifications, MbrDetectionQValueThreshold, PeptideModifiedSequencesToQuantify);

            // build m/z index keys
            CalculateTheoreticalIsotopeDistributions();

            // quantify each file
            foreach (var spectraFile in _spectraFileInfo)
            {
                IIndexingEngine indexingEngine = spectraFile.IsTimsTofFile 
                    ? new TimsTofIndexingEngine(spectraFile, MaxThreads, SpectraPerFrame) 
                    : new PeakIndexingEngine(MaxThreads);
                CurrentIndexingEngine = indexingEngine;
                IndexingEngineDict.Add(spectraFile, indexingEngine);

                // fill lookup-table with peaks from the spectra file
                if (!indexingEngine.IndexPeaks(spectraFile, Silent))
                {
                    // something went wrong finding/opening/indexing the file...
                    continue;
                }

                // quantify peaks using this file's IDs first
                QuantifyMs2IdentifiedPeptides(spectraFile);

                // write the indexed peaks for MBR later
                if (MatchBetweenRuns)
                {
                    indexingEngine.SerializeIndex(spectraFile);
                }

                // error checking function
                // handles features with multiple identifying scans and scans that are associated with more than one feature
                RunErrorChecking(spectraFile);

                if (!Silent)
                {
                    Console.WriteLine("Finished " + spectraFile.FilenameWithoutExtension);
                }

                // some memory-saving stuff
                indexingEngine.ClearIndex();
            }

            // do MBR
            if (MatchBetweenRuns)
            {
                Console.WriteLine("Find the best donors for match-between-runs");
                FindPeptideDonorFiles();
                foreach (var spectraFile in _spectraFileInfo)
                {
                    if (!Silent)
                    {
                        Console.WriteLine("Doing match-between-runs for " + spectraFile.FilenameWithoutExtension);
                    }

                    CurrentIndexingEngine = IndexingEngineDict[spectraFile];
                    QuantifyMatchBetweenRunsPeaks(spectraFile);
                    IndexingEngineDict[spectraFile].ClearIndex();

                    if (!Silent)
                    {
                        Console.WriteLine("Finished MBR for " + spectraFile.FilenameWithoutExtension);
                    }
                }

                Console.WriteLine("Computing PEP for MBR Transfers");
                bool pepSuccesful = RunPEPAnalysis();

                foreach (var spectraFile in _spectraFileInfo)
                {
                    CalculateFdrForMbrPeaks(spectraFile, pepSuccesful);
                }
            }

            // normalize
            if (Normalize)
            {
                new IntensityNormalizationEngine(_results, Integrate, Silent, MaxThreads).NormalizeResults();
            }

            // calculate peptide intensities
            _results.CalculatePeptideResults(QuantifyAmbiguousPeptides);

            // do top3 protein quantification
            _results.CalculateProteinResultsMedianPolish(UseSharedPeptidesForProteinQuant);

            // do Bayesian protein fold-change analysis
            if (BayesianProteinQuant)
            {
                if (_spectraFileInfo.Count == 1 || _spectraFileInfo.Select(p => p.Condition).Distinct().Count() == 1)
                {
                    if (!Silent)
                    {
                        Console.WriteLine("Can't do Bayesian protein quant with only one spectra file or condition. FlashLFQ will still do a top3 protein quant");
                    }
                }
                else
                {
                    if (!Silent)
                    {
                        Console.WriteLine("Running Bayesian protein quantification analysis");
                    }

                    new ProteinQuantificationEngine(_results, MaxThreads, ProteinQuantBaseCondition, UseSharedPeptidesForProteinQuant,
                        ProteinQuantFoldChangeCutoff, RandomSeed, McmcBurninSteps, McmcSteps, PairedSamples).Run();
                }
            }

            // done
            if (!Silent)
            {
                Console.WriteLine("Done quantifying");
            }

            if (!Silent)
            {
                Console.WriteLine("Analysis time: " +
                                  _globalStopwatch.Elapsed.Hours + "h " +
                                  _globalStopwatch.Elapsed.Minutes + "m " +
                                  _globalStopwatch.Elapsed.Seconds + "s");
            }

            return _results;
        }

        /// <summary>
        /// Creates a theoretical isotope distribution for each of the identified sequences
        /// If the sequence is modified and the modification has an unknown chemical formula,
        /// averagine is used for the modified part
        /// </summary>
        internal void CalculateTheoreticalIsotopeDistributions()
        {
            _modifiedSequenceToIsotopicDistribution = new Dictionary<string, List<(double, double)>>();

            // calculate averagine (used for isotopic distributions for unknown modifications)
            double averageC = 4.9384;
            double averageH = 7.7583;
            double averageO = 1.4773;
            double averageN = 1.3577;
            double averageS = 0.0417;

            double averagineMass =
                PeriodicTable.GetElement("C").AverageMass * averageC +
                PeriodicTable.GetElement("H").AverageMass * averageH +
                PeriodicTable.GetElement("O").AverageMass * averageO +
                PeriodicTable.GetElement("N").AverageMass * averageN +
                PeriodicTable.GetElement("S").AverageMass * averageS;

            // calculate monoisotopic masses and isotopic envelope for the base sequences
            foreach (Identification id in _allIdentifications)
            {
                if (_modifiedSequenceToIsotopicDistribution.ContainsKey(id.ModifiedSequence))
                {
                    continue;
                }

                ChemicalFormula formula = id.OptionalChemicalFormula;

                var isotopicMassesAndNormalizedAbundances = new List<(double massShift, double abundance)>();

                if(formula is null)
                {
                    formula = new ChemicalFormula();
                    if (id.BaseSequence.AllSequenceResiduesAreValid())
                    {
                        // there are sometimes non-parsable sequences in the base sequence input
                        formula = new Proteomics.AminoAcidPolymer.Peptide(id.BaseSequence).GetChemicalFormula();
                        double massDiff = id.MonoisotopicMass;
                        massDiff -= formula.MonoisotopicMass;

                        if (Math.Abs(massDiff) > 20)
                        {
                            double averagines = massDiff / averagineMass;

                            formula.Add("C", (int)Math.Round(averagines * averageC, 0));
                            formula.Add("H", (int)Math.Round(averagines * averageH, 0));
                            formula.Add("O", (int)Math.Round(averagines * averageO, 0));
                            formula.Add("N", (int)Math.Round(averagines * averageN, 0));
                            formula.Add("S", (int)Math.Round(averagines * averageS, 0));
                        }
                    }
                    else
                    {
                        double averagines = id.MonoisotopicMass / averagineMass;

                        formula.Add("C", (int)Math.Round(averagines * averageC, 0));
                        formula.Add("H", (int)Math.Round(averagines * averageH, 0));
                        formula.Add("O", (int)Math.Round(averagines * averageO, 0));
                        formula.Add("N", (int)Math.Round(averagines * averageN, 0));
                        formula.Add("S", (int)Math.Round(averagines * averageS, 0));
                    }
                }

                var isotopicDistribution = IsotopicDistribution.GetDistribution(formula, 0.125, 1e-8);

                double[] masses = isotopicDistribution.Masses.ToArray();
                double[] abundances = isotopicDistribution.Intensities.ToArray();

                for (int i = 0; i < masses.Length; i++)
                {
                    masses[i] += (id.MonoisotopicMass - formula.MonoisotopicMass);
                }

                double highestAbundance = abundances.Max();
                int highestAbundanceIndex = Array.IndexOf(abundances, highestAbundance);

                for (int i = 0; i < masses.Length; i++)
                {
                    // expected isotopic mass shifts for this peptide
                    masses[i] -= id.MonoisotopicMass;

                    // normalized abundance of each isotope
                    abundances[i] /= highestAbundance;

                    // look for these isotopes
                    if (isotopicMassesAndNormalizedAbundances.Count < NumIsotopesRequired || abundances[i] > 0.1)
                    {
                        isotopicMassesAndNormalizedAbundances.Add((masses[i], abundances[i]));
                    }
                }

                _modifiedSequenceToIsotopicDistribution.Add(id.ModifiedSequence, isotopicMassesAndNormalizedAbundances);
            }

            var minChargeState = _allIdentifications.Min(p => p.PrecursorChargeState);
            var maxChargeState = _allIdentifications.Max(p => p.PrecursorChargeState);
            _chargeStates = Enumerable.Range(minChargeState, (maxChargeState - minChargeState) + 1).ToList();

            var peptideModifiedSequences = _allIdentifications.GroupBy(p => p.ModifiedSequence);
            foreach (var identifications in peptideModifiedSequences)
            {
                // isotope where normalized abundance is 1
                double mostAbundantIsotopeShift = _modifiedSequenceToIsotopicDistribution[identifications.First().ModifiedSequence]
                    .First(p => p.Item2 == 1.0).Item1;

                foreach (Identification identification in identifications)
                {
                    identification.PeakfindingMass = identification.MonoisotopicMass + mostAbundantIsotopeShift;
                }
            }
        }

        /// <summary>
        /// Creates an ChromatographicPeak for each MS2 ID in a given file. Works by first
        /// finding every MS1 scan that neighbors the MS2 scan the ID originated from and that
        /// contains the peak finding mass (most abundant isotope), then finds every isotope peak within that scan.
        /// Isotope peak intensities are summed and an IsotopicEnvelope object is created from the summed intensities.
        /// Multiple IsotopicEnvelopes are associated with each ChromatographicPeak (corresponding to different scans 
        /// and different charge states)
        /// </summary>
        /// <param name="fileInfo">File to be quantified</param>
        private void QuantifyMs2IdentifiedPeptides(SpectraFileInfo fileInfo)
        {
            if (!Silent)
            {
                Console.WriteLine("Quantifying peptides for " + fileInfo.FilenameWithoutExtension);
            }

            var ms2IdsForThisFile = _allIdentifications.Where(p => p.FileInfo.Equals(fileInfo)).ToList();

            if (!ms2IdsForThisFile.Any())
            {
                return;
            }

            Tolerance peakfindingTol = new PpmTolerance(PeakfindingPpmTolerance); // Peak finding tolerance is generally higher than ppmTolerance
            Tolerance ppmTolerance = new PpmTolerance(PpmTolerance);
            ChromatographicPeak[] chromatographicPeaks = new ChromatographicPeak[ms2IdsForThisFile.Count];

            Parallel.ForEach(Partitioner.Create(0, ms2IdsForThisFile.Count),
                new ParallelOptions { MaxDegreeOfParallelism = MaxThreads },
                (range, loopState) =>
                {
                    for (int i = range.Item1; i < range.Item2; i++)
                    //for (int i = 0; i < ms2IdsForThisFile.Count; i++)
                    {
                        var identification = ms2IdsForThisFile[i];
                        ChromatographicPeak msmsFeature = new ChromatographicPeak(identification, false, fileInfo);
                        chromatographicPeaks[i] = msmsFeature;

                        foreach (var chargeState in _chargeStates)
                        {
                            if (IdSpecificChargeState && chargeState != identification.PrecursorChargeState)
                            {
                                continue;
                            }
<<<<<<< HEAD
                            List<IIndexedPeak> xic = Peakfind(
=======

                            // get XIC (peakfinding)
                            List<IndexedMassSpectralPeak> xic = GetXIC(
>>>>>>> f02d7959
                                    identification.Ms2RetentionTimeInMinutes,
                                    identification.PeakfindingMass,
                                    chargeState,
                                    identification.FileInfo,
                                    peakfindingTol)
                                .OrderBy(p => p.RetentionTime)
                                .ToList();

                            // filter by smaller mass tolerance
                            xic.RemoveAll(p => 
                                !ppmTolerance.Within(p.Mz.ToMass(chargeState), identification.PeakfindingMass));
                            // filter by isotopic distribution
                            List<IsotopicEnvelope> isotopicEnvelopes = GetIsotopicEnvelopes(xic, identification, chargeState);

                            // add isotopic envelopes to the chromatographic peak
                            msmsFeature.IsotopicEnvelopes.AddRange(isotopicEnvelopes);
 
                        }
                        if (!msmsFeature.IsotopicEnvelopes.Any())
                        {
                            continue;
                        }
                        msmsFeature.CalculateIntensityForThisFeature(Integrate);
                        msmsFeature.CutPeak(identification.Ms2RetentionTimeInMinutes, DiscriminationFactorToCutPeak, Integrate);
        

                        var precursorXic = msmsFeature.IsotopicEnvelopes.Where(p => p.ChargeState == identification.PrecursorChargeState).ToList();
                        if (!precursorXic.Any())
                        {
                            msmsFeature.IsotopicEnvelopes.Clear();
                            continue;
                        }

                        int min = precursorXic.Min(p => p.IndexedPeak.ZeroBasedMs1ScanIndex);
                        int max = precursorXic.Max(p => p.IndexedPeak.ZeroBasedMs1ScanIndex);
                        msmsFeature.IsotopicEnvelopes.RemoveAll(p => p.IndexedPeak.ZeroBasedMs1ScanIndex < min);
                        msmsFeature.IsotopicEnvelopes.RemoveAll(p => p.IndexedPeak.ZeroBasedMs1ScanIndex > max);
                        msmsFeature.CalculateIntensityForThisFeature(Integrate);
                    }
                });

            _results.Peaks[fileInfo].AddRange(chromatographicPeaks.ToList());
        }

        #region MatchBetweenRuns
        /// <summary>
        /// Used by the match-between-runs algorithm to determine systematic retention time drifts between
        /// chromatographic runs.
        /// </summary>
        private RetentionTimeCalibDataPoint[] GetRtCalSpline(SpectraFileInfo donor, SpectraFileInfo acceptor, MbrScorer scorer,
            out List<ChromatographicPeak> donorFileBestMsmsPeaksOrderedByMass)
        {
            Dictionary<string, ChromatographicPeak> donorFileBestMsmsPeaks = new();
            Dictionary<string, ChromatographicPeak> acceptorFileBestMsmsPeaks = new();
            List<RetentionTimeCalibDataPoint> rtCalibrationCurve = new();
            List<double> anchorPeptideRtDiffs = new(); // anchor peptides are peptides that were MS2 detected in both the donor and acceptor runs

            Dictionary<string, List<ChromatographicPeak>> donorFileAllMsmsPeaks = _results.Peaks[donor]
                .Where(peak => peak.NumIdentificationsByFullSeq == 1
                    && !peak.IsMbrPeak
                    && peak.IsotopicEnvelopes.Any()
                    && peak.Identifications.Min(id => id.QValue) < DonorQValueThreshold)
                .GroupBy(peak => peak.Identifications.First().ModifiedSequence)
                .ToDictionary(group => group.Key, group => group.ToList());

            // iterate through each unique donor sequence
            foreach (var sequencePeakListKvp in donorFileAllMsmsPeaks)
            {
                List<ChromatographicPeak> peaksForPeptide = sequencePeakListKvp.Value;
                if (!peaksForPeptide.Any())
                    continue;

                ChromatographicPeak bestPeak = ChooseBestPeak(peaksForPeptide);

                if (bestPeak == null) continue;
                donorFileBestMsmsPeaks.Add(sequencePeakListKvp.Key, bestPeak);
            }

            Dictionary<string, List<ChromatographicPeak>> acceptorFileAllMsmsPeaks = _results.Peaks[acceptor]
                .Where(peak => peak.NumIdentificationsByFullSeq == 1
                    && !peak.IsMbrPeak
                    && peak.IsotopicEnvelopes.Any()
                    && peak.Identifications.Min(id => id.QValue) < DonorQValueThreshold)
                .GroupBy(peak => peak.Identifications.First().ModifiedSequence)
                .ToDictionary(group => group.Key, group => group.ToList());

            // iterate through each acceptor sequence
            foreach (var sequencePeakListKvp in acceptorFileAllMsmsPeaks)
            {
                List<ChromatographicPeak> peaksForPeptide = sequencePeakListKvp.Value;
                if (!peaksForPeptide.Any())
                    continue;

                ChromatographicPeak bestPeak = ChooseBestPeak(peaksForPeptide);

                if (bestPeak == null) continue;
                acceptorFileBestMsmsPeaks.Add(sequencePeakListKvp.Key, bestPeak);
            }

            // create RT calibration curve
            foreach (var peak in acceptorFileBestMsmsPeaks)
            {
                ChromatographicPeak acceptorFilePeak = peak.Value;

                if (donorFileBestMsmsPeaks.TryGetValue(peak.Key, out ChromatographicPeak donorFilePeak))
                {
                    rtCalibrationCurve.Add(new RetentionTimeCalibDataPoint(donorFilePeak, acceptorFilePeak));
                    if (donorFilePeak.ApexRetentionTime > 0 && acceptorFilePeak.ApexRetentionTime > 0)
                    {
                        anchorPeptideRtDiffs.Add(donorFilePeak.ApexRetentionTime - acceptorFilePeak.ApexRetentionTime);
                    }
                }
            }

            scorer.AddRtPredErrorDistribution(donor, anchorPeptideRtDiffs, _numberOfAnchorPeptidesForMbr);
            donorFileBestMsmsPeaksOrderedByMass = donorFileBestMsmsPeaks.Select(kvp => kvp.Value).OrderBy(p => p.Identifications.First().PeakfindingMass).ToList();

            return rtCalibrationCurve.OrderBy(p => p.DonorFilePeak.Apex.IndexedPeak.RetentionTime).ToArray();
        }

        /// <summary>
        /// For every MSMS identified peptide, selects one file that will be used as the donor
        /// by finding files that contain the most peaks in the local neighborhood,
        /// then writes the restults to the DonorFileToIdsDict.
        /// WARNING! Strong assumption that this is called BEFORE MBR peaks are identified/assigned to the results
        /// </summary>
        private void FindPeptideDonorFiles()
        {
            DonorFileToPeakDict = new Dictionary<SpectraFileInfo, List<ChromatographicPeak>>();

            Dictionary<string, List<ChromatographicPeak>> seqPeakDict = _results.Peaks
                    .SelectMany(kvp => kvp.Value)
                    .Where(peak => peak.NumIdentificationsByFullSeq == 1
                        && peak.IsotopicEnvelopes.Any()
                        && peak.Identifications.Min(id => id.QValue) < DonorQValueThreshold)
                    .GroupBy(peak => peak.Identifications.First().ModifiedSequence)
                    .Where(group => PeptideModifiedSequencesToQuantify.Contains(group.Key))
                    .ToDictionary(group => group.Key, group => group.ToList());

            // iterate through each unique sequence
            foreach (var sequencePeakListKvp in seqPeakDict)
            {
                List<ChromatographicPeak> peaksForPeptide = sequencePeakListKvp.Value;
                if (!peaksForPeptide.Any())
                    continue;

                ChromatographicPeak bestPeak = ChooseBestPeak(peaksForPeptide);

                if (bestPeak == null) continue;
                if (DonorFileToPeakDict.ContainsKey(bestPeak.SpectraFileInfo))
                {
                    DonorFileToPeakDict[bestPeak.SpectraFileInfo].Add(bestPeak);
                }
                else
                {
                    DonorFileToPeakDict.Add(bestPeak.SpectraFileInfo, new List<ChromatographicPeak> { bestPeak });
                }
            }
        }

        internal ChromatographicPeak ChooseBestPeak(List<ChromatographicPeak> peaks)
        {
            ChromatographicPeak bestPeak = null;
            switch (DonorCriterion)
            {
                case DonorCriterion.Score: // Select best peak by the PSM score
                    bestPeak = peaks.MaxBy(peak => peak.Identifications.Max(id => id.PsmScore));
                    if (bestPeak.Identifications.First().PsmScore > 0)
                        break;
                    else // if every ID has a score of zero, let it fall through to the default case
                        goto default;
                case DonorCriterion.Neighbors: // Select peak with the most neighboring peaks
                    int maxPeaks = 0;
                    foreach (var donorPeak in peaks)
                    {
                        // Count the number of neighboring peaks with unique peptides
                        int neighboringPeaksCount = _results.Peaks[donorPeak.SpectraFileInfo]
                            .Where(peak => Math.Abs(peak.ApexRetentionTime - donorPeak.ApexRetentionTime) < MbrAlignmentWindow)
                            .Select(peak => peak.Identifications.First().ModifiedSequence)
                            .Distinct()
                            .Count();

                        if (neighboringPeaksCount > maxPeaks)
                        {
                            maxPeaks = neighboringPeaksCount;
                            bestPeak = donorPeak;
                        }
                    }
                    break;
                case DonorCriterion.Intensity: // Select the peak with the highest intensity
                default:
                    bestPeak = peaks.MaxBy(peak => peak.Intensity);
                    break;
            }

            return bestPeak;
        }

        /// <summary>
        /// Used by MBR. Predicts the retention time of a peak in an acceptor file based on the 
        /// retention time of the peak in the donor file. This is done with a local alignment
        /// where all peaks within 30 seconds of the donor peak are matched to peaks with the same associated peptide in the acceptor file,
        /// if such a peak exists.
        /// </summary>
        /// <param name="rtCalibrationCurve">Array of all shared peaks between the donor and the acceptor file</param>
        /// <returns> RtInfo object containing the predicted retention time of the acceptor peak and the width of the predicted retention time window </returns>
        internal RtInfo PredictRetentionTime(
            RetentionTimeCalibDataPoint[] rtCalibrationCurve,
            ChromatographicPeak donorPeak,
            SpectraFileInfo acceptorFile,
            bool acceptorSampleIsFractionated,
            bool donorSampleIsFractionated)
        {
            var nearbyCalibrationPoints = new List<RetentionTimeCalibDataPoint>(); // The number of anchor peptides to be used for local alignment (on either side of the donor peptide)

            // only compare +- 1 fraction
            if (acceptorSampleIsFractionated && donorSampleIsFractionated)
            {
                int acceptorFractionNumber = acceptorFile.Fraction;
                int donorFractionNumber = donorPeak.SpectraFileInfo.Fraction;

                if (Math.Abs(acceptorFractionNumber - donorFractionNumber) > 1)
                {
                    return null;
                }
            }

            // binary search for this donor peak in the retention time calibration spline
            RetentionTimeCalibDataPoint testPoint = new RetentionTimeCalibDataPoint(donorPeak, null);
            int index = Array.BinarySearch(rtCalibrationCurve, testPoint);

            if (index < 0)
            {
                index = ~index;
            }
            if (index >= rtCalibrationCurve.Length && index >= 1)
            {
                index = rtCalibrationCurve.Length - 1;
            }

            int numberOfForwardAnchors = 0;
            // gather nearby data points
            for (int r = index + 1; r < rtCalibrationCurve.Length; r++)
            {
                double rtDiff = rtCalibrationCurve[r].DonorFilePeak.Apex.IndexedPeak.RetentionTime - donorPeak.Apex.IndexedPeak.RetentionTime;
                if (rtCalibrationCurve[r].AcceptorFilePeak != null
                    && rtCalibrationCurve[r].AcceptorFilePeak.ApexRetentionTime > 0)
                {
                    if (Math.Abs(rtDiff) > 0.5) // If the rtDiff is too large, it's no longer local alignment
                    {
                        break;
                    }
                    nearbyCalibrationPoints.Add(rtCalibrationCurve[r]);
                    numberOfForwardAnchors++;
                    if (numberOfForwardAnchors >= _numberOfAnchorPeptidesForMbr) // We only want a handful of anchor points
                    {
                        break;
                    }
                }
            }

            int numberOfBackwardsAnchors = 0;
            for (int r = index - 1; r >= 0; r--)
            {
                double rtDiff = rtCalibrationCurve[r].DonorFilePeak.Apex.IndexedPeak.RetentionTime - donorPeak.Apex.IndexedPeak.RetentionTime;
                if (rtCalibrationCurve[r].AcceptorFilePeak != null
                    && rtCalibrationCurve[r].AcceptorFilePeak.ApexRetentionTime > 0)
                {
                    if (Math.Abs(rtDiff) > 0.5) // If the rtDiff is too large, it's no longer local alignment
                    {
                        break;
                    }
                    nearbyCalibrationPoints.Add(rtCalibrationCurve[r]);
                    numberOfBackwardsAnchors++;
                    if (numberOfBackwardsAnchors >= _numberOfAnchorPeptidesForMbr) // We only want a handful of anchor points
                    {
                        break;
                    }
                }
            }

            if (!nearbyCalibrationPoints.Any())
            {
                // If there are no nearby calibration points, return the donor peak's RT and a width of 15 seconds
                return new RtInfo(predictedRt: donorPeak.Apex.IndexedPeak.RetentionTime, width: 0.25);
            }

            // calculate difference between acceptor and donor RTs for these RT region
            List<double> rtDiffs = nearbyCalibrationPoints
                .Select(p => p.DonorFilePeak.ApexRetentionTime - p.AcceptorFilePeak.ApexRetentionTime)
                .ToList();

            double medianRtDiff = rtDiffs.Median();
            if(rtDiffs.Count == 1)
            {
                // If there are no nearby calibration points, return the donor peak's RT and a width of 15 seconds
                return new RtInfo(predictedRt: donorPeak.Apex.IndexedPeak.RetentionTime - medianRtDiff, width: 0.25);
            }

            double rtRange = rtDiffs.StandardDeviation() * 6;

            rtRange = Math.Min(rtRange, MbrRtWindow);

            return new RtInfo(predictedRt: donorPeak.Apex.IndexedPeak.RetentionTime - medianRtDiff, width: rtRange);
        }

        /// <summary>
        /// Constructs a MbrScorer object that is used to score all MBR peaks for a given acceptor file
        /// </summary>
        /// <param name="acceptorFileIdentifiedPeaks"> All MSMS identified peaks in the acceptor file </param>
        /// <param name="fileSpecificMbrTolerance">A ppm tolerance specific to the given file</param>
        /// <returns> A MbrScorer object </returns>
        private MbrScorer BuildMbrScorer(List<ChromatographicPeak> acceptorFileIdentifiedPeaks, out Tolerance fileSpecificMbrTolerance)
        {
            // Construct a distribution of ppm errors for all MSMS peaks in the acceptor file
            var apexToAcceptorFilePeakDict = new Dictionary<IIndexedPeak, ChromatographicPeak>();
            List<double> ppmErrors = new List<double>();
            foreach (var peak in acceptorFileIdentifiedPeaks.Where(p => p.Apex != null
                && PeptideModifiedSequencesToQuantify.Contains(p.Identifications.First().ModifiedSequence)
                && p.Identifications.First().QValue < DonorQValueThreshold)) 
            {
                if (!apexToAcceptorFilePeakDict.ContainsKey(peak.Apex.IndexedPeak))
                {
                    apexToAcceptorFilePeakDict.Add(peak.Apex.IndexedPeak, peak);
                }

                ppmErrors.Add(peak.MassError);
            }
            if (ppmErrors.Count < 3)
            {
                fileSpecificMbrTolerance = null;
                return null;
            }
            double ppmSpread = ppmErrors.Count > 30 ? ppmErrors.InterquartileRange() / 1.36 : ppmErrors.StandardDeviation();
            Normal ppmDistribution = new Normal(ppmErrors.Median(), ppmSpread);
            double fileSpecificMbrPpmTolerance = Math.Min(Math.Abs(ppmErrors.Median()) + ppmSpread * 4, MbrPpmTolerance);
            fileSpecificMbrTolerance = new PpmTolerance(fileSpecificMbrPpmTolerance); // match between runs PPM tolerance

            // Construct a distribution of peak log intensities for all MSMS peaks in the acceptor file
            var acceptorFileLogIntensities = acceptorFileIdentifiedPeaks
                .Where(p => p.Intensity > 0)
                .Select(p => Math.Log(p.Intensity, 2))
                .ToList();
            double medianAcceptorLogIntensity = acceptorFileLogIntensities.Median();
            Normal logIntensityDistribution = new Normal(acceptorFileLogIntensities.Median(), acceptorFileLogIntensities.InterquartileRange() / 1.36);

            return new MbrScorer(apexToAcceptorFilePeakDict, acceptorFileIdentifiedPeaks, ppmDistribution, logIntensityDistribution);
        }

        /// <summary>
        /// Returns a pseudo-randomly selected peak that does not have the same mass as the donor
        /// </summary>
        /// <param name="peaksOrderedByMass"></param>
        /// <param name="donorPeakPeakfindingMass"> Will search for a peak at least 5 Da away from the peakfinding mass </param>
        /// <returns></returns>
        internal ChromatographicPeak GetRandomPeak(
            List<ChromatographicPeak> peaksOrderedByMass,
            double donorPeakRetentionTime,
            double retentionTimeMinDiff,
            Identification donorIdentification)
        {
            double minDiff = 5 * PeriodicTable.GetElement("H").PrincipalIsotope.AtomicMass;
            double maxDiff = 11 * PeriodicTable.GetElement("H").PrincipalIsotope.AtomicMass;
            double donorPeakPeakfindingMass = donorIdentification.PeakfindingMass;

            // Theoretically we could do a binary search but we're just going to iterate through the whole list of donor peaks
            List<ChromatographicPeak> randomPeakCandidates = peaksOrderedByMass
                .Where(p => 
                    p.ApexRetentionTime > 0
                    && Math.Abs(p.ApexRetentionTime - donorPeakRetentionTime) > retentionTimeMinDiff
                    && p.Identifications.First().BaseSequence != donorIdentification.BaseSequence
                    && Math.Abs(p.Identifications.First().PeakfindingMass - donorPeakPeakfindingMass) > minDiff
                    && Math.Abs(p.Identifications.First().PeakfindingMass - donorPeakPeakfindingMass) < maxDiff)
                .ToList();

            while (!randomPeakCandidates.Any() & maxDiff < 1e5)
            {
                // Increase the search space by a factor of 10 and try again
                maxDiff *= 10;
                randomPeakCandidates = peaksOrderedByMass
                .Where(p =>
                    p.ApexRetentionTime > 0
                    && Math.Abs(p.ApexRetentionTime - donorPeakRetentionTime) > retentionTimeMinDiff
                    && p.Identifications.First().BaseSequence != donorIdentification.BaseSequence
                    && Math.Abs(p.Identifications.First().PeakfindingMass - donorPeakPeakfindingMass) > minDiff
                    && Math.Abs(p.Identifications.First().PeakfindingMass - donorPeakPeakfindingMass) < maxDiff)
                .ToList();
            }

            if (!randomPeakCandidates.Any())
            {
                return null;
            }

            // Generates a pseudo-random number based on the donor peak finding mass + retention time
            int pseudoRandomNumber = (int)(1e5 * (donorIdentification.PeakfindingMass % 1.0) * (donorIdentification.Ms2RetentionTimeInMinutes % 1.0)) % randomPeakCandidates.Count;
            return randomPeakCandidates[pseudoRandomNumber];
        }

        /// <summary>
        /// This method maps identified peaks from other chromatographic runs ("donors") onto
        /// the defined chromatographic run ("acceptor"). The goal is to reduce the number of missing
        /// intensity measurements. Missing values occur generally either because 1) the analyte is
        /// in the sample but didn't get fragmented/identified or 2) the analyte is genuinely missing
        /// from the sample.
        /// </summary>
        private void QuantifyMatchBetweenRunsPeaks(SpectraFileInfo idAcceptorFile)
        {
            bool acceptorSampleIsFractionated = _results.SpectraFiles
                .Where(p => p.Condition == idAcceptorFile.Condition && p.BiologicalReplicate == idAcceptorFile.BiologicalReplicate)
                .Select(p => p.Fraction)
                .Distinct()
                .Count() > 1;

            // acceptor file known peaks
            var acceptorFileIdentifiedPeaks = _results.Peaks[idAcceptorFile];

            // these are the analytes already identified in this run. we don't need to try to match them from other runs
            var acceptorFileIdentifiedSequences = new HashSet<string>(acceptorFileIdentifiedPeaks
                .Where(peak => peak.IsotopicEnvelopes.Any() && peak.Identifications.Min(id => id.QValue) < 0.01)
                .SelectMany(p => p.Identifications.Select(d => d.ModifiedSequence)));

            MbrScorer scorer = BuildMbrScorer(acceptorFileIdentifiedPeaks, out var mbrTol);
            if (scorer == null)
                return;

            mbrTol = new PpmTolerance(MbrPpmTolerance);

            // deserialize the file's indexed mass spectral peaks. these were stored and serialized to a file earlier
            CurrentIndexingEngine.DeserializeIndex(idAcceptorFile);

            HashSet<ProteinGroup> thisFilesMsmsIdentifiedProteins = new HashSet<ProteinGroup>();
            if (RequireMsmsIdInCondition)
            {
                // only match peptides from proteins that have at least one MS/MS identified peptide in the condition
                foreach (SpectraFileInfo conditionFile in _spectraFileInfo.Where(p => p.Condition == idAcceptorFile.Condition))
                {
                    foreach (ProteinGroup proteinGroup in _results.Peaks[conditionFile].Where(p => !p.IsMbrPeak).SelectMany(p => p.Identifications.SelectMany(v => v.ProteinGroups)))
                    {
                        thisFilesMsmsIdentifiedProteins.Add(proteinGroup);
                    }
                }
            }

            // this stores the results of MBR
            ConcurrentDictionary<string, ConcurrentDictionary<IsotopicEnvelope, List<ChromatographicPeak>>> matchBetweenRunsIdentifiedPeaks = new();

            // map each donor file onto this file
            foreach (var donorFilePeakListKvp in DonorFileToPeakDict)
            {
                if (idAcceptorFile.Equals(donorFilePeakListKvp.Key))
                {
                    continue;
                }

                // this is the list of peaks identified in the other file but not in this one ("ID donor peaks")
                List<ChromatographicPeak> idDonorPeaks = donorFilePeakListKvp.Value
                    .Where(p => 
                        !acceptorFileIdentifiedSequences.Contains(p.Identifications.First().ModifiedSequence)
                        && (!RequireMsmsIdInCondition 
                            || p.Identifications.Any(v => v.ProteinGroups.Any(g => thisFilesMsmsIdentifiedProteins.Contains(g))))
                        && this.PeptideModifiedSequencesToQuantify.Contains(p.Identifications.First().ModifiedSequence))
                    .ToList();

                if (!idDonorPeaks.Any())
                {
                    continue;
                }

                bool donorSampleIsFractionated = _results.SpectraFiles
                    .Where(p => p.Condition == donorFilePeakListKvp.Key.Condition && p.BiologicalReplicate == donorFilePeakListKvp.Key.BiologicalReplicate)
                    .Select(p => p.Fraction)
                    .Distinct()
                    .Count() > 1;

                // We're only interested in the fold change if the conditions are different. Otherwise, we score based off of the intensities
                // of the acceptor file
                if (_spectraFileInfo.Select(p => p.Condition).Distinct().Count() > 1
                    && donorFilePeakListKvp.Key.Condition != idAcceptorFile.Condition)
                {
                    scorer.CalculateFoldChangeBetweenFiles(idDonorPeaks);
                }

                // generate RT calibration curve
                RetentionTimeCalibDataPoint[] rtCalibrationCurve = GetRtCalSpline(donorFilePeakListKvp.Key, idAcceptorFile, scorer, out var donorPeaksMassOrdered);

                // break if MBR transfers can't be scored
                if (!scorer.IsValid(donorFilePeakListKvp.Key)) continue;

                // Loop through every MSMS id in the donor file
                Parallel.ForEach(Partitioner.Create(0, idDonorPeaks.Count),
                    new ParallelOptions { MaxDegreeOfParallelism = MaxThreads },
                    (range, loopState) =>
                    {
                        for (int i = range.Item1; i < range.Item2; i++)
                        {
                            ChromatographicPeak donorPeak = idDonorPeaks[i];
                            // TODO: Add a toggle that set rtRange to be maximum width
                            RtInfo rtInfo = PredictRetentionTime(rtCalibrationCurve, donorPeak, idAcceptorFile, acceptorSampleIsFractionated, donorSampleIsFractionated);
                            if (rtInfo == null) continue;

                            // Look for MBR target (predicted-RT peak)
                            FindAllAcceptorPeaks(idAcceptorFile, scorer, rtInfo, mbrTol, donorPeak, out var bestAcceptor);
                            AddPeakToConcurrentDict(matchBetweenRunsIdentifiedPeaks, bestAcceptor, donorPeak.Identifications.First());

                            //Draw a random donor that has an rt sufficiently far enough away
                            double minimumRtDifference = rtInfo.Width*2;
                            ChromatographicPeak randomDonor = GetRandomPeak(donorPeaksMassOrdered,
                                donorPeak.ApexRetentionTime,
                                minimumRtDifference,
                                donorPeak.Identifications.First());

                            // Look for MBR decoy (random-RT peak) 
                            ChromatographicPeak bestDecoy = null;
                            RtInfo decoyRtInfo = null;
                            if (randomDonor != null)
                            {
                                decoyRtInfo = PredictRetentionTime(rtCalibrationCurve, randomDonor, idAcceptorFile, acceptorSampleIsFractionated, donorSampleIsFractionated);
                                if (decoyRtInfo != null)
                                {
                                    //Find a decoy peak using the randomly drawn retention time
                                    FindAllAcceptorPeaks(idAcceptorFile, scorer, rtInfo, mbrTol, donorPeak, out bestDecoy,
                                        randomRt: decoyRtInfo.PredictedRt);
                                    AddPeakToConcurrentDict(matchBetweenRunsIdentifiedPeaks, bestDecoy, donorPeak.Identifications.First());
                                }
                            }

                            double windowWidth = Math.Max(0.5, rtInfo.Width);
                            // If the search turned up empty, try again with a wider search window
                            while (bestAcceptor == null && bestDecoy == null)
                            {
                                windowWidth = Math.Min(windowWidth, MbrRtWindow);
                                rtInfo.Width = windowWidth;
                                FindAllAcceptorPeaks(idAcceptorFile, scorer, rtInfo, mbrTol, donorPeak, out bestAcceptor);
                                AddPeakToConcurrentDict(matchBetweenRunsIdentifiedPeaks, bestAcceptor, donorPeak.Identifications.First());

                                if(decoyRtInfo != null)
                                {
                                    decoyRtInfo.Width = windowWidth;
                                    FindAllAcceptorPeaks(idAcceptorFile, scorer, rtInfo, mbrTol, donorPeak, out bestDecoy,
                                    randomRt: decoyRtInfo.PredictedRt);
                                    AddPeakToConcurrentDict(matchBetweenRunsIdentifiedPeaks, bestDecoy, donorPeak.Identifications.First());
                                }
                                if (windowWidth >= MbrRtWindow)
                                {
                                    break;
                                }
                                else
                                {
                                    windowWidth += 0.5;
                                }
                            }

                        }
                    });
            }

            // Eliminate duplicate peaks (not sure where they come from)
            foreach (var seqDictionaryKvp in matchBetweenRunsIdentifiedPeaks)
            {
                // Each isotopic envelope is linked to a list of ChromatographicPeaks
                // Here, we remove instances where the same envelope is associated with multiple chromatographic peaks but the peaks correspond to the same donor peptide
                // I don't know why this happens lol
                // If multiple peaks are associated with the same envelope, and they have different associated peptide identifications, then they're kept separate.
                foreach (var envelopePeakListKvp in seqDictionaryKvp.Value)
                {
                    List<ChromatographicPeak> bestPeaks = new();
                    foreach (var peakGroup in envelopePeakListKvp.Value.GroupBy(peak => peak.Identifications.First().ModifiedSequence))
                    {
                        bestPeaks.Add(peakGroup.MaxBy(peak => peak.MbrScore));
                    }
                    envelopePeakListKvp.Value.Clear();
                    envelopePeakListKvp.Value.AddRange(bestPeaks);
                }
            }

            // Create a dictionary that stores imsPeak associated with an ms/ms identified peptide
            Dictionary<int, List<IIndexedPeak>> msmsImsPeaks = _results.Peaks[idAcceptorFile]
                .Where(peak => 
                        !peak.DecoyPeptide 
                        && peak.Apex?.IndexedPeak != null 
                        && PeptideModifiedSequencesToQuantify.Contains(peak.Identifications.First().ModifiedSequence))
                .Select(peak => peak.Apex.IndexedPeak)
                .GroupBy(imsPeak => imsPeak.ZeroBasedMs1ScanIndex)
                .ToDictionary(g => g.Key, g => g.ToList());

            // take the best result (highest scoring) for each peptide after we've matched from all the donor files
            foreach (var mbrIdentifiedPeptide in matchBetweenRunsIdentifiedPeaks.Where(p => !acceptorFileIdentifiedSequences.Contains(p.Key)))
            {
                string peptideModifiedSequence = mbrIdentifiedPeptide.Key;
                if (!mbrIdentifiedPeptide.Value.Any())
                {
                    continue;
                }

                foreach (var peakHypothesisGroup in mbrIdentifiedPeptide.Value.SelectMany(kvp => kvp.Value).OrderByDescending(p => p.MbrScore).GroupBy(p => p.RandomRt))
                {
                    var peakHypotheses = peakHypothesisGroup.ToList();
                    ChromatographicPeak best = peakHypotheses.First();
                    peakHypotheses.Remove(best);

                    // Discard any peaks that are already associated with an ms/ms identified peptide
                    while (best?.Apex?.IndexedPeak != null && msmsImsPeaks.TryGetValue(best.Apex.IndexedPeak.ZeroBasedMs1ScanIndex, out var peakList))
                    {
                        if (peakList.Contains(best.Apex.IndexedPeak))
                        {
                            if (!peakHypotheses.Any())
                            {
                                best = null;
                                break;
                            }
                            best = peakHypotheses.First();
                            peakHypotheses.Remove(best);
                        }
                        else
                        {
                            break;
                        }
                    }
                    if (best == null) continue;

                    // merge peaks with different charge states
                    if (peakHypotheses.Count > 0)
                    {
                        double start = best.IsotopicEnvelopes.Min(p => p.IndexedPeak.RetentionTime);
                        double end = best.IsotopicEnvelopes.Max(p => p.IndexedPeak.RetentionTime);

                        _results.Peaks[idAcceptorFile].Add(best);
                        foreach (ChromatographicPeak peak in peakHypotheses.Where(p => p.Apex.ChargeState != best.Apex.ChargeState))
                        {
                            if (peak.Apex.IndexedPeak.RetentionTime >= start
                                && peak.Apex.IndexedPeak.RetentionTime <= end)
                                //&& Math.Abs(peak.MbrScore - best.MbrScore) / best.MbrScore < 0.25)// 25% difference is a rough heuristic, but I don't want super shitty peaks being able to supercede the intensity of a good peak!
                            {
                                if (msmsImsPeaks.TryGetValue(peak.Apex.IndexedPeak.ZeroBasedMs1ScanIndex, out var peakList) && peakList.Contains(peak.Apex.IndexedPeak))
                                {
                                    continue; // If the peak is already accounted for, skip it.
                                }
                                else
                                {
                                    best.MergeFeatureWith(peak, Integrate);
                                }
                            }
                        }
                    }
                    _results.Peaks[idAcceptorFile].Add(best);
                }
            }

            RunErrorChecking(idAcceptorFile);
        }

        /// <summary>
        /// A concurrent dictionary is used to keep track of MBR peaks that have been identified in the acceptor file. This function updates that dictionary
        /// </summary>
        /// <param name="matchBetweenRunsIdentifiedPeaks"> concurrent dictionary. Key = Peptide sequence. Value = ConcurrentDictionary mapping where keys are isotopic envelopes and values are list of associated peaks</param>
        /// <param name="peakToSave">Peak to add to the dictionary</param>
        /// <param name="donorIdentification">The donor ID associated with the MBR peaks</param>
        private void AddPeakToConcurrentDict(ConcurrentDictionary<string, ConcurrentDictionary<IsotopicEnvelope, List<ChromatographicPeak>>> matchBetweenRunsIdentifiedPeaks,
            ChromatographicPeak peakToSave,
            Identification donorIdentification)
        {
            if(peakToSave == null)
            {
                return;
            }
            // save the peak hypothesis
            matchBetweenRunsIdentifiedPeaks.AddOrUpdate
            (
                // new key
                key: donorIdentification.ModifiedSequence,
                // if we are adding a value for the first time, we simply create a new dictionatry with one entry
                addValueFactory: (sequenceKey) =>
                new ConcurrentDictionary<IsotopicEnvelope, List<ChromatographicPeak>>(
                    new Dictionary<IsotopicEnvelope, List<ChromatographicPeak>>
                    {
                        { peakToSave.Apex, new List<ChromatographicPeak> { peakToSave } }
                    }),
                // if the key (sequence) already exists, we have to add the new peak to the existing dictionary
                updateValueFactory: (sequenceKey, envelopePeakListDict) =>
                {
                    envelopePeakListDict.AddOrUpdate(
                        key: peakToSave.Apex,
                        addValueFactory: (envelopeKey) => new List<ChromatographicPeak> { peakToSave }, // if the key (envelope) doesnt exist, just create a new list
                        updateValueFactory: (envelopeKey, peakList) => { peakList.Add(peakToSave); return peakList; }); // if the key (envelope) already exists, add the peak to the associated list
                    return envelopePeakListDict;
                }
            );
        }

        /// <summary>
        /// Finds MBR acceptor peaks by looping  through every possible peak for every possible charge state
        /// in a given retention time range. Identified peaks are added to the matchBetweenRunsIdentifiedPeaks dictionary.
        /// </summary>
        /// <param name="scorer"> The MbrScorer object used to score acceptor peaks</param>
        /// <param name="rtInfo"> RtInfo object containing the predicted retention time for the acceptor peak and the width of the expected RT window</param>
        /// <param name="fileSpecificTol"> Ppm Tolerance specific to the acceptor file</param>
        /// <param name="donorPeak"> The donor peak. Acceptor peaks are presumed to represent the same peptide ast he donor peak</param>
        /// <param name="matchBetweenRunsIdentifiedPeaksThreadSpecific"> A dictionary containing peptide sequences and their associated mbr peaks </param>
        internal void FindAllAcceptorPeaks(
            SpectraFileInfo idAcceptorFile, 
            MbrScorer scorer,
            RtInfo rtInfo,
            Tolerance fileSpecificTol,
            ChromatographicPeak donorPeak,
            out ChromatographicPeak bestAcceptor,
            double? randomRt = null)
        {
            // get the MS1 scan info for this region so we can look up indexed peaks
            Ms1ScanInfo[] ms1ScanInfos = IndexingEngineDict[idAcceptorFile].Ms1ScanInfoArray;
            Ms1ScanInfo start = ms1ScanInfos[0];
            Ms1ScanInfo end = ms1ScanInfos[ms1ScanInfos.Length - 1];
            double rtStartHypothesis = randomRt == null ? rtInfo.RtStartHypothesis : (double)randomRt - (rtInfo.Width / 2.0);
            double rtEndHypothesis = randomRt == null ? rtInfo.RtEndHypothesis : (double)randomRt + (rtInfo.Width / 2.0);

            for (int j = 0; j < ms1ScanInfos.Length; j++)
            {
                Ms1ScanInfo scan = ms1ScanInfos[j];
                if (scan.RetentionTime <= rtStartHypothesis)
                {
                    start = scan;
                }
                if (scan.RetentionTime >= rtEndHypothesis)
                {
                    end = scan;
                    break;
                }
            }

            // now we've identified the region in the chromatography this analyte should appear.
            // we need to check for peaks in the region using ppm tolerance and isotope pattern matching
            var chargesToMatch = donorPeak.Identifications.Select(p => p.PrecursorChargeState).Distinct().ToList();
            if (!chargesToMatch.Contains(donorPeak.Apex.ChargeState))
            {
                chargesToMatch.Add(donorPeak.Apex.ChargeState);
            }

            Identification donorIdentification = donorPeak.Identifications.First();
            bestAcceptor = null;

            foreach (int z in chargesToMatch)
            {
                List<IIndexedPeak> chargeXic = new List<IIndexedPeak>();

                for (int j = start.ZeroBasedMs1ScanIndex; j <= end.ZeroBasedMs1ScanIndex; j++)
                {
                    IIndexedPeak peak = CurrentIndexingEngine.GetIndexedPeak(donorIdentification.PeakfindingMass, j, fileSpecificTol, z);
                    if (peak != null)
                        chargeXic.Add(peak);
                }
                if (!chargeXic.Any())
                    continue;

                List<IsotopicEnvelope> chargeEnvelopes = GetIsotopicEnvelopes(chargeXic, donorIdentification, z).OrderBy(env => env.Intensity).ToList();

                // treat each isotopic envelope in the valid region as a potential seed for a chromatographic peak.
                // remove the clustered isotopic envelopes from the list of seeds after each iteration
                while (chargeEnvelopes.Any())
                {
                    ChromatographicPeak acceptorPeak = FindIndividualAcceptorPeak(idAcceptorFile, scorer, donorPeak,
                        fileSpecificTol, rtInfo, z, chargeEnvelopes, randomRt);
                    if (acceptorPeak == null)
                        continue;
                    if (bestAcceptor == null || bestAcceptor.MbrScore < acceptorPeak.MbrScore)
                    {
                        acceptorPeak.ChargeList = chargesToMatch;
                        bestAcceptor = acceptorPeak;
                    }
                }
            }
        }

        /// <summary>
        /// Grabs the first isotopic envelope in the list of chargeEnvelopes as a potential seed for a chromatographic peak.
        /// remove the isotopic envelope from chargeEnvelopes afterward.
        /// </summary>
        /// <param name="idAcceptorFile"></param>
        /// <param name="mbrTol"></param>
        /// <param name="rtInfo"></param>
        /// <param name="rtScoringDistribution"></param>
        /// <param name="z"></param>
        /// <param name="chargeEnvelopes"></param>
        /// <returns> An acceptor chromatographic peak, unless the peak found was already linked to an MS/MS id, in which case it return null. </returns>
        internal ChromatographicPeak FindIndividualAcceptorPeak(
            SpectraFileInfo idAcceptorFile,
            MbrScorer scorer,
            ChromatographicPeak donorPeak,
            Tolerance mbrTol,
            RtInfo rtInfo,
            int z,
            List<IsotopicEnvelope> chargeEnvelopes,
            double? randomRt = null)
        {
            var donorId = donorPeak.Identifications.OrderBy(p => p.QValue).First();
            var acceptorPeak = new ChromatographicPeak(donorId, true, idAcceptorFile, randomRt != null);

            // Grab the first scan/envelope from charge envelopes. This should be the most intense envelope in the list
            IsotopicEnvelope seedEnv = chargeEnvelopes.First();
            var xic = GetXIC(seedEnv.IndexedPeak.RetentionTime, donorId.PeakfindingMass, z, idAcceptorFile, mbrTol);
            List<IsotopicEnvelope> bestChargeEnvelopes = GetIsotopicEnvelopes(xic, donorId, z);
            acceptorPeak.IsotopicEnvelopes.AddRange(bestChargeEnvelopes);
            acceptorPeak.CalculateIntensityForThisFeature(Integrate);

            acceptorPeak.CutPeak(seedEnv.IndexedPeak.RetentionTime, DiscriminationFactorToCutPeak, Integrate);

            var claimedPeaks = new HashSet<IIndexedPeak>(acceptorPeak.IsotopicEnvelopes.Select(p => p.IndexedPeak))
            {
                seedEnv.IndexedPeak // prevents infinite loops
            };
            chargeEnvelopes.RemoveAll(p => claimedPeaks.Contains(p.IndexedPeak));

            // peak has already been identified by MSMS - skip it
            if (scorer.ApexToAcceptorFilePeakDict.ContainsKey(seedEnv.IndexedPeak))
            {
                return null;
            }

            acceptorPeak.MbrScore = scorer.ScoreMbr(acceptorPeak, donorPeak, randomRt ?? rtInfo.PredictedRt);

            return acceptorPeak;
        }


        /// <summary>
        /// Checks for and resolves situations where one IndexedMassSpectralPeak is defined as the apex 
        /// for multiple ChromatographicPeaks. In these situations, the two peaks are merged and the merged
        /// peak is stored in the FlashLFQ results.
        /// </summary>
        /// <param name="spectraFile"></param>
        private void RunErrorChecking(SpectraFileInfo spectraFile)
        {
            if (!Silent)
            {
                Console.WriteLine("Checking errors");
            }

            _results.Peaks[spectraFile].RemoveAll(p => p == null || p.IsMbrPeak && !p.IsotopicEnvelopes.Any());

            // merge duplicate peaks and handle MBR/MSMS peakfinding conflicts
            var errorCheckedPeaksGroupedByApex = new Dictionary<IIndexedPeak, ChromatographicPeak>();
            var errorCheckedPeaks = new List<ChromatographicPeak>();
            
            foreach (ChromatographicPeak tryPeak in _results.Peaks[spectraFile].OrderBy(p => p.IsMbrPeak))
            {
                tryPeak.CalculateIntensityForThisFeature(Integrate);
                tryPeak.ResolveIdentifications();

                if (tryPeak.Apex == null)
                {
                    if (tryPeak.IsMbrPeak)
                    {
                        continue;
                    }

                    errorCheckedPeaks.Add(tryPeak);
                    continue;
                }

                IIndexedPeak apexImsPeak = tryPeak.Apex.IndexedPeak;
                if (errorCheckedPeaksGroupedByApex.TryGetValue(apexImsPeak, out ChromatographicPeak storedPeak) && storedPeak != null)
                {
                    if (!tryPeak.IsMbrPeak && !storedPeak.IsMbrPeak)
                    {
                        if (PeptideModifiedSequencesToQuantify.Contains(tryPeak.Identifications.First().ModifiedSequence))
                        {
                            if (PeptideModifiedSequencesToQuantify.Contains(storedPeak.Identifications.First().ModifiedSequence))
                            {
                                if(storedPeak.Identifications.First().ModifiedSequence != tryPeak.Identifications.First().ModifiedSequence)
                                {
                                    int placheolder = 1;
                                }
                                storedPeak.MergeFeatureWith(tryPeak, Integrate);
                            }
                            else
                            {
                                // If the stored peak id isn't in the list of peptides to quantify, overwrite it
                                errorCheckedPeaksGroupedByApex[tryPeak.Apex.IndexedPeak] = tryPeak;
                            }
                        }
                        else
                        {
                            continue; // if the tryPeak id isn't in the list of peptides to quantify, it is discarded
                        }
                        
                    }
                    else if (tryPeak.IsMbrPeak && !storedPeak.IsMbrPeak)
                    {
                        // Default to MSMS peaks over MBR Peaks.
                        // Most of these have already been eliminated
                        // However, sometimes merging MBR peaks with different charge states reveals that
                        // The MBR peak conflicts with an MSMS peak
                        // Removing the peak when this happens is a conservative step.
                        // Sometimes the MSMS peak is a decoy, or has a peptides level Q-value < 0.01 (i.e., the modified sequence isn't in PeptideModifiedSequencesToQuantify).
                        // In this case, we keep the MBR peak.
                        if (storedPeak.DecoyPeptide || !PeptideModifiedSequencesToQuantify.Contains(storedPeak.Identifications.First().ModifiedSequence))
                        {
                            errorCheckedPeaksGroupedByApex[tryPeak.Apex.IndexedPeak] = tryPeak;
                        }
                        else
                        {
                            continue;
                        }
                    }
                    else if (tryPeak.IsMbrPeak && storedPeak.IsMbrPeak)
                    {
                        if (tryPeak.Identifications.First().ModifiedSequence == storedPeak.Identifications.First().ModifiedSequence)
                        {
                            storedPeak.MergeFeatureWith(tryPeak, Integrate);
                        }
                        else if (tryPeak.MbrScore > storedPeak.MbrScore)
                        {
                            errorCheckedPeaksGroupedByApex[tryPeak.Apex.IndexedPeak] = tryPeak;
                        }
                    }
                }
                else
                {
                    errorCheckedPeaksGroupedByApex.Add(apexImsPeak, tryPeak);
                }
            }

            errorCheckedPeaks.AddRange(errorCheckedPeaksGroupedByApex.Values.Where(p => p != null));
            
            _results.Peaks[spectraFile] = errorCheckedPeaks;
        }

        private bool RunPEPAnalysis()
        {
            List<ChromatographicPeak> mbrPeaks = _results.Peaks.SelectMany(kvp => kvp.Value)
                .Where(peak => peak.IsMbrPeak)
                .OrderByDescending(peak => peak.MbrScore)
                .ToList();

            if (!mbrPeaks.IsNotNullOrEmpty()) return false;
            int decoyPeakTotal = mbrPeaks.Count(peak => peak.RandomRt);

            List<double> tempPepQs = new();
            List<double> tempQs = new();
            if (mbrPeaks.Count > 100 && decoyPeakTotal > 20)
            {
                PepAnalysisEngine pepAnalysisEngine = new PepAnalysisEngine(mbrPeaks,
                    outputFolder: Path.GetDirectoryName(_spectraFileInfo.First().FullFilePathWithExtension),
                    maxThreads: MaxThreads,
                    pepTrainingFraction: PepTrainingFraction);
                var pepOutput = pepAnalysisEngine.ComputePEPValuesForAllPeaks();

                _results.PepResultString = pepOutput;

                return true;
            }
            return false;
        }

        /// <summary>
        /// Calculates the FDR for each MBR-detected peak using decoy peaks and decoy peptides,
        /// Then filters out all peaks below a given FDR threshold
        /// </summary>
        private void CalculateFdrForMbrPeaks(SpectraFileInfo acceptorFile, bool usePep)
        {
            List<ChromatographicPeak> mbrPeaks;
            if (usePep)
            {
                // Take only the top scoring acceptor for each donor (acceptor can be target or decoy!)
                // Maybe we're sorting twice when we don't have to but idk if order is preserved using group by
                mbrPeaks = _results.Peaks[acceptorFile]
                    .Where(peak => peak.IsMbrPeak)
                    .GroupBy(peak => peak.Identifications.First())
                    .Select(group => group.OrderBy(peak => peak.MbrPep).ThenByDescending(peak => peak.MbrScore).First())
                    .OrderBy(peak => peak.MbrPep)
                    .ThenByDescending(peak => peak.MbrScore)
                    .ToList();

                _results.Peaks[acceptorFile] = mbrPeaks.Concat(_results.Peaks[acceptorFile].Where(peak => !peak.IsMbrPeak)).ToList();
            }
            else
            {
                // If PEP wasn't performed, things probably aren't calibrated very well, and so it's better
                // To err on the safe side and not remove the decoys
                mbrPeaks = _results.Peaks[acceptorFile]
                    .Where(peak => peak.IsMbrPeak)
                    .OrderByDescending(peak => peak.MbrScore)
                    .ToList();
            }

            if (!mbrPeaks.IsNotNullOrEmpty()) return;

            List<double> tempQs = new();
            int totalPeaks = 0;
            int decoyPeptides = 0;
            int decoyPeaks = 0;
            int doubleDecoys = 0;
            for (int i = 0; i < mbrPeaks.Count; i++)
            {
                totalPeaks++;
                switch (mbrPeaks[i])
                {
                    case ChromatographicPeak p when (!p.DecoyPeptide && !p.RandomRt):
                        break;
                    case ChromatographicPeak p when (p.DecoyPeptide && !p.RandomRt):
                        decoyPeptides++;
                        break;
                    case ChromatographicPeak p when (!p.DecoyPeptide && p.RandomRt):
                        decoyPeaks++;
                        break;
                    case ChromatographicPeak p when (p.DecoyPeptide && p.RandomRt):
                        doubleDecoys++;
                        break;
                }

                // There are two parts to this score. We're summing the PEPs of peaks derived from target peptides. For peaks derived from decoy peptides,
                // We do the double decoy things where we count decoyPeptidePeaks - doubleDecoypeaks
                tempQs.Add(Math.Round(EstimateFdr(doubleDecoys, decoyPeptides, decoyPeaks, totalPeaks), 6));
            }

            // Set the q-value for each peak
            double[] correctedQs = CorrectQValues(tempQs);
            for (int i = 0; i < correctedQs.Length; i++)
            {
                mbrPeaks[i].MbrQValue = correctedQs[i];
            }
        }

        private int EstimateDecoyPeptideErrors(int decoyPeptideCount, int doubleDecoyCount)
        {
            return Math.Max(0, decoyPeptideCount - doubleDecoyCount);
        }

        private double EstimateFdr(int doubleDecoyCount, int decoyPeptideCount, int decoyPeakCount, int totalPeakCount)
        {
            return (double)(1 + decoyPeakCount + EstimateDecoyPeptideErrors(decoyPeptideCount, doubleDecoyCount)) / totalPeakCount;
        }

        /// <summary>
        /// Standard q-value correction, ensures that in a list of temporary q-values, a q-value is equal to
        /// Min(q-values, every q-value below in the list). As you work your way down a list of q-values, the value should only increase or stay the same.
        /// </summary>
        /// <param name="tempQs"></param>
        /// <returns></returns>
        private double[] CorrectQValues(List<double> tempQs)
        {
            if (!tempQs.IsNotNullOrEmpty()) return null;
            double[] correctedQValues = new double[tempQs.Count];
            correctedQValues[tempQs.Count - 1] = tempQs.Last();
            for(int i = tempQs.Count-2; i >=0; i--)
            {
                if (tempQs[i] > correctedQValues[i+1])
                {
                    correctedQValues[i] = correctedQValues[i + 1];
                }
                else
                {
                    correctedQValues[i] = tempQs[i];
                }
            }

            return correctedQValues;
        }

        #endregion

        /// <summary>
        /// Takes in a list of imsPeaks and finds all the isotopic peaks in each scan. If the experimental isotopic distribution
        /// matches the theoretical distribution, an IsotopicEnvelope object is created from the summed intensities of each isotopic peak.
        /// </summary>
        /// <param name="xic"> List of imsPeaks, where the mass of each peak is the peak finding mass (most abundant isotope) </param>
        /// <returns> A list of IsotopicEnvelopes, where each envelope contains the sum of the isotopic peak intensities from one scan </returns>
        public List<IsotopicEnvelope> GetIsotopicEnvelopes(
            List<IIndexedPeak> xic,
            Identification identification,
            int chargeState)
        {
            var isotopicEnvelopes = new List<IsotopicEnvelope>();
            var isotopeMassShifts = _modifiedSequenceToIsotopicDistribution[identification.ModifiedSequence];

            if (isotopeMassShifts.Count < NumIsotopesRequired)
            {
                return isotopicEnvelopes;
            }

            PpmTolerance isotopeTolerance = new PpmTolerance(IsotopePpmTolerance);

            double[] experimentalIsotopeIntensities = new double[isotopeMassShifts.Count];
            double[] theoreticalIsotopeMassShifts = isotopeMassShifts.Select(p => p.Item1).ToArray();
            double[] theoreticalIsotopeAbundances = isotopeMassShifts.Select(p => p.Item2).ToArray();
            int peakfindingMassIndex = (int)Math.Round(identification.PeakfindingMass - identification.MonoisotopicMass, 0);

            // For each peak in the XIC, we consider the possibility that there was an off-by-one or missed monoisotopic mass
            // error in peak assignment / deconvolution. The -1 key in this dictionary corresponds to a negative off-by-one error, the 
            // +1 key corresponds to a positive off-by-one error, and the 0 key corresponds to accurate assignment/deconvolution.
            var massShiftToIsotopePeaks = new Dictionary<int, List<(double expIntensity, double theorIntensity, double theorMass)>>
            {
                { -1, new List<(double, double, double)>() },
                { 0, new List<(double, double, double)>() },
                { 1, new List<(double, double, double)>() },
            };

            List<int> directions = new List<int> { -1, 1 };
            IIndexedPeak xicApex = xic.MaxBy(p => p.Intensity);

            // For each peak (most abundant mass peak), we check for the possibility that the peak was mis-assigned,
            // i.e. that the peak belongs to a species with a different mass than the identification mass
            foreach (IIndexedPeak peak in xic)
            {
                Array.Clear(experimentalIsotopeIntensities, 0, experimentalIsotopeIntensities.Length);
                foreach (var kvp in massShiftToIsotopePeaks)
                {
                    kvp.Value.Clear();
                }

                // isotope masses are calculated relative to the observed peak
                double observedMass = peak.Mz.ToMass(chargeState);
                double observedMassError = observedMass - identification.PeakfindingMass;

                foreach (var shift in massShiftToIsotopePeaks)
                {
                    // look for each isotope peak in the data
                    // This is done by starting with the first isotope with mass less than the
                    // peak finding (most abundant) mass, then working backwards to find every isotope
                    // with mass < most abundant mass. Once an expected isotopic peak can not be found,
                    // the loop breaks and we begin working our way forward, starting with the peak finding 
                    // mass and locating every peak with mass > peak finding mass. Once an expected isotopic
                    // peak can not be found, it is assumed that we have located every isotope present and the loop breaks.
                    foreach (int direction in directions)
                    {
                        int start = direction == -1
                            ? peakfindingMassIndex - 1
                            : peakfindingMassIndex;

                        for (int i = start; i < theoreticalIsotopeAbundances.Length && i >= 0; i += direction)
                        {
                            double isotopeMass = identification.MonoisotopicMass + observedMassError +
                                                 theoreticalIsotopeMassShifts[i] + shift.Key * Constants.C13MinusC12;
                            double theoreticalIsotopeIntensity = theoreticalIsotopeAbundances[i] * peak.Intensity;

                            IIndexedPeak isotopePeak;
                            if (CurrentIndexingEngine is TimsTofIndexingEngine timsEngine && xicApex is IndexedIonMobilityPeak ionMobilityPeak)
                                isotopePeak = timsEngine.GetIndexedPeak(isotopeMass, peak.ZeroBasedMs1ScanIndex, isotopeTolerance, chargeState, ionMobilityPeak.ApexIonMobilityValue);
                            else
                                isotopePeak = CurrentIndexingEngine.GetIndexedPeak(isotopeMass,
                                    peak.ZeroBasedMs1ScanIndex, isotopeTolerance, chargeState);

                            if (isotopePeak == null
                                || isotopePeak.Intensity < theoreticalIsotopeIntensity / 4.0
                                || isotopePeak.Intensity > theoreticalIsotopeIntensity * 4.0)
                            {
                                break;
                            }

                            shift.Value.Add((isotopePeak.Intensity, theoreticalIsotopeIntensity, isotopeMass));
                            if (shift.Key == 0)
                            {
                                experimentalIsotopeIntensities[i] = isotopePeak.Intensity;
                            }
                        }
                    }
                }

                // check number of isotope peaks observed
                if (massShiftToIsotopePeaks[0].Count < NumIsotopesRequired)
                {
                    continue;
                }

                // Check that the experimental envelope matches the theoretical
                if (CheckIsotopicEnvelopeCorrelation(massShiftToIsotopePeaks, peak, chargeState, isotopeTolerance, out var pearsonCorr))
                {
                    // impute unobserved isotope peak intensities
                    // TODO: Figure out why value imputation is performed. Build a toggle?
                    for (int i = 0; i < experimentalIsotopeIntensities.Length; i++)
                    {
                        if (experimentalIsotopeIntensities[i] == 0)
                        {
                            experimentalIsotopeIntensities[i] = theoreticalIsotopeAbundances[i] * experimentalIsotopeIntensities[peakfindingMassIndex];
                        }
                    }

                    isotopicEnvelopes.Add(new IsotopicEnvelope(peak, chargeState, experimentalIsotopeIntensities.Sum(), pearsonCorr));
                }
                else
                {
                    FailedIsotopeCount++;
                }
            }

            return isotopicEnvelopes;
        }

        public int FailedIsotopeCount = 0;

        /// <summary>
        /// This function checks the correlation between experimental and actual abundances of isotopes
        /// for a given species. It returns true if the experimental data is best described by the
        /// theoretical isotope abundances, and false if there is low concordance between the theoretical
        /// and actual abundances, or if the observed data is better described by an envelope with a
        /// monoisotopic mass +/- one DA away
        /// </summary>
        /// <param name="massShiftToIsotopePeaks">Dictionary containing the experimental and theoretical abundances and expected
        /// mass for a given set of isotopic peaks, shifted -1, 0, and 1 Da (shifts = keys)</param>
        /// <returns>True if experimental data is a good match to the expected isotopic distribution </returns>
        public bool CheckIsotopicEnvelopeCorrelation(
            Dictionary<int, List<(double expIntensity, double theorIntensity, double theorMass)>> massShiftToIsotopePeaks,
            IIndexedPeak peak,
            int chargeState,
            Tolerance isotopeTolerance,
            out double pearsonCorrelation)
        {
            pearsonCorrelation = Correlation.Pearson(
                massShiftToIsotopePeaks[0].Select(p => p.expIntensity),
                massShiftToIsotopePeaks[0].Select(p => p.theorIntensity));

            // check correlation of experimental isotope intensities to the theoretical abundances
            // check for unexpected peaks 
            foreach (var shift in massShiftToIsotopePeaks)
            {
                if (!shift.Value.Any())
                {
                    continue;
                }
                //IIndexedPeak unexpectedPeak = CurrentIndexingEngine.GetIndexedPeak(unexpectedMass,
                //            peak.ZeroBasedMs1ScanIndex, isotopeTolerance, chargeState);

                double unexpectedMass = shift.Value.Min(p => p.theorMass) - Constants.C13MinusC12;
                IIndexedPeak unexpectedPeak;
                if (CurrentIndexingEngine is TimsTofIndexingEngine timsEngine && peak is IndexedIonMobilityPeak ionMobilityPeak)
                    unexpectedPeak = timsEngine.GetIndexedPeak(unexpectedMass, peak.ZeroBasedMs1ScanIndex, isotopeTolerance, chargeState, ionMobilityPeak.ApexIonMobilityValue);
                else
                    unexpectedPeak = CurrentIndexingEngine.GetIndexedPeak(unexpectedMass,
                        peak.ZeroBasedMs1ScanIndex, isotopeTolerance, chargeState);

                if (unexpectedPeak == null)
                {
                    shift.Value.Add((0, 0, unexpectedMass));
                }
                else
                {
                    shift.Value.Add((unexpectedPeak.Intensity, 0, unexpectedMass));
                }
            }

            double corrWithPadding = Correlation.Pearson(
                massShiftToIsotopePeaks[0].Select(p => p.expIntensity),
                massShiftToIsotopePeaks[0].Select(p => p.theorIntensity));
            double corrShiftedLeft = Correlation.Pearson(
                massShiftToIsotopePeaks[-1].Select(p => p.expIntensity),
                massShiftToIsotopePeaks[-1].Select(p => p.theorIntensity));
            double corrShiftedRight = Correlation.Pearson(
                massShiftToIsotopePeaks[1].Select(p => p.expIntensity),
                massShiftToIsotopePeaks[1].Select(p => p.theorIntensity));

            if (double.IsNaN(corrShiftedLeft))
            {
                corrShiftedLeft = -1;
            }
            if (double.IsNaN(corrShiftedRight))
            {
                corrShiftedRight = -1;
            }

            // If these conditions are true, the isotopic envelope matches the expected envelope better than 
            // either alternative (i.e., +/- missed mono-isotopic)
            return pearsonCorrelation > 0.7 && corrShiftedLeft - corrWithPadding < 0.1 && corrShiftedRight - corrWithPadding < 0.1;
        }

        /// <summary>
        /// Finds peaks with a given mz (mass/charge + H) that occur on either side of a given
        /// retention time for FlashLfq related tasks. Calls GetXIC to find a list of indexedSpectralPeak.
        /// </summary>
        /// <param name="idRetentionTime"> Time where peak searching behaviour begins </param>
        /// <param name="mass"> Peakfinding mass </param>
        /// <returns></returns>
<<<<<<< HEAD
        public List<IIndexedPeak> Peakfind(double idRetentionTime, double mass, int charge, SpectraFileInfo spectraFileInfo, Tolerance tolerance)
        {
            var xic = new List<IIndexedPeak>();

=======
        public List<IndexedMassSpectralPeak> GetXIC(double idRetentionTime, double mass, int charge, SpectraFileInfo spectraFileInfo, Tolerance tolerance)
        {
>>>>>>> f02d7959
            // get precursor scan to start at
            Ms1ScanInfo[] ms1Scans = IndexingEngineDict[spectraFileInfo].Ms1ScanInfoArray;
            int precursorScanIndex = -1;
            foreach (Ms1ScanInfo ms1Scan in ms1Scans)
            {
                if (ms1Scan.RetentionTime < idRetentionTime)
                {
                    precursorScanIndex = ms1Scan.ZeroBasedMs1ScanIndex;
                }
                else
                {
                    break;
                }
            }

            var xic = GetXIC(mass.ToMz(charge), precursorScanIndex, _peakIndexingEngine, ms1Scans.Length, tolerance, MissedScansAllowed);

            return xic;
        }

        /// <summary>
        /// A generic method of peak tracing across the retention time. Finds peaks with a given mz that occur on either side of a given
        /// retention time. Peak searching iterates backwards through the scans until the peak 
        /// is no longer observed (i.e., is absent in more scans than allowed, as defined by the
        /// missedScansAllowed parameter. Missed scans don't have to be sequential. The same procedure
        /// is then repeated in the forward direction.
        /// </summary>
        /// <param name="zeroBasedStartIndex"> the scan where peak searching behaviour begins </param>
        /// <param name="maxPeakHalfWidth"> the maximum distance from the apex RT of the XIC to both start RT and end RT </param>
        /// <returns></returns>
        public static List<IndexedMassSpectralPeak> GetXIC(double mz, int zeroBasedStartIndex, PeakIndexingEngine peakIndexingEngine, int scansLength, Tolerance ppmTolerance, int missedScansAllowed, double maxPeakHalfWidth = double.MaxValue)
        {
            var xic = new List<IndexedMassSpectralPeak>();

            // go right
            int missedScans = 0;
            for (int t = zeroBasedStartIndex; t < scansLength; t++)
            {
<<<<<<< HEAD
                var peak = CurrentIndexingEngine.GetIndexedPeak(mass, t, tolerance, charge);
=======
                var peak = peakIndexingEngine.GetIndexedPeak(mz, t, ppmTolerance);
>>>>>>> f02d7959

                if (peak == null && t != zeroBasedStartIndex)
                {
                    missedScans++;
                }
                else if (peak != null)
                {
                    missedScans = 0;
                    xic.Add(peak);

                    if (peak.RetentionTime - xic.First().RetentionTime > maxPeakHalfWidth)
                    {
                        break;
                    }
                }

                if (missedScans > missedScansAllowed)
                {
                    break;
                }
            }

            // go left
            missedScans = 0;
            for (int t = zeroBasedStartIndex - 1; t >= 0; t--)
            {
<<<<<<< HEAD
                var peak = CurrentIndexingEngine.GetIndexedPeak(mass, t, tolerance, charge);
=======
                var peak = peakIndexingEngine.GetIndexedPeak(mz, t, ppmTolerance);
>>>>>>> f02d7959

                if (peak == null && t != zeroBasedStartIndex)
                {
                    missedScans++;
                }
                else if (peak != null)
                {
                    missedScans = 0;
                    xic.Add(peak);

                    if (xic.First().RetentionTime - peak.RetentionTime > maxPeakHalfWidth)
                    {
                        break;
                    }
                }

                if (missedScans > missedScansAllowed)
                {
                    break;
                }
            }

            if (xic.Any() && xic.First() is IndexedIonMobilityPeak)
            {
                var apex = (IndexedIonMobilityPeak)xic.MaxBy(p => p.Intensity);
                xic.RemoveAll(p => !((IndexedIonMobilityPeak)p).IonMobilityValues.Contains(apex.ApexIonMobilityValue));
            }

            // Sorts the list by RT in-place. (OrderBy does not sort in place, but creates a copy instead)
            xic.Sort((x, y) => x.RetentionTime.CompareTo(y.RetentionTime));

            return xic;
        }

    }
}<|MERGE_RESOLUTION|>--- conflicted
+++ resolved
@@ -14,11 +14,8 @@
 using Easy.Common.Extensions;
 using FlashLFQ.PEP;
 using System.IO;
-<<<<<<< HEAD
 using System.Threading;
 using FlashLFQ.Interfaces;
-=======
->>>>>>> f02d7959
 using MassSpectrometry;
 
 [assembly: InternalsVisibleTo("TestFlashLFQ")]
@@ -497,13 +494,7 @@
                             {
                                 continue;
                             }
-<<<<<<< HEAD
                             List<IIndexedPeak> xic = Peakfind(
-=======
-
-                            // get XIC (peakfinding)
-                            List<IndexedMassSpectralPeak> xic = GetXIC(
->>>>>>> f02d7959
                                     identification.Ms2RetentionTimeInMinutes,
                                     identification.PeakfindingMass,
                                     chargeState,
@@ -1774,15 +1765,10 @@
         /// <param name="idRetentionTime"> Time where peak searching behaviour begins </param>
         /// <param name="mass"> Peakfinding mass </param>
         /// <returns></returns>
-<<<<<<< HEAD
         public List<IIndexedPeak> Peakfind(double idRetentionTime, double mass, int charge, SpectraFileInfo spectraFileInfo, Tolerance tolerance)
         {
             var xic = new List<IIndexedPeak>();
 
-=======
-        public List<IndexedMassSpectralPeak> GetXIC(double idRetentionTime, double mass, int charge, SpectraFileInfo spectraFileInfo, Tolerance tolerance)
-        {
->>>>>>> f02d7959
             // get precursor scan to start at
             Ms1ScanInfo[] ms1Scans = IndexingEngineDict[spectraFileInfo].Ms1ScanInfoArray;
             int precursorScanIndex = -1;
@@ -1821,11 +1807,7 @@
             int missedScans = 0;
             for (int t = zeroBasedStartIndex; t < scansLength; t++)
             {
-<<<<<<< HEAD
                 var peak = CurrentIndexingEngine.GetIndexedPeak(mass, t, tolerance, charge);
-=======
-                var peak = peakIndexingEngine.GetIndexedPeak(mz, t, ppmTolerance);
->>>>>>> f02d7959
 
                 if (peak == null && t != zeroBasedStartIndex)
                 {
@@ -1852,11 +1834,7 @@
             missedScans = 0;
             for (int t = zeroBasedStartIndex - 1; t >= 0; t--)
             {
-<<<<<<< HEAD
                 var peak = CurrentIndexingEngine.GetIndexedPeak(mass, t, tolerance, charge);
-=======
-                var peak = peakIndexingEngine.GetIndexedPeak(mz, t, ppmTolerance);
->>>>>>> f02d7959
 
                 if (peak == null && t != zeroBasedStartIndex)
                 {
