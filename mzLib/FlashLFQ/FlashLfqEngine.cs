--- conflicted
+++ resolved
@@ -17,8 +17,6 @@
 using System.Threading;
 using FlashLFQ.Interfaces;
 using MassSpectrometry;
-using System.Threading;
-using FlashLFQ.Interfaces;
 
 [assembly: InternalsVisibleTo("TestFlashLFQ")]
 
@@ -99,13 +97,9 @@
         private Dictionary<string, List<(double massShift, double normalizedAbundance)>> _modifiedSequenceToIsotopicDistribution;
         private List<int> _chargeStates;
         private FlashLfqResults _results;
-<<<<<<< HEAD
 
         internal IIndexingEngine CurrentIndexingEngine;
         internal Dictionary<SpectraFileInfo, IIndexingEngine> IndexingEngineDict { get; private set; }
-=======
-        internal Dictionary<SpectraFileInfo, IIndexingEngine> IndexingEngineDictionary { get; private set; }
->>>>>>> e1aa0adc
         internal Dictionary<SpectraFileInfo, List<ChromatographicPeak>> DonorFileToPeakDict { get; private set; }
 
         public int SpectraPerFrame { get; private set; }    
@@ -152,13 +146,8 @@
         {
             _globalStopwatch = new Stopwatch();
             _chargeStates = new List<int>();
-<<<<<<< HEAD
             
 
-=======
-            IndexingEngineDictionary = new();
-            
->>>>>>> e1aa0adc
             _spectraFileInfo = allIdentifications.Select(p => p.FileInfo).Distinct()
                 .OrderBy(p => p.Condition)
                 .ThenBy(p => p.BiologicalReplicate)
@@ -207,7 +196,6 @@
                 MaxThreads = 1;
             }
 
-            CurrentIndexingEngine = new PeakIndexingEngine(MaxThreads);
             IndexingEngineDict = new();
             PeakfindingPpmTolerance = 20.0;
             MissedScansAllowed = 1;
@@ -227,21 +215,14 @@
             // quantify each file
             foreach (var spectraFile in _spectraFileInfo)
             {
-<<<<<<< HEAD
                 IIndexingEngine indexingEngine = spectraFile.IsTimsTofFile 
                     ? new TimsTofIndexingEngine(spectraFile, MaxThreads, SpectraPerFrame) 
-                    : new PeakIndexingEngine(MaxThreads);
+                    : new PeakIndexingEngine(spectraFile);
                 CurrentIndexingEngine = indexingEngine;
                 IndexingEngineDict.Add(spectraFile, indexingEngine);
 
                 // fill lookup-table with peaks from the spectra file
-                if (!indexingEngine.IndexPeaks(spectraFile, Silent))
-=======
-                IndexingEngineDictionary[spectraFile] = new PeakIndexingEngine(spectraFile);
-                
-                // fill lookup-table with peaks from the spectra file
-                if (!IndexingEngineDictionary[spectraFile].IndexPeaks(Silent))
->>>>>>> e1aa0adc
+                if (!indexingEngine.IndexPeaks(Silent))
                 {
                     // something went wrong finding/opening/indexing the file...
                     continue;
@@ -252,15 +233,9 @@
 
                 // write the indexed peaks for MBR later
                 if (MatchBetweenRuns)
-<<<<<<< HEAD
-                {
-                    indexingEngine.SerializeIndex(spectraFile);
-                }
-=======
-                    IndexingEngineDictionary[spectraFile].SerializeIndex();
-                else
-                    IndexingEngineDictionary[spectraFile].ClearIndex();
->>>>>>> e1aa0adc
+                {
+                    indexingEngine.SerializeIndex();
+                }
 
                 // error checking function
                 // handles features with multiple identifying scans and scans that are associated with more than one feature
@@ -270,12 +245,9 @@
                 {
                     Console.WriteLine("Finished " + spectraFile.FilenameWithoutExtension);
                 }
-<<<<<<< HEAD
 
                 // some memory-saving stuff
                 indexingEngine.ClearIndex();
-=======
->>>>>>> e1aa0adc
             }
 
             // do MBR
@@ -290,16 +262,9 @@
                         Console.WriteLine("Doing match-between-runs for " + spectraFile.FilenameWithoutExtension);
                     }
 
-<<<<<<< HEAD
                     CurrentIndexingEngine = IndexingEngineDict[spectraFile];
                     QuantifyMatchBetweenRunsPeaks(spectraFile);
                     IndexingEngineDict[spectraFile].ClearIndex();
-=======
-                    //Deserialize the relevant index prior to MBR
-                    IndexingEngineDictionary[spectraFile].DeserializeIndex();
-                    QuantifyMatchBetweenRunsPeaks(spectraFile);
-                    IndexingEngineDictionary[spectraFile].ClearIndex();
->>>>>>> e1aa0adc
 
                     if (!Silent)
                     {
@@ -507,8 +472,8 @@
                 return;
             }
 
-            PpmTolerance peakfindingTol = new PpmTolerance(PeakfindingPpmTolerance); // Peak finding tolerance is generally higher than ppmTolerance
-            PpmTolerance ppmTolerance = new PpmTolerance(PpmTolerance);
+            Tolerance peakfindingTol = new PpmTolerance(PeakfindingPpmTolerance); // Peak finding tolerance is generally higher than ppmTolerance
+            Tolerance ppmTolerance = new PpmTolerance(PpmTolerance);
             ChromatographicPeak[] chromatographicPeaks = new ChromatographicPeak[ms2IdsForThisFile.Count];
 
             Parallel.ForEach(Partitioner.Create(0, ms2IdsForThisFile.Count),
@@ -528,13 +493,7 @@
                             {
                                 continue;
                             }
-<<<<<<< HEAD
-                            List<IIndexedPeak> xic = Peakfind(
-=======
-
-                            // get XIC (peakfinding)
-                            List<IIndexedMzPeak> xic = GetXIC(
->>>>>>> e1aa0adc
+                            List<IIndexedMzPeak> xic = Peakfind(
                                     identification.Ms2RetentionTimeInMinutes,
                                     identification.PeakfindingMass,
                                     chargeState,
@@ -547,7 +506,7 @@
                             xic.RemoveAll(p => 
                                 !ppmTolerance.Within(p.Mz.ToMass(chargeState), identification.PeakfindingMass));
                             // filter by isotopic distribution
-                            List<IsotopicEnvelope> isotopicEnvelopes = GetIsotopicEnvelopes(xic, identification, chargeState, fileInfo);
+                            List<IsotopicEnvelope> isotopicEnvelopes = GetIsotopicEnvelopes(xic, identification, chargeState);
 
                             // add isotopic envelopes to the chromatographic peak
                             msmsFeature.IsotopicEnvelopes.AddRange(isotopicEnvelopes);
@@ -847,14 +806,10 @@
         /// <param name="acceptorFileIdentifiedPeaks"> All MSMS identified peaks in the acceptor file </param>
         /// <param name="fileSpecificMbrTolerance">A ppm tolerance specific to the given file</param>
         /// <returns> A MbrScorer object </returns>
-        private MbrScorer BuildMbrScorer(List<ChromatographicPeak> acceptorFileIdentifiedPeaks, out PpmTolerance fileSpecificMbrTolerance)
+        private MbrScorer BuildMbrScorer(List<ChromatographicPeak> acceptorFileIdentifiedPeaks, out Tolerance fileSpecificMbrTolerance)
         {
             // Construct a distribution of ppm errors for all MSMS peaks in the acceptor file
-<<<<<<< HEAD
-            var apexToAcceptorFilePeakDict = new Dictionary<IIndexedPeak, ChromatographicPeak>();
-=======
             var apexToAcceptorFilePeakDict = new Dictionary<IIndexedMzPeak, ChromatographicPeak>();
->>>>>>> e1aa0adc
             List<double> ppmErrors = new List<double>();
             foreach (var peak in acceptorFileIdentifiedPeaks.Where(p => p.Apex != null
                 && PeptideModifiedSequencesToQuantify.Contains(p.Identifications.First().ModifiedSequence)
@@ -945,16 +900,16 @@
         /// in the sample but didn't get fragmented/identified or 2) the analyte is genuinely missing
         /// from the sample.
         /// </summary>
-        private void QuantifyMatchBetweenRunsPeaks(SpectraFileInfo acceptorFile)
+        private void QuantifyMatchBetweenRunsPeaks(SpectraFileInfo idAcceptorFile)
         {
             bool acceptorSampleIsFractionated = _results.SpectraFiles
-                .Where(p => p.Condition == acceptorFile.Condition && p.BiologicalReplicate == acceptorFile.BiologicalReplicate)
+                .Where(p => p.Condition == idAcceptorFile.Condition && p.BiologicalReplicate == idAcceptorFile.BiologicalReplicate)
                 .Select(p => p.Fraction)
                 .Distinct()
                 .Count() > 1;
 
             // acceptor file known peaks
-            var acceptorFileIdentifiedPeaks = _results.Peaks[acceptorFile];
+            var acceptorFileIdentifiedPeaks = _results.Peaks[idAcceptorFile];
 
             // these are the analytes already identified in this run. we don't need to try to match them from other runs
             var acceptorFileIdentifiedSequences = new HashSet<string>(acceptorFileIdentifiedPeaks
@@ -966,18 +921,12 @@
                 return;
 
             mbrTol = new PpmTolerance(MbrPpmTolerance);
-<<<<<<< HEAD
-
-            // deserialize the file's indexed mass spectral peaks. these were stored and serialized to a file earlier
-            CurrentIndexingEngine.DeserializeIndex(idAcceptorFile);
-
-=======
->>>>>>> e1aa0adc
+
             HashSet<ProteinGroup> thisFilesMsmsIdentifiedProteins = new HashSet<ProteinGroup>();
             if (RequireMsmsIdInCondition)
             {
                 // only match peptides from proteins that have at least one MS/MS identified peptide in the condition
-                foreach (SpectraFileInfo conditionFile in _spectraFileInfo.Where(p => p.Condition == acceptorFile.Condition))
+                foreach (SpectraFileInfo conditionFile in _spectraFileInfo.Where(p => p.Condition == idAcceptorFile.Condition))
                 {
                     foreach (ProteinGroup proteinGroup in _results.Peaks[conditionFile].Where(p => !p.IsMbrPeak).SelectMany(p => p.Identifications.SelectMany(v => v.ProteinGroups)))
                     {
@@ -992,7 +941,7 @@
             // map each donor file onto this file
             foreach (var donorFilePeakListKvp in DonorFileToPeakDict)
             {
-                if (acceptorFile.Equals(donorFilePeakListKvp.Key))
+                if (idAcceptorFile.Equals(donorFilePeakListKvp.Key))
                 {
                     continue;
                 }
@@ -1020,13 +969,13 @@
                 // We're only interested in the fold change if the conditions are different. Otherwise, we score based off of the intensities
                 // of the acceptor file
                 if (_spectraFileInfo.Select(p => p.Condition).Distinct().Count() > 1
-                    && donorFilePeakListKvp.Key.Condition != acceptorFile.Condition)
+                    && donorFilePeakListKvp.Key.Condition != idAcceptorFile.Condition)
                 {
                     scorer.CalculateFoldChangeBetweenFiles(idDonorPeaks);
                 }
 
                 // generate RT calibration curve
-                RetentionTimeCalibDataPoint[] rtCalibrationCurve = GetRtCalSpline(donorFilePeakListKvp.Key, acceptorFile, scorer, out var donorPeaksMassOrdered);
+                RetentionTimeCalibDataPoint[] rtCalibrationCurve = GetRtCalSpline(donorFilePeakListKvp.Key, idAcceptorFile, scorer, out var donorPeaksMassOrdered);
 
                 // break if MBR transfers can't be scored
                 if (!scorer.IsValid(donorFilePeakListKvp.Key)) continue;
@@ -1040,11 +989,11 @@
                         {
                             ChromatographicPeak donorPeak = idDonorPeaks[i];
                             // TODO: Add a toggle that set rtRange to be maximum width
-                            RtInfo rtInfo = PredictRetentionTime(rtCalibrationCurve, donorPeak, acceptorFile, acceptorSampleIsFractionated, donorSampleIsFractionated);
+                            RtInfo rtInfo = PredictRetentionTime(rtCalibrationCurve, donorPeak, idAcceptorFile, acceptorSampleIsFractionated, donorSampleIsFractionated);
                             if (rtInfo == null) continue;
 
                             // Look for MBR target (predicted-RT peak)
-                            FindAllAcceptorPeaks(acceptorFile, scorer, rtInfo, mbrTol, donorPeak, out var bestAcceptor);
+                            FindAllAcceptorPeaks(idAcceptorFile, scorer, rtInfo, mbrTol, donorPeak, out var bestAcceptor);
                             AddPeakToConcurrentDict(matchBetweenRunsIdentifiedPeaks, bestAcceptor, donorPeak.Identifications.First());
 
                             //Draw a random donor that has an rt sufficiently far enough away
@@ -1059,11 +1008,11 @@
                             RtInfo decoyRtInfo = null;
                             if (randomDonor != null)
                             {
-                                decoyRtInfo = PredictRetentionTime(rtCalibrationCurve, randomDonor, acceptorFile, acceptorSampleIsFractionated, donorSampleIsFractionated);
+                                decoyRtInfo = PredictRetentionTime(rtCalibrationCurve, randomDonor, idAcceptorFile, acceptorSampleIsFractionated, donorSampleIsFractionated);
                                 if (decoyRtInfo != null)
                                 {
                                     //Find a decoy peak using the randomly drawn retention time
-                                    FindAllAcceptorPeaks(acceptorFile, scorer, rtInfo, mbrTol, donorPeak, out bestDecoy,
+                                    FindAllAcceptorPeaks(idAcceptorFile, scorer, rtInfo, mbrTol, donorPeak, out bestDecoy,
                                         randomRt: decoyRtInfo.PredictedRt);
                                     AddPeakToConcurrentDict(matchBetweenRunsIdentifiedPeaks, bestDecoy, donorPeak.Identifications.First());
                                 }
@@ -1075,13 +1024,13 @@
                             {
                                 windowWidth = Math.Min(windowWidth, MbrRtWindow);
                                 rtInfo.Width = windowWidth;
-                                FindAllAcceptorPeaks(acceptorFile, scorer, rtInfo, mbrTol, donorPeak, out bestAcceptor);
+                                FindAllAcceptorPeaks(idAcceptorFile, scorer, rtInfo, mbrTol, donorPeak, out bestAcceptor);
                                 AddPeakToConcurrentDict(matchBetweenRunsIdentifiedPeaks, bestAcceptor, donorPeak.Identifications.First());
 
                                 if(decoyRtInfo != null)
                                 {
                                     decoyRtInfo.Width = windowWidth;
-                                    FindAllAcceptorPeaks(acceptorFile, scorer, rtInfo, mbrTol, donorPeak, out bestDecoy,
+                                    FindAllAcceptorPeaks(idAcceptorFile, scorer, rtInfo, mbrTol, donorPeak, out bestDecoy,
                                     randomRt: decoyRtInfo.PredictedRt);
                                     AddPeakToConcurrentDict(matchBetweenRunsIdentifiedPeaks, bestDecoy, donorPeak.Identifications.First());
                                 }
@@ -1119,11 +1068,7 @@
             }
 
             // Create a dictionary that stores imsPeak associated with an ms/ms identified peptide
-<<<<<<< HEAD
-            Dictionary<int, List<IIndexedPeak>> msmsImsPeaks = _results.Peaks[idAcceptorFile]
-=======
-            Dictionary<int, List<IIndexedMzPeak>> msmsImsPeaks = _results.Peaks[acceptorFile]
->>>>>>> e1aa0adc
+            Dictionary<int, List<IIndexedMzPeak>> msmsImsPeaks = _results.Peaks[idAcceptorFile]
                 .Where(peak => 
                         !peak.DecoyPeptide 
                         && peak.Apex?.IndexedPeak != null 
@@ -1173,7 +1118,7 @@
                         double start = best.IsotopicEnvelopes.Min(p => p.IndexedPeak.RetentionTime);
                         double end = best.IsotopicEnvelopes.Max(p => p.IndexedPeak.RetentionTime);
 
-                        _results.Peaks[acceptorFile].Add(best);
+                        _results.Peaks[idAcceptorFile].Add(best);
                         foreach (ChromatographicPeak peak in peakHypotheses.Where(p => p.Apex.ChargeState != best.Apex.ChargeState))
                         {
                             if (peak.Apex.IndexedPeak.RetentionTime >= start
@@ -1191,11 +1136,11 @@
                             }
                         }
                     }
-                    _results.Peaks[acceptorFile].Add(best);
-                }
-            }
-
-            RunErrorChecking(acceptorFile);
+                    _results.Peaks[idAcceptorFile].Add(best);
+                }
+            }
+
+            RunErrorChecking(idAcceptorFile);
         }
 
         /// <summary>
@@ -1246,7 +1191,7 @@
         /// <param name="donorPeak"> The donor peak. Acceptor peaks are presumed to represent the same peptide ast he donor peak</param>
         /// <param name="matchBetweenRunsIdentifiedPeaksThreadSpecific"> A dictionary containing peptide sequences and their associated mbr peaks </param>
         internal void FindAllAcceptorPeaks(
-            SpectraFileInfo acceptorFile, 
+            SpectraFileInfo idAcceptorFile, 
             MbrScorer scorer,
             RtInfo rtInfo,
             PpmTolerance fileSpecificTol,
@@ -1255,11 +1200,7 @@
             double? randomRt = null)
         {
             // get the MS1 scan info for this region so we can look up indexed peaks
-<<<<<<< HEAD
-            Ms1ScanInfo[] ms1ScanInfos = IndexingEngineDict[idAcceptorFile].Ms1ScanInfoArray;
-=======
-            Ms1ScanInfo[] ms1ScanInfos = IndexingEngineDictionary[acceptorFile].ScanInfoArray;
->>>>>>> e1aa0adc
+            Ms1ScanInfo[] ms1ScanInfos = IndexingEngineDict[idAcceptorFile].ScanInfoArray;
             Ms1ScanInfo start = ms1ScanInfos[0];
             Ms1ScanInfo end = ms1ScanInfos[ms1ScanInfos.Length - 1];
             double rtStartHypothesis = randomRt == null ? rtInfo.RtStartHypothesis : (double)randomRt - (rtInfo.Width / 2.0);
@@ -1292,33 +1233,24 @@
 
             foreach (int z in chargesToMatch)
             {
-<<<<<<< HEAD
-                List<IIndexedPeak> chargeXic = new List<IIndexedPeak>();
+                List<IIndexedMzPeak> chargeXic = new List<IIndexedMzPeak>();
 
                 for (int j = start.ZeroBasedMs1ScanIndex; j <= end.ZeroBasedMs1ScanIndex; j++)
                 {
-                    IIndexedPeak peak = CurrentIndexingEngine.GetIndexedPeak(donorIdentification.PeakfindingMass, j, fileSpecificTol, z);
-=======
-                List<IIndexedMzPeak> chargeXic = new List<IIndexedMzPeak>();
-
-                for (int j = start.ZeroBasedMs1ScanIndex; j <= end.ZeroBasedMs1ScanIndex; j++)
-                {
-                    IIndexedMzPeak peak = IndexingEngineDictionary[acceptorFile]
-                        .GetIndexedPeak(donorIdentification.PeakfindingMass.ToMz(z), j, fileSpecificTol);
->>>>>>> e1aa0adc
+                    IIndexedMzPeak peak = CurrentIndexingEngine.GetIndexedPeak(donorIdentification.PeakfindingMass.ToMz(z), j, fileSpecificTol);
                     if (peak != null)
                         chargeXic.Add(peak);
                 }
                 if (!chargeXic.Any())
                     continue;
 
-                List<IsotopicEnvelope> chargeEnvelopes = GetIsotopicEnvelopes(chargeXic, donorIdentification, z, acceptorFile).OrderBy(env => env.Intensity).ToList();
+                List<IsotopicEnvelope> chargeEnvelopes = GetIsotopicEnvelopes(chargeXic, donorIdentification, z).OrderBy(env => env.Intensity).ToList();
 
                 // treat each isotopic envelope in the valid region as a potential seed for a chromatographic peak.
                 // remove the clustered isotopic envelopes from the list of seeds after each iteration
                 while (chargeEnvelopes.Any())
                 {
-                    ChromatographicPeak acceptorPeak = FindIndividualAcceptorPeak(acceptorFile, scorer, donorPeak,
+                    ChromatographicPeak acceptorPeak = FindIndividualAcceptorPeak(idAcceptorFile, scorer, donorPeak,
                         fileSpecificTol, rtInfo, z, chargeEnvelopes, randomRt);
                     if (acceptorPeak == null)
                         continue;
@@ -1335,7 +1267,7 @@
         /// Grabs the first isotopic envelope in the list of chargeEnvelopes as a potential seed for a chromatographic peak.
         /// remove the isotopic envelope from chargeEnvelopes afterward.
         /// </summary>
-        /// <param name="acceptorFile"></param>
+        /// <param name="idAcceptorFile"></param>
         /// <param name="mbrTol"></param>
         /// <param name="rtInfo"></param>
         /// <param name="rtScoringDistribution"></param>
@@ -1343,32 +1275,28 @@
         /// <param name="chargeEnvelopes"></param>
         /// <returns> An acceptor chromatographic peak, unless the peak found was already linked to an MS/MS id, in which case it return null. </returns>
         internal ChromatographicPeak FindIndividualAcceptorPeak(
-            SpectraFileInfo acceptorFile,
+            SpectraFileInfo idAcceptorFile,
             MbrScorer scorer,
             ChromatographicPeak donorPeak,
-            PpmTolerance mbrTol,
+            Tolerance mbrTol,
             RtInfo rtInfo,
             int z,
             List<IsotopicEnvelope> chargeEnvelopes,
             double? randomRt = null)
         {
             var donorId = donorPeak.Identifications.OrderBy(p => p.QValue).First();
-            var acceptorPeak = new ChromatographicPeak(donorId, true, acceptorFile, randomRt != null);
+            var acceptorPeak = new ChromatographicPeak(donorId, true, idAcceptorFile, randomRt != null);
 
             // Grab the first scan/envelope from charge envelopes. This should be the most intense envelope in the list
             IsotopicEnvelope seedEnv = chargeEnvelopes.First();
-            var xic = GetXIC(seedEnv.IndexedPeak.RetentionTime, donorId.PeakfindingMass, z, acceptorFile, mbrTol);
-            List<IsotopicEnvelope> bestChargeEnvelopes = GetIsotopicEnvelopes(xic, donorId, z, acceptorFile);
+            var xic = GetXIC(donorId.PeakfindingMass.ToMz(z), seedEnv.IndexedPeak.ZeroBasedScanIndex, donorId.PeakfindingMass, z, idAcceptorFile, mbrTol);
+            List<IsotopicEnvelope> bestChargeEnvelopes = GetIsotopicEnvelopes(xic, donorId, z);
             acceptorPeak.IsotopicEnvelopes.AddRange(bestChargeEnvelopes);
             acceptorPeak.CalculateIntensityForThisFeature(Integrate);
 
             acceptorPeak.CutPeak(seedEnv.IndexedPeak.RetentionTime, DiscriminationFactorToCutPeak, Integrate);
 
-<<<<<<< HEAD
-            var claimedPeaks = new HashSet<IIndexedPeak>(acceptorPeak.IsotopicEnvelopes.Select(p => p.IndexedPeak))
-=======
             var claimedPeaks = new HashSet<IIndexedMzPeak>(acceptorPeak.IsotopicEnvelopes.Select(p => p.IndexedPeak))
->>>>>>> e1aa0adc
             {
                 seedEnv.IndexedPeak // prevents infinite loops
             };
@@ -1402,11 +1330,7 @@
             _results.Peaks[spectraFile].RemoveAll(p => p == null || p.IsMbrPeak && !p.IsotopicEnvelopes.Any());
 
             // merge duplicate peaks and handle MBR/MSMS peakfinding conflicts
-<<<<<<< HEAD
-            var errorCheckedPeaksGroupedByApex = new Dictionary<IIndexedPeak, ChromatographicPeak>();
-=======
             var errorCheckedPeaksGroupedByApex = new Dictionary<IIndexedMzPeak, ChromatographicPeak>();
->>>>>>> e1aa0adc
             var errorCheckedPeaks = new List<ChromatographicPeak>();
             
             foreach (ChromatographicPeak tryPeak in _results.Peaks[spectraFile].OrderBy(p => p.IsMbrPeak))
@@ -1425,11 +1349,7 @@
                     continue;
                 }
 
-<<<<<<< HEAD
-                IIndexedPeak apexImsPeak = tryPeak.Apex.IndexedPeak;
-=======
                 IIndexedMzPeak apexImsPeak = tryPeak.Apex.IndexedPeak;
->>>>>>> e1aa0adc
                 if (errorCheckedPeaksGroupedByApex.TryGetValue(apexImsPeak, out ChromatographicPeak storedPeak) && storedPeak != null)
                 {
                     if (!tryPeak.IsMbrPeak && !storedPeak.IsMbrPeak)
@@ -1450,6 +1370,11 @@
                                 errorCheckedPeaksGroupedByApex[tryPeak.Apex.IndexedPeak] = tryPeak;
                             }
                         }
+                        else
+                        {
+                            continue; // if the tryPeak id isn't in the list of peptides to quantify, it is discarded
+                        }
+                        
                     }
                     else if (tryPeak.IsMbrPeak && !storedPeak.IsMbrPeak)
                     {
@@ -1633,14 +1558,9 @@
         /// <param name="xic"> List of imsPeaks, where the mass of each peak is the peak finding mass (most abundant isotope) </param>
         /// <returns> A list of IsotopicEnvelopes, where each envelope contains the sum of the isotopic peak intensities from one scan </returns>
         public List<IsotopicEnvelope> GetIsotopicEnvelopes(
-<<<<<<< HEAD
-            List<IIndexedPeak> xic,
-=======
             List<IIndexedMzPeak> xic,
->>>>>>> e1aa0adc
             Identification identification,
-            int chargeState,
-            SpectraFileInfo spectraFile)
+            int chargeState)
         {
             var isotopicEnvelopes = new List<IsotopicEnvelope>();
             var isotopeMassShifts = _modifiedSequenceToIsotopicDistribution[identification.ModifiedSequence];
@@ -1668,15 +1588,11 @@
             };
 
             List<int> directions = new List<int> { -1, 1 };
-            IIndexedPeak xicApex = xic.MaxBy(p => p.Intensity);
+            IIndexedMzPeak xicApex = xic.MaxBy(p => p.Intensity);
 
             // For each peak (most abundant mass peak), we check for the possibility that the peak was mis-assigned,
             // i.e. that the peak belongs to a species with a different mass than the identification mass
-<<<<<<< HEAD
-            foreach (IIndexedPeak peak in xic)
-=======
             foreach (IIndexedMzPeak peak in xic)
->>>>>>> e1aa0adc
             {
                 Array.Clear(experimentalIsotopeIntensities, 0, experimentalIsotopeIntensities.Length);
                 foreach (var kvp in massShiftToIsotopePeaks)
@@ -1709,17 +1625,12 @@
                                                  theoreticalIsotopeMassShifts[i] + shift.Key * Constants.C13MinusC12;
                             double theoreticalIsotopeIntensity = theoreticalIsotopeAbundances[i] * peak.Intensity;
 
-<<<<<<< HEAD
-                            IIndexedPeak isotopePeak;
+                            IIndexedMzPeak isotopePeak;
                             if (CurrentIndexingEngine is TimsTofIndexingEngine timsEngine && xicApex is IndexedIonMobilityPeak ionMobilityPeak)
-                                isotopePeak = timsEngine.GetIndexedPeak(isotopeMass, peak.ZeroBasedMs1ScanIndex, isotopeTolerance, chargeState, ionMobilityPeak.ApexIonMobilityValue);
+                                isotopePeak = timsEngine.GetIndexedPeak(isotopeMass, peak.ZeroBasedScanIndex, isotopeTolerance, chargeState, ionMobilityPeak.ApexIonMobilityValue);
                             else
                                 isotopePeak = CurrentIndexingEngine.GetIndexedPeak(isotopeMass,
-                                    peak.ZeroBasedMs1ScanIndex, isotopeTolerance, chargeState);
-=======
-                            IIndexedMzPeak isotopePeak = IndexingEngineDictionary[spectraFile]
-                                .GetIndexedPeak(isotopeMass.ToMz(chargeState), peak.ZeroBasedScanIndex, isotopeTolerance);
->>>>>>> e1aa0adc
+                                    peak.ZeroBasedScanIndex, isotopeTolerance, chargeState);
 
                             if (isotopePeak == null
                                 || isotopePeak.Intensity < theoreticalIsotopeIntensity / 4.0
@@ -1744,7 +1655,7 @@
                 }
 
                 // Check that the experimental envelope matches the theoretical
-                if (CheckIsotopicEnvelopeCorrelation(massShiftToIsotopePeaks, peak, chargeState, isotopeTolerance, spectraFile, out var pearsonCorr))
+                if (CheckIsotopicEnvelopeCorrelation(massShiftToIsotopePeaks, peak, chargeState, isotopeTolerance, out var pearsonCorr))
                 {
                     // impute unobserved isotope peak intensities
                     // TODO: Figure out why value imputation is performed. Build a toggle?
@@ -1781,14 +1692,9 @@
         /// <returns>True if experimental data is a good match to the expected isotopic distribution </returns>
         public bool CheckIsotopicEnvelopeCorrelation(
             Dictionary<int, List<(double expIntensity, double theorIntensity, double theorMass)>> massShiftToIsotopePeaks,
-<<<<<<< HEAD
-            IIndexedPeak peak,
-=======
             IIndexedMzPeak peak,
->>>>>>> e1aa0adc
             int chargeState,
-            PpmTolerance isotopeTolerance,
-            SpectraFileInfo spectraFile,
+            Tolerance isotopeTolerance,
             out double pearsonCorrelation)
         {
             pearsonCorrelation = Correlation.Pearson(
@@ -1803,21 +1709,16 @@
                 {
                     continue;
                 }
-                //IIndexedPeak unexpectedPeak = CurrentIndexingEngine.GetIndexedPeak(unexpectedMass,
-                //            peak.ZeroBasedMs1ScanIndex, isotopeTolerance, chargeState);
+                //IIndexedMzPeak unexpectedPeak = CurrentIndexingEngine.GetIndexedPeak(unexpectedMass,
+                //            peak.ZeroBasedScanIndex, isotopeTolerance, chargeState);
 
                 double unexpectedMass = shift.Value.Min(p => p.theorMass) - Constants.C13MinusC12;
-<<<<<<< HEAD
-                IIndexedPeak unexpectedPeak;
+                IIndexedMzPeak unexpectedPeak;
                 if (CurrentIndexingEngine is TimsTofIndexingEngine timsEngine && peak is IndexedIonMobilityPeak ionMobilityPeak)
-                    unexpectedPeak = timsEngine.GetIndexedPeak(unexpectedMass, peak.ZeroBasedMs1ScanIndex, isotopeTolerance, chargeState, ionMobilityPeak.ApexIonMobilityValue);
+                    unexpectedPeak = timsEngine.GetIndexedPeak(unexpectedMass, peak.ZeroBasedScanIndex, isotopeTolerance, chargeState, ionMobilityPeak.ApexIonMobilityValue);
                 else
                     unexpectedPeak = CurrentIndexingEngine.GetIndexedPeak(unexpectedMass,
-                        peak.ZeroBasedMs1ScanIndex, isotopeTolerance, chargeState);
-=======
-                IIndexedMzPeak unexpectedPeak = IndexingEngineDictionary[spectraFile]
-                    .GetIndexedPeak(unexpectedMass.ToMz(chargeState), peak.ZeroBasedScanIndex, isotopeTolerance);
->>>>>>> e1aa0adc
+                        peak.ZeroBasedScanIndex, isotopeTolerance, chargeState);
 
                 if (unexpectedPeak == null)
                 {
@@ -1860,23 +1761,16 @@
         /// <param name="idRetentionTime"> Time where peak searching behaviour begins </param>
         /// <param name="mass"> Peakfinding mass </param>
         /// <returns></returns>
-<<<<<<< HEAD
-        public List<IIndexedPeak> Peakfind(double idRetentionTime, double mass, int charge, SpectraFileInfo spectraFileInfo, Tolerance tolerance)
+        public List<IIndexedMzPeak> Peakfind(double idRetentionTime, double mass, int charge, SpectraFileInfo spectraFileInfo, Tolerance tolerance)
         {
             // get precursor scan to start at
-            Ms1ScanInfo[] ms1Scans = IndexingEngineDict[spectraFileInfo].Ms1ScanInfoArray;
-=======
-        public List<IIndexedMzPeak> GetXIC(double idRetentionTime, double mass, int charge, SpectraFileInfo spectraFile, PpmTolerance tolerance)
-        {
-            // get precursor scan to start at
-            Ms1ScanInfo[] ms1Scans = IndexingEngineDictionary[spectraFile].ScanInfoArray;
->>>>>>> e1aa0adc
+            Ms1ScanInfo[] ms1Scans = IndexingEngineDict[spectraFileInfo].ScanInfoArray;
             int precursorScanIndex = -1;
             foreach (Ms1ScanInfo ms1Scan in ms1Scans)
             {
                 if (ms1Scan.RetentionTime < idRetentionTime)
                 {
-                    precursorScanIndex = ms1Scan.ZeroBasedMs1ScanIndex;
+                    precursorScanIndex = ms1Scan.ZeroBasedScanIndex;
                 }
                 else
                 {
@@ -1884,11 +1778,7 @@
                 }
             }
 
-<<<<<<< HEAD
             var xic = GetXIC(mass.ToMz(charge), precursorScanIndex, IndexingEngineDict[spectraFileInfo], ms1Scans.Length, tolerance, MissedScansAllowed);
-=======
-            var xic = GetXIC(mass.ToMz(charge), precursorScanIndex, IndexingEngineDictionary[spectraFile], ms1Scans.Length, tolerance, MissedScansAllowed);
->>>>>>> e1aa0adc
 
             return xic;
         }
@@ -1903,20 +1793,14 @@
         /// <param name="zeroBasedStartIndex"> the scan where peak searching behaviour begins </param>
         /// <param name="maxPeakHalfWidth"> the maximum distance from the apex RT of the XIC to both start RT and end RT </param>
         /// <returns></returns>
-<<<<<<< HEAD
-        public static List<IIndexedPeak> GetXIC(double mz, int zeroBasedStartIndex, IIndexingEngine peakIndexingEngine, int scansLength, Tolerance ppmTolerance, 
+        public static List<IIndexedMzPeak> GetXIC(double mz, int zeroBasedStartIndex, IIndexingEngine peakIndexingEngine, PpmTolerance ppmTolerance, 
             int missedScansAllowed = 1, double maxPeakHalfWidth = double.MaxValue)
         {
-            var xic = new List<IIndexedPeak>();
-=======
-        public static List<IIndexedMzPeak> GetXIC(double mz, int zeroBasedStartIndex, IIndexingEngine peakIndexingEngine, int scansLength, PpmTolerance ppmTolerance, int missedScansAllowed, double maxPeakHalfWidth = double.MaxValue)
-        {
             var xic = new List<IIndexedMzPeak>();
->>>>>>> e1aa0adc
-
+            
             // go right
             int missedScans = 0;
-            for (int t = zeroBasedStartIndex; t < scansLength; t++)
+            for (int t = zeroBasedStartIndex; t < peakIndexingEngine.ScanInfoArray.Length; t++)
             {
                 var peak = peakIndexingEngine.GetIndexedPeak(mz, t, ppmTolerance);
 
@@ -1980,105 +1864,5 @@
             return xic;
         }
 
-<<<<<<< HEAD
-=======
-        /// <summary>
-        /// Recursively cuts ChromatographicPeaks, removing all IsotopicEnvelopes
-        /// that occur before or after potential "valleys" surrounding the identification's
-        /// MS2 retention time. Then, the peak intensity is recalculated
-        /// </summary>
-        /// <param name="peak"> Peak to be cut, where envelopes are sorted by MS1 scan number </param>
-        /// <param name="identificationTime"> MS2 scan retention time </param>
-        private void CutPeak(ChromatographicPeak peak, double identificationTime)
-        {
-            // find out if we need to split this peak by using the discrimination factor
-            // this method assumes that the isotope envelopes in a chromatographic peak are already sorted by MS1 scan number
-            bool cutThisPeak = false;
-
-            if (peak.IsotopicEnvelopes.Count < 5)
-            {
-                return;
-            }
-
-            // Ordered list of all time points where the apex charge state had a valid isotopic envelope
-            List<IsotopicEnvelope> timePointsForApexZ = peak.IsotopicEnvelopes
-                .Where(p => p.ChargeState == peak.Apex.ChargeState).ToList();
-            HashSet<int> scanNumbers = new HashSet<int>(timePointsForApexZ.Select(p => p.IndexedPeak.ZeroBasedScanIndex));
-            int apexIndex = timePointsForApexZ.IndexOf(peak.Apex);
-            IsotopicEnvelope valleyEnvelope = null;
-
-            // -1 checks the left side, +1 checks the right side
-            int[] directions = { 1, -1 };
-            foreach (int direction in directions)
-            {
-                valleyEnvelope = null;
-                int indexOfValley = 0;
-
-                for (int i = apexIndex + direction; i < timePointsForApexZ.Count && i >= 0; i += direction)
-                {
-                    IsotopicEnvelope timepoint = timePointsForApexZ[i];
-
-                    // Valley envelope is the lowest intensity point that has been encountered thus far
-                    if (valleyEnvelope == null || timepoint.Intensity < valleyEnvelope.Intensity)
-                    {
-                        valleyEnvelope = timepoint;
-                        indexOfValley = timePointsForApexZ.IndexOf(valleyEnvelope);
-                    }
-
-                    double discriminationFactor =
-                        (timepoint.Intensity - valleyEnvelope.Intensity) / timepoint.Intensity;
-
-                    // If the time point is at least discriminationFactor times more intense than the valley
-                    // We perform an additional check to see if the time point is more intense than the point next to the valley
-                    if (discriminationFactor > DiscriminationFactorToCutPeak &&
-                        (indexOfValley + direction < timePointsForApexZ.Count && indexOfValley + direction >= 0))
-                    {
-
-                        IsotopicEnvelope secondValleyTimepoint = timePointsForApexZ[indexOfValley + direction];
-
-                        discriminationFactor =
-                            (timepoint.Intensity - secondValleyTimepoint.Intensity) / timepoint.Intensity;
-
-                        // If the current timepoint is more intense than the second valley, we cut the peak
-                        // If the scan following the valley isn't in the timePointsForApexZ list (i.e., no isotopic envelope is observed in the scan immediately after the valley), we also cut the peak
-                        if (discriminationFactor > DiscriminationFactorToCutPeak || !scanNumbers.Contains(valleyEnvelope.IndexedPeak.ZeroBasedScanIndex + direction))
-                        {
-                            cutThisPeak = true;
-                            break;
-                        }
-                    }
-                }
-
-                if (cutThisPeak)
-                {
-                    break;
-                }
-            }
-
-            // cut
-            if (cutThisPeak)
-            {
-                if (identificationTime > valleyEnvelope.IndexedPeak.RetentionTime)
-                {
-                    // MS2 identification is to the right of the valley; remove all peaks left of the valley
-                    peak.IsotopicEnvelopes.RemoveAll(p => 
-                        p.IndexedPeak.RetentionTime <= valleyEnvelope.IndexedPeak.RetentionTime);
-                }
-                else
-                {
-                    // MS2 identification is to the left of the valley; remove all peaks right of the valley
-                    peak.IsotopicEnvelopes.RemoveAll(p => 
-                        p.IndexedPeak.RetentionTime >= valleyEnvelope.IndexedPeak.RetentionTime);
-                }
-
-                // recalculate intensity for the peak
-                peak.CalculateIntensityForThisFeature(Integrate);
-                peak.SplitRT = valleyEnvelope.IndexedPeak.RetentionTime;
-
-                // recursively cut
-                CutPeak(peak, identificationTime);
-            }
-        }
->>>>>>> e1aa0adc
     }
 }