﻿using Chemistry;
using MathNet.Numerics.Distributions;
using MathNet.Numerics.Statistics;
using MzLibUtil;
using Proteomics.AminoAcidPolymer;
using System;
using System.Collections.Concurrent;
using System.Collections.Generic;
using System.Diagnostics;
using System.Linq;
using System.Threading.Tasks;
using UsefulProteomicsDatabases;
using System.Runtime.CompilerServices;
using System.IO;
using Easy.Common.Extensions;

[assembly: InternalsVisibleTo("TestFlashLFQ")]

namespace FlashLFQ
{
    public class FlashLfqEngine
    {
        // settings
        public readonly bool Silent;

        public readonly int MaxThreads;
        public readonly double PeakfindingPpmTolerance;
        public readonly double PpmTolerance;
        public readonly double IsotopePpmTolerance;
        public readonly bool Integrate;
        public readonly int MissedScansAllowed;
        public readonly int NumIsotopesRequired;
        public readonly bool IdSpecificChargeState;
        public readonly bool Normalize;
        public readonly double DiscriminationFactorToCutPeak;
        public readonly bool QuantifyAmbiguousPeptides;

        // MBR settings
        public readonly bool MatchBetweenRuns;
        public readonly double MbrRtWindow;
        public readonly double MbrPpmTolerance;

        // New MBR Settings
        public readonly double RtWindowIncrease = 0;
        public readonly double MbrAlignmentWindow = 2.5;
        //public readonly double? MbrPpmTolerance;
        /// <summary>
        /// Specifies how the donor peak for MBR is selected. 
        /// 'S' selects the donor peak associated with the highest scoring PSM
        /// 'I' selects the donor peak with the max intensity
        /// 'N' selects the donor peak with the most neighboring peaks
        /// </summary>
        public char DonorCriterion { get; init; }
        public readonly double DonorQValueThreshold;

        public readonly bool RequireMsmsIdInCondition;

        // settings for the Bayesian protein quantification engine
        public readonly bool BayesianProteinQuant;

        public readonly string ProteinQuantBaseCondition;
        public readonly double ProteinQuantFoldChangeCutoff;
        public readonly int McmcSteps;
        public readonly int McmcBurninSteps;
        public readonly bool UseSharedPeptidesForProteinQuant;
        public readonly bool PairedSamples;
        public readonly int? RandomSeed;

        // structures used in the FlashLFQ engine
        private List<SpectraFileInfo> _spectraFileInfo;

        private Stopwatch _globalStopwatch;
        private List<Identification> _allIdentifications;
        /// <summary>
        /// Dictionary linking a modified sequence to a List of tuples containing
        /// the mass shifts (isotope mass - monoisotopic mass) and normalized abundances for the
        /// isotopes for a given peptide
        /// </summary>
        private Dictionary<string, List<(double massShift, double normalizedAbundance)>> _modifiedSequenceToIsotopicDistribution;
        private List<int> _chargeStates;
        private FlashLfqResults _results;
        internal Dictionary<SpectraFileInfo, Ms1ScanInfo[]> _ms1Scans;
        internal PeakIndexingEngine _peakIndexingEngine;
        internal Dictionary<SpectraFileInfo, List<ChromatographicPeak>> DonorFileToPeakDict { get; private set; }
        internal ConcurrentBag<ChromatographicPeak> DecoyPeaks { get; private set; }
        internal List<string> PeptidesForMbr { get; init; }
        

        public FlashLfqEngine(
            List<Identification> allIdentifications,
            bool normalize = false,
            double ppmTolerance = 10.0,
            double isotopeTolerancePpm = 5.0,
            bool integrate = false,
            int numIsotopesRequired = 2,
            bool idSpecificChargeState = false,
            bool quantifyAmbiguousPeptides = false,
            bool silent = false,
            int maxThreads = -1,

            // MBR settings
            bool matchBetweenRuns = false,
            double matchBetweenRunsPpmTolerance = 5.0,
            double maxMbrWindow = 2.5,
            bool requireMsmsIdInCondition = false,

            // settings for the Bayesian protein quantification engine
            bool bayesianProteinQuant = false,
            string proteinQuantBaseCondition = null,
            double proteinQuantFoldChangeCutoff = 0.1,
            int mcmcSteps = 3000,
            int mcmcBurninSteps = 1000,
            bool useSharedPeptidesForProteinQuant = false,
            bool pairedSamples = false,
            int? randomSeed = null,
            char donorCriterion = 'I',
            double donorQValueThreshold = 0.05,
            List<string> peptidesForMbr = null)
        {
            Loaders.LoadElements();

            _globalStopwatch = new Stopwatch();
            _chargeStates = new List<int>();
            _peakIndexingEngine = new PeakIndexingEngine();

            _spectraFileInfo = allIdentifications.Select(p => p.FileInfo).Distinct()
                .OrderBy(p => p.Condition)
                .ThenBy(p => p.BiologicalReplicate)
                .ThenBy(p => p.Fraction)
                .ThenBy(p => p.TechnicalReplicate).ToList();

            _allIdentifications = allIdentifications;
            PpmTolerance = ppmTolerance;
            IsotopePpmTolerance = isotopeTolerancePpm;
            MatchBetweenRuns = matchBetweenRuns;
            if(MatchBetweenRuns)
            {
                DecoyPeaks = new();
                if(peptidesForMbr != null)
                {
                    PeptidesForMbr = peptidesForMbr;
                }
            }
            MbrPpmTolerance = matchBetweenRunsPpmTolerance;
            Integrate = integrate;
            NumIsotopesRequired = numIsotopesRequired;
            QuantifyAmbiguousPeptides = quantifyAmbiguousPeptides;
            Silent = silent;
            IdSpecificChargeState = idSpecificChargeState;
            MbrRtWindow = maxMbrWindow;
            DonorCriterion = donorCriterion;
            DonorQValueThreshold = donorQValueThreshold;

            RequireMsmsIdInCondition = requireMsmsIdInCondition;
            Normalize = normalize;
            MaxThreads = maxThreads;
            BayesianProteinQuant = bayesianProteinQuant;
            PairedSamples = pairedSamples;
            ProteinQuantBaseCondition = proteinQuantBaseCondition;
            ProteinQuantFoldChangeCutoff = proteinQuantFoldChangeCutoff;
            McmcSteps = mcmcSteps;
            McmcBurninSteps = mcmcBurninSteps;
            UseSharedPeptidesForProteinQuant = useSharedPeptidesForProteinQuant;
            RandomSeed = randomSeed;

            if (MaxThreads == -1 || MaxThreads >= Environment.ProcessorCount)
            {
                MaxThreads = Environment.ProcessorCount - 1;
            }

            if (MaxThreads <= 0)
            {
                MaxThreads = 1;
            }

            PeakfindingPpmTolerance = 20.0;
            MissedScansAllowed = 1;
            DiscriminationFactorToCutPeak = 0.6;
        }

        public FlashLfqResults Run()
        {
            _globalStopwatch.Start();
            _ms1Scans = new Dictionary<SpectraFileInfo, Ms1ScanInfo[]>();
            _results = new FlashLfqResults(_spectraFileInfo, _allIdentifications);

            // build m/z index keys
            CalculateTheoreticalIsotopeDistributions();

            // quantify each file
            foreach (var spectraFile in _spectraFileInfo)
            {
                // fill lookup-table with peaks from the spectra file
                if (!_peakIndexingEngine.IndexMassSpectralPeaks(spectraFile, Silent, _ms1Scans))
                {
                    // something went wrong finding/opening/indexing the file...
                    continue;
                }

                // quantify peaks using this file's IDs first
                QuantifyMs2IdentifiedPeptides(spectraFile);

                // write the indexed peaks for MBR later
                if (MatchBetweenRuns)
                {
                    _peakIndexingEngine.SerializeIndex(spectraFile);
                }

                // error checking function
                // handles features with multiple identifying scans and scans that are associated with more than one feature
                RunErrorChecking(spectraFile);

                if (!Silent)
                {
                    Console.WriteLine("Finished " + spectraFile.FilenameWithoutExtension);
                }

                // some memory-saving stuff
                _peakIndexingEngine.ClearIndex();
            }

            // do MBR
            if (MatchBetweenRuns)
            {
                Console.WriteLine("Find the best donors for match-between-runs");
                FindPeptideDonorFiles();
                foreach (var spectraFile in _spectraFileInfo)
                {
                    if (!Silent)
                    {
                        Console.WriteLine("Doing match-between-runs for " + spectraFile.FilenameWithoutExtension);
                    }

                    QuantifyMatchBetweenRunsPeaks(spectraFile);

                    _peakIndexingEngine.ClearIndex();

                    if (!Silent)
                    {
                        Console.WriteLine("Finished MBR for " + spectraFile.FilenameWithoutExtension);
                    }
                }
                _results.DecoyPeaks = DecoyPeaks;
            }

            // normalize
            if (Normalize)
            {
                new IntensityNormalizationEngine(_results, Integrate, Silent, MaxThreads).NormalizeResults();
            }

            // calculate peptide intensities
            _results.CalculatePeptideResults(QuantifyAmbiguousPeptides);

            // do top3 protein quantification
            _results.CalculateProteinResultsMedianPolish(UseSharedPeptidesForProteinQuant);

            // do Bayesian protein fold-change analysis
            if (BayesianProteinQuant)
            {
                if (_spectraFileInfo.Count == 1 || _spectraFileInfo.Select(p => p.Condition).Distinct().Count() == 1)
                {
                    if (!Silent)
                    {
                        Console.WriteLine("Can't do Bayesian protein quant with only one spectra file or condition. FlashLFQ will still do a top3 protein quant");
                    }
                }
                else
                {
                    if (!Silent)
                    {
                        Console.WriteLine("Running Bayesian protein quantification analysis");
                    }

                    new ProteinQuantificationEngine(_results, MaxThreads, ProteinQuantBaseCondition, UseSharedPeptidesForProteinQuant,
                        ProteinQuantFoldChangeCutoff, RandomSeed, McmcBurninSteps, McmcSteps, PairedSamples).Run();
                }
            }

            // done
            if (!Silent)
            {
                Console.WriteLine("Done quantifying");
            }

            if (!Silent)
            {
                Console.WriteLine("Analysis time: " +
                                  _globalStopwatch.Elapsed.Hours + "h " +
                                  _globalStopwatch.Elapsed.Minutes + "m " +
                                  _globalStopwatch.Elapsed.Seconds + "s");
            }

            return _results;
        }

        public PeakIndexingEngine GetIndexingEngine()
        {
            return _peakIndexingEngine;
        }

        /// <summary>
        /// Creates a theoretical isotope distribution for each of the identified sequences
        /// If the sequence is modified and the modification has an unknown chemical formula,
        /// averagine is used for the modified part
        /// </summary>
        internal void CalculateTheoreticalIsotopeDistributions()
        {
            _modifiedSequenceToIsotopicDistribution = new Dictionary<string, List<(double, double)>>();

            // calculate averagine (used for isotopic distributions for unknown modifications)
            double averageC = 4.9384;
            double averageH = 7.7583;
            double averageO = 1.4773;
            double averageN = 1.3577;
            double averageS = 0.0417;

            double averagineMass =
                PeriodicTable.GetElement("C").AverageMass * averageC +
                PeriodicTable.GetElement("H").AverageMass * averageH +
                PeriodicTable.GetElement("O").AverageMass * averageO +
                PeriodicTable.GetElement("N").AverageMass * averageN +
                PeriodicTable.GetElement("S").AverageMass * averageS;

            // calculate monoisotopic masses and isotopic envelope for the base sequences
            foreach (Identification id in _allIdentifications)
            {
                if (_modifiedSequenceToIsotopicDistribution.ContainsKey(id.ModifiedSequence))
                {
                    continue;
                }

                ChemicalFormula formula = id.OptionalChemicalFormula;

                var isotopicMassesAndNormalizedAbundances = new List<(double massShift, double abundance)>();

                if(formula is null)
                {
                    formula = new ChemicalFormula();
                    if (id.BaseSequence.AllSequenceResiduesAreValid())
                    {
                        // there are sometimes non-parsable sequences in the base sequence input
                        formula = new Proteomics.AminoAcidPolymer.Peptide(id.BaseSequence).GetChemicalFormula();
                        double massDiff = id.MonoisotopicMass;
                        massDiff -= formula.MonoisotopicMass;

                        if (Math.Abs(massDiff) > 20)
                        {
                            double averagines = massDiff / averagineMass;

                            formula.Add("C", (int)Math.Round(averagines * averageC, 0));
                            formula.Add("H", (int)Math.Round(averagines * averageH, 0));
                            formula.Add("O", (int)Math.Round(averagines * averageO, 0));
                            formula.Add("N", (int)Math.Round(averagines * averageN, 0));
                            formula.Add("S", (int)Math.Round(averagines * averageS, 0));
                        }
                    }
                    else
                    {
                        double averagines = id.MonoisotopicMass / averagineMass;

                        formula.Add("C", (int)Math.Round(averagines * averageC, 0));
                        formula.Add("H", (int)Math.Round(averagines * averageH, 0));
                        formula.Add("O", (int)Math.Round(averagines * averageO, 0));
                        formula.Add("N", (int)Math.Round(averagines * averageN, 0));
                        formula.Add("S", (int)Math.Round(averagines * averageS, 0));
                    }
                }

                var isotopicDistribution = IsotopicDistribution.GetDistribution(formula, 0.125, 1e-8);

                double[] masses = isotopicDistribution.Masses.ToArray();
                double[] abundances = isotopicDistribution.Intensities.ToArray();

                for (int i = 0; i < masses.Length; i++)
                {
                    masses[i] += (id.MonoisotopicMass - formula.MonoisotopicMass);
                }

                double highestAbundance = abundances.Max();
                int highestAbundanceIndex = Array.IndexOf(abundances, highestAbundance);

                for (int i = 0; i < masses.Length; i++)
                {
                    // expected isotopic mass shifts for this peptide
                    masses[i] -= id.MonoisotopicMass;

                    // normalized abundance of each isotope
                    abundances[i] /= highestAbundance;

                    // look for these isotopes
                    if (isotopicMassesAndNormalizedAbundances.Count < NumIsotopesRequired || abundances[i] > 0.1)
                    {
                        isotopicMassesAndNormalizedAbundances.Add((masses[i], abundances[i]));
                    }
                }

                _modifiedSequenceToIsotopicDistribution.Add(id.ModifiedSequence, isotopicMassesAndNormalizedAbundances);
            }

            var minChargeState = _allIdentifications.Min(p => p.PrecursorChargeState);
            var maxChargeState = _allIdentifications.Max(p => p.PrecursorChargeState);
            _chargeStates = Enumerable.Range(minChargeState, (maxChargeState - minChargeState) + 1).ToList();

            var peptideModifiedSequences = _allIdentifications.GroupBy(p => p.ModifiedSequence);
            foreach (var identifications in peptideModifiedSequences)
            {
                // isotope where normalized abundance is 1
                double mostAbundantIsotopeShift = _modifiedSequenceToIsotopicDistribution[identifications.First().ModifiedSequence]
                    .First(p => p.Item2 == 1.0).Item1;

                foreach (Identification identification in identifications)
                {
                    identification.PeakfindingMass = identification.MonoisotopicMass + mostAbundantIsotopeShift;
                }
            }
        }

        /// <summary>
        /// Creates an ChromatographicPeak for each MS2 ID in a given file. Works by first
        /// finding every MS1 scan that neighbors the MS2 scan the ID originated from and that
        /// contains the peak finding mass (most abundant isotope), then finds every isotope peak within that scan.
        /// Isotope peak intensities are summed and an IsotopicEnvelope object is created from the summed intensities.
        /// Multiple IsotopicEnvelopes are associated with each ChromatographicPeak (corresponding to different scans 
        /// and different charge states)
        /// </summary>
        /// <param name="fileInfo">File to be quantified</param>
        private void QuantifyMs2IdentifiedPeptides(SpectraFileInfo fileInfo)
        {
            if (!Silent)
            {
                Console.WriteLine("Quantifying peptides for " + fileInfo.FilenameWithoutExtension);
            }

            var ms2IdsForThisFile = _allIdentifications.Where(p => p.FileInfo.Equals(fileInfo)).ToList();

            if (!ms2IdsForThisFile.Any())
            {
                return;
            }

            Tolerance peakfindingTol = new PpmTolerance(PeakfindingPpmTolerance); // Peak finding tolerance is generally higher than ppmTolerance
            Tolerance ppmTolerance = new PpmTolerance(PpmTolerance);
            ChromatographicPeak[] chromatographicPeaks = new ChromatographicPeak[ms2IdsForThisFile.Count];

            Parallel.ForEach(Partitioner.Create(0, ms2IdsForThisFile.Count),
                new ParallelOptions { MaxDegreeOfParallelism = MaxThreads },
                (range, loopState) =>
                {
                    for (int i = range.Item1; i < range.Item2; i++)
                    {
                        var identification = ms2IdsForThisFile[i];
                        ChromatographicPeak msmsFeature = new ChromatographicPeak(identification, false, fileInfo);
                        chromatographicPeaks[i] = msmsFeature;

                        foreach (var chargeState in _chargeStates)
                        {
                            if (IdSpecificChargeState && chargeState != identification.PrecursorChargeState)
                            {
                                continue;
                            }

                            // get XIC (peakfinding)
                            List<IndexedMassSpectralPeak> xic = Peakfind(
                                    identification.Ms2RetentionTimeInMinutes,
                                    identification.PeakfindingMass,
                                    chargeState,
                                    identification.FileInfo,
                                    peakfindingTol)
                                .OrderBy(p => p.RetentionTime)
                                .ToList();

                            // filter by smaller mass tolerance
                            xic.RemoveAll(p => 
                                !ppmTolerance.Within(p.Mz.ToMass(chargeState), identification.PeakfindingMass));

                            // filter by isotopic distribution
                            List<IsotopicEnvelope> isotopicEnvelopes = GetIsotopicEnvelopes(xic, identification, chargeState);

                            // add isotopic envelopes to the chromatographic peak
                            msmsFeature.IsotopicEnvelopes.AddRange(isotopicEnvelopes);
                        }

                        msmsFeature.CalculateIntensityForThisFeature(Integrate);
                        CutPeak(msmsFeature, identification.Ms2RetentionTimeInMinutes);

                        if (!msmsFeature.IsotopicEnvelopes.Any())
                        {
                            continue;
                        }

                        var precursorXic = msmsFeature.IsotopicEnvelopes.Where(p => p.ChargeState == identification.PrecursorChargeState).ToList();

                        if (!precursorXic.Any())
                        {
                            msmsFeature.IsotopicEnvelopes.Clear();
                            continue;
                        }

                        int min = precursorXic.Min(p => p.IndexedPeak.ZeroBasedMs1ScanIndex);
                        int max = precursorXic.Max(p => p.IndexedPeak.ZeroBasedMs1ScanIndex);
                        msmsFeature.IsotopicEnvelopes.RemoveAll(p => p.IndexedPeak.ZeroBasedMs1ScanIndex < min);
                        msmsFeature.IsotopicEnvelopes.RemoveAll(p => p.IndexedPeak.ZeroBasedMs1ScanIndex > max);
                        msmsFeature.CalculateIntensityForThisFeature(Integrate);
                    }
                });

            _results.Peaks[fileInfo].AddRange(chromatographicPeaks.ToList());
        }

        /// <summary>
        /// Used by the match-between-runs algorithm to determine systematic retention time drifts between
        /// chromatographic runs.
        /// </summary>
        private RetentionTimeCalibDataPoint[] GetRtCalSpline(SpectraFileInfo donor, SpectraFileInfo acceptor, MbrScorer scorer)
        { 
            Dictionary<string, ChromatographicPeak> donorFileBestMsmsPeaks = new();
            Dictionary<string, ChromatographicPeak> acceptorFileBestMsmsPeaks = new();
            List<RetentionTimeCalibDataPoint> rtCalibrationCurve = new();
            List<double> anchorPeptideRtDiffs = new();


            // get all peaks, not counting ambiguous peaks
            IEnumerable<ChromatographicPeak> donorPeaks = _results.Peaks[donor].Where(p => p.Apex != null && !p.IsMbrPeak && p.NumIdentificationsByFullSeq == 1);
            IEnumerable<ChromatographicPeak> acceptorPeaks = _results.Peaks[acceptor].Where(p => p.Apex != null && !p.IsMbrPeak && p.NumIdentificationsByFullSeq == 1);

            // get the best (most intense) peak for each peptide in the acceptor file
            foreach (ChromatographicPeak acceptorPeak in acceptorPeaks)
            {
                if (acceptorFileBestMsmsPeaks.TryGetValue(acceptorPeak.Identifications.First().ModifiedSequence, out ChromatographicPeak currentBestPeak))
                {
                    if (currentBestPeak.Intensity > acceptorPeak.Intensity)
                    {
                        acceptorFileBestMsmsPeaks[acceptorPeak.Identifications.First().ModifiedSequence] = acceptorPeak;
                    }
                }
                else
                {
                    acceptorFileBestMsmsPeaks.Add(acceptorPeak.Identifications.First().ModifiedSequence, acceptorPeak);
                }
            }

            // get the best (most intense) peak for each peptide in the donor file
            foreach (ChromatographicPeak donorPeak in donorPeaks)
            {
                if (donorFileBestMsmsPeaks.TryGetValue(donorPeak.Identifications.First().ModifiedSequence, out ChromatographicPeak currentBestPeak))
                {
                    if (currentBestPeak.Intensity > donorPeak.Intensity)
                    {
                        donorFileBestMsmsPeaks[donorPeak.Identifications.First().ModifiedSequence] = donorPeak;
                    }
                }
                else
                {
                    donorFileBestMsmsPeaks.Add(donorPeak.Identifications.First().ModifiedSequence, donorPeak);
                }
            }

            // create RT calibration curve
            foreach (var peak in acceptorFileBestMsmsPeaks)
            {
                ChromatographicPeak acceptorFilePeak = peak.Value;

                if (donorFileBestMsmsPeaks.TryGetValue(peak.Key, out ChromatographicPeak donorFilePeak))
                {
                    rtCalibrationCurve.Add(new RetentionTimeCalibDataPoint(donorFilePeak, acceptorFilePeak));
                    if(donorFilePeak.ApexRetentionTime > 0 && acceptorFilePeak.ApexRetentionTime > 0)
                    {
                        anchorPeptideRtDiffs.Add(donorFilePeak.ApexRetentionTime - acceptorFilePeak.ApexRetentionTime);
                    }
                }
            }


            // build rtDiff distribution 
            var rtDifferenceDistribution = new Normal(mean: anchorPeptideRtDiffs.Median(), stddev: anchorPeptideRtDiffs.StandardDeviation());
            scorer.AddRtDiffDistribution(donor, rtDifferenceDistribution);

            return rtCalibrationCurve.OrderBy(p => p.DonorFilePeak.Apex.IndexedPeak.RetentionTime).ToArray();
        }

        /// <summary>
        /// For every MSMS identified peptide, selects one file that will be used as the donor
        /// by finding files that contain the most peaks in the local neighborhood,
        /// then writes the restults to the DonorFileToIdsDict.
        /// WARNING! Strong assumption that this is called BEFORE MBR peaks are identified/assigned to the results
        /// </summary>
        private void FindPeptideDonorFiles()
        {
            DonorFileToPeakDict = new Dictionary<SpectraFileInfo, List<ChromatographicPeak>>();

            Dictionary<string, List<ChromatographicPeak>> seqPeakDict = new();
            seqPeakDict = _results.Peaks.SelectMany(kvp => kvp.Value)
                .Where(peak => peak.NumIdentificationsByFullSeq == 1
                    && peak.IsotopicEnvelopes.Any()
                    && peak.Identifications.Min(id => id.QValue) < DonorQValueThreshold)
                .GroupBy(peak => peak.Identifications.First().ModifiedSequence)
                .ToDictionary(group => group.Key, group => group.ToList());

            if(PeptidesForMbr.IsNotNullOrEmpty())
            {
                // remove all donor sequences not in PeptidesForMbr
                Dictionary<string, List<ChromatographicPeak>> filteredSeqPeakDict = new();
                foreach(string seq in PeptidesForMbr)
                {
                    if(seqPeakDict.TryGetValue(seq, out var value))
                    {
                        filteredSeqPeakDict.Add(seq, value);
                    }
                }
                seqPeakDict = filteredSeqPeakDict;
            }

            // iterate through each unique sequence
            foreach (var sequencePeakListKvp in seqPeakDict)
            {
                List<ChromatographicPeak> peaksForPeptide = sequencePeakListKvp.Value;
                if (!peaksForPeptide.Any())
                    continue;

                ChromatographicPeak bestPeak = null;
                switch (DonorCriterion)
                {
                    case 'S': // Select best peak by the PSM score
                        bestPeak = peaksForPeptide.MaxBy(peak => peak.Identifications.First().PsmScore);
                        if (bestPeak.Identifications.First().PsmScore > 0)
                            break;
                        else // if every ID has a score of zero, let it fall through to the default case
                            goto default;
                    case 'N': // Select peak with the most neighboring peaks
                        int maxPeaks = 0;
                        foreach (var donorPeak in peaksForPeptide)
                        {
                            // Count the number of neighboring peaks with unique peptides
                            int neighboringPeaksCount = _results.Peaks[donorPeak.SpectraFileInfo]
                                .Where(peak => Math.Abs(peak.ApexRetentionTime - donorPeak.ApexRetentionTime) < MbrAlignmentWindow)
                                .Select(peak => peak.Identifications.First().ModifiedSequence)
                                .Distinct()
                                .Count();

                            if (neighboringPeaksCount > maxPeaks)
                            {
                                maxPeaks = neighboringPeaksCount;
                                bestPeak = donorPeak;
                            }
                        }
                        break;
                    case 'I': // Select the peak with the highest intensity
                    default:
                        bestPeak = peaksForPeptide.MaxBy(peak => peak.Intensity);
                        break;
                }

                if (bestPeak == null) continue;
                if (DonorFileToPeakDict.ContainsKey(bestPeak.SpectraFileInfo))
                {
                    DonorFileToPeakDict[bestPeak.SpectraFileInfo].Add(bestPeak);
                }
                else
                {
                    DonorFileToPeakDict.Add(bestPeak.SpectraFileInfo, new List<ChromatographicPeak> { bestPeak });
                }
            }
        }

        /// <summary>
        /// Used by MBR. Predicts the retention time of a peak in an acceptor file based on the 
        /// retention time of the peak in the donor file. This is done with a local alignment
        /// where all peaks within 30 seconds of the donor peak are matched to peaks with the same associated peptide in the acceptor file,
        /// if such a peak exists.
        /// </summary>
        /// <param name="rtCalibrationCurve">Array of all shared peaks between the donor and the acceptor file</param>
        /// <returns> RtInfo object containing the predicted retention time of the acceptor peak and the width of the predicted retention time window </returns>
        internal RtInfo PredictRetentionTime(
            RetentionTimeCalibDataPoint[] rtCalibrationCurve,
            ChromatographicPeak donorPeak,
            SpectraFileInfo acceptorFile,
            bool acceptorSampleIsFractionated,
            bool donorSampleIsFractionated,
            MbrScorer scorer)
        {
            var nearbyCalibrationPoints = new List<RetentionTimeCalibDataPoint>();
            int numberOfAnchors = 4; // The number of anchor peptides to be used for local alignment. Must be an even number!

            // only compare +- 1 fraction
            if (acceptorSampleIsFractionated && donorSampleIsFractionated)
            {
                int acceptorFractionNumber = acceptorFile.Fraction;
                int donorFractionNumber = donorPeak.SpectraFileInfo.Fraction;

                if (Math.Abs(acceptorFractionNumber - donorFractionNumber) > 1)
                {
                    return null;
                }
            }

            // binary search for this donor peak in the retention time calibration spline
            RetentionTimeCalibDataPoint testPoint = new RetentionTimeCalibDataPoint(donorPeak, null);
            int index = Array.BinarySearch(rtCalibrationCurve, testPoint);

            if (index < 0)
            {
                index = ~index;
            }
            if (index >= rtCalibrationCurve.Length && index >= 1)
            {
                index = rtCalibrationCurve.Length - 1;
            }

            int numberOfForwardAnchors = 0;
            // gather nearby data points
            for (int r = index+1; r < rtCalibrationCurve.Length; r++)
            {
                double rtDiff = rtCalibrationCurve[r].DonorFilePeak.Apex.IndexedPeak.RetentionTime - donorPeak.Apex.IndexedPeak.RetentionTime;
                if (rtCalibrationCurve[r].AcceptorFilePeak != null 
                    && rtCalibrationCurve[r].AcceptorFilePeak.ApexRetentionTime > 0)
                {
                    if(Math.Abs(rtDiff) > 0.5) // If the rtDiff is too large, it's no longer local alignment
                    {
                        break;
                    }
                    nearbyCalibrationPoints.Add(rtCalibrationCurve[r]);
                    numberOfForwardAnchors++;
                    if(numberOfForwardAnchors >= numberOfAnchors / 2) // We only want a handful of anchor points
                    {
                        break; 
                    }
                }
            }

            int numberOfBackwardsAnchors = 0;
            for (int r = index - 1; r >= 0; r--)
            {
                double rtDiff = rtCalibrationCurve[r].DonorFilePeak.Apex.IndexedPeak.RetentionTime - donorPeak.Apex.IndexedPeak.RetentionTime;
                if (rtCalibrationCurve[r].AcceptorFilePeak != null
                    && rtCalibrationCurve[r].AcceptorFilePeak.ApexRetentionTime > 0)
                {
                    if (Math.Abs(rtDiff) > 0.5) // If the rtDiff is too large, it's no longer local alignment
                    {
                        break;
                    }
                    nearbyCalibrationPoints.Add(rtCalibrationCurve[r]);
                    numberOfBackwardsAnchors++;
                    if (numberOfBackwardsAnchors >= numberOfAnchors / 2) // We only want a handful of anchor points
                    {
                        break;
                    }
                }
            }

            double medianRtDiff;
            double rtRange;
            if (!nearbyCalibrationPoints.Any())
            {
                // Default rt adjustments
                medianRtDiff = scorer.GetMedianRtDiff(donorPeak.SpectraFileInfo);
                rtRange = scorer.GetRTWindowWidth(donorPeak.SpectraFileInfo);
            }
            else
            {
                // calculate difference between acceptor and donor RTs for these RT region
                List<double> rtDiffs = nearbyCalibrationPoints
                    .Select(p =>  p.DonorFilePeak.ApexRetentionTime - p.AcceptorFilePeak.ApexRetentionTime)
                    .ToList();
                
                medianRtDiff = rtDiffs.Median();
                rtRange = rtDiffs.InterquartileRange() * 3; // This is roughly equivalent to 2 standard deviations
            }
            
            double? rtStdDev = null;
            double? rtInterquartileRange = null;

            //TODO: Expand range and see what happens
            rtRange = Math.Min(rtRange+RtWindowIncrease, MbrRtWindow+RtWindowIncrease); 

            return new RtInfo(predictedRt: donorPeak.Apex.IndexedPeak.RetentionTime - medianRtDiff, width: rtRange, rtSd: rtStdDev, rtInterquartileRange: rtInterquartileRange);
        }

        /// <summary>
        /// Constructs a MbrScorer object that is used to score all MBR peaks for a given acceptor file
        /// </summary>
        /// <param name="acceptorFileIdentifiedPeaks"> All MSMS identified peaks in the acceptor file </param>
        /// <param name="fileSpecificMbrTolerance">A ppm tolerance specific to the given file</param>
        /// <returns> A MbrScorer object </returns>
        private MbrScorer BuildMbrScorer(List<ChromatographicPeak> acceptorFileIdentifiedPeaks, out Tolerance fileSpecificMbrTolerance)
        {
            // Construct a distribution of ppm errors for all MSMS peaks in the acceptor file
            var apexToAcceptorFilePeakDict = new Dictionary<IndexedMassSpectralPeak, ChromatographicPeak>();
            List<double> ppmErrors = new List<double>();
            foreach (var peak in acceptorFileIdentifiedPeaks.Where(p => p.Apex != null))
            {
                if (!apexToAcceptorFilePeakDict.ContainsKey(peak.Apex.IndexedPeak))
                {
                    apexToAcceptorFilePeakDict.Add(peak.Apex.IndexedPeak, peak);
                }

                ppmErrors.Add(peak.MassError);
            }
            if (ppmErrors.Count < 3)
            {
                fileSpecificMbrTolerance = null;
                return null;
            }
            double ppmSpread = ppmErrors.Count > 30 ? ppmErrors.InterquartileRange() / 1.36 : ppmErrors.StandardDeviation();
            Normal ppmDistribution = new Normal(ppmErrors.Median(), ppmSpread);
            double fileSpecificMbrPpmTolerance = Math.Min(Math.Abs(ppmErrors.Median()) + ppmSpread * 4, MbrPpmTolerance);
            fileSpecificMbrTolerance = new PpmTolerance(fileSpecificMbrPpmTolerance); // match between runs PPM tolerance

            // Construct a distribution of peak log intensities for all MSMS peaks in the acceptor file
            var acceptorFileLogIntensities = acceptorFileIdentifiedPeaks
                .Where(p => p.Intensity > 0)
                .Select(p => Math.Log(p.Intensity, 2))
                .ToList();
            double medianAcceptorLogIntensity = acceptorFileLogIntensities.Median();
            Normal logIntensityDistribution = new Normal(acceptorFileLogIntensities.Median(), acceptorFileLogIntensities.InterquartileRange() / 1.36);

            return new MbrScorer(apexToAcceptorFilePeakDict, acceptorFileIdentifiedPeaks, ppmDistribution, logIntensityDistribution);
        }

        /// <summary>
        /// This method maps identified peaks from other chromatographic runs ("donors") onto
        /// the defined chromatographic run ("acceptor"). The goal is to reduce the number of missing
        /// intensity measurements. Missing values occur generally either because 1) the analyte is
        /// in the sample but didn't get fragmented/identified or 2) the analyte is genuinely missing
        /// from the sample.
        /// </summary>
        private void QuantifyMatchBetweenRunsPeaks(SpectraFileInfo idAcceptorFile)
        {

            bool acceptorSampleIsFractionated = _results.SpectraFiles
                .Where(p => p.Condition == idAcceptorFile.Condition && p.BiologicalReplicate == idAcceptorFile.BiologicalReplicate)
                .Select(p => p.Fraction)
                .Distinct()
                .Count() > 1;

            // acceptor file known peaks
            var acceptorFileIdentifiedPeaks = _results.Peaks[idAcceptorFile];

            // these are the analytes already identified in this run. we don't need to try to match them from other runs
            var acceptorFileIdentifiedSequences = new HashSet<string>(acceptorFileIdentifiedPeaks
                .Where(peak => peak.IsotopicEnvelopes.Any() && peak.Identifications.Min(id => id.QValue) < 0.01)
                .SelectMany(p => p.Identifications.Select(d => d.ModifiedSequence)));

            // Find the 1000 highest scoring psms in the acceptor file, 
            HashSet<string> bestAcceptorSequences = acceptorFileIdentifiedPeaks
                .Where(peak => peak.IsotopicEnvelopes.Any() && peak.Identifications.Min(id => id.QValue) < 0.01)
                .OrderByDescending(peak => peak.Identifications.First().PsmScore)
                .SelectMany(p => p.Identifications.Select(d => d.ModifiedSequence))
                .Take(1000)
                .ToHashSet();

            MbrScorer scorer = BuildMbrScorer(acceptorFileIdentifiedPeaks, out var mbrTol);
            if (scorer == null)
                return;

            mbrTol = new PpmTolerance(MbrPpmTolerance);

            // deserialize the file's indexed mass spectral peaks. these were stored and serialized to a file earlier
            _peakIndexingEngine.DeserializeIndex(idAcceptorFile);

            HashSet<ProteinGroup> thisFilesMsmsIdentifiedProteins = new HashSet<ProteinGroup>();
            if (RequireMsmsIdInCondition)
            {
                // only match peptides from proteins that have at least one MS/MS identified peptide in the condition
                foreach (SpectraFileInfo conditionFile in _spectraFileInfo.Where(p => p.Condition == idAcceptorFile.Condition))
                {
                    foreach (ProteinGroup proteinGroup in _results.Peaks[conditionFile].Where(p => !p.IsMbrPeak).SelectMany(p => p.Identifications.SelectMany(v => v.ProteinGroups)))
                    {
                        thisFilesMsmsIdentifiedProteins.Add(proteinGroup);
                    }
                }
            }

            // this stores the results of MBR
            ConcurrentDictionary<string, ConcurrentDictionary<IsotopicEnvelope, List<ChromatographicPeak>>> matchBetweenRunsIdentifiedPeaks = new();
            Random randomGenerator = new Random();

            // This stores the results of a check where we examine whether MBR can return the same peak as the MSMS peak
            ConcurrentDictionary<string, ConcurrentDictionary<IsotopicEnvelope, List<ChromatographicPeak>>> doubleCheckPeaks = new();

            // map each donor file onto this file
            foreach (var donorFilePeakListKvp in DonorFileToPeakDict)
            {
                if (idAcceptorFile.Equals(donorFilePeakListKvp.Key))
                {
                    continue;
                }

                // this is the list of peaks identified in the other file but not in this one ("ID donor peaks")
                List<ChromatographicPeak> idDonorPeaks = donorFilePeakListKvp.Value
                    .Where(p => !acceptorFileIdentifiedSequences.Contains(p.Identifications.First().ModifiedSequence)
                      && (!RequireMsmsIdInCondition || p.Identifications.Any(v => v.ProteinGroups.Any(g => thisFilesMsmsIdentifiedProteins.Contains(g))))).ToList();

                if (!idDonorPeaks.Any())
                {
                    continue;
                }

                bool donorSampleIsFractionated = _results.SpectraFiles
                    .Where(p => p.Condition == donorFilePeakListKvp.Key.Condition && p.BiologicalReplicate == donorFilePeakListKvp.Key.BiologicalReplicate)
                    .Select(p => p.Fraction)
                    .Distinct()
                    .Count() > 1;

                // We're only interested in the fold change if the conditions are different. Otherwise, we score based off of the intensities
                // of the acceptor file
                if (_spectraFileInfo.Select(p => p.Condition).Distinct().Count() > 1
                    && donorFilePeakListKvp.Key.Condition != idAcceptorFile.Condition)
                {
                    scorer.CalculateFoldChangeBetweenFiles(idDonorPeaks);
                }

                // generate RT calibration curve
                RetentionTimeCalibDataPoint[] rtCalibrationCurve = GetRtCalSpline(donorFilePeakListKvp.Key, idAcceptorFile, scorer);

                // Loop through every MSMS id in the donor file
                Parallel.ForEach(Partitioner.Create(0, idDonorPeaks.Count),
                    new ParallelOptions { MaxDegreeOfParallelism = MaxThreads },
                    (range, loopState) =>
                    {
                        for (int i = range.Item1; i < range.Item2; i++)
                        {
                            ChromatographicPeak donorPeak = idDonorPeaks[i];
                            // TODO: Add a toggle that set rtRange to be maximum width
                            RtInfo rtInfo = PredictRetentionTime(rtCalibrationCurve, donorPeak, idAcceptorFile, acceptorSampleIsFractionated, donorSampleIsFractionated, scorer);
                            if (rtInfo == null) continue;

                            FindAllAcceptorPeaks(idAcceptorFile, scorer, rtInfo, mbrTol, donorPeak, matchBetweenRunsIdentifiedPeaks, out var bestAcceptor);

                            // Draw a random donor that has an rt sufficiently far enough away
                            ChromatographicPeak randomDonor = rtCalibrationCurve[randomGenerator.Next(rtCalibrationCurve.Length)].DonorFilePeak;
                            int randomPeaksSampled = 1;
                            // multiply for safety, in case the relative rt shifts after alignment
                            double minimumRtDifference = Math.Min(rtInfo.Width * 1.5, 0.5);
                            double massDiff = Math.Abs(randomDonor.Identifications.First().PeakfindingMass - donorPeak.Identifications.First().PeakfindingMass);

                            while (randomDonor == null
                                || massDiff < 0.1 
                                || massDiff > 50 // Need the random one to be relatively close in mass (but not too close!)
                                || randomDonor.Identifications.First().ModifiedSequence == donorPeak.Identifications.First().ModifiedSequence
                                || Math.Abs(randomDonor.Apex.IndexedPeak.RetentionTime - donorPeak.Apex.IndexedPeak.RetentionTime) < minimumRtDifference)
                            {
                                randomDonor = rtCalibrationCurve[randomGenerator.Next(rtCalibrationCurve.Length)].DonorFilePeak;
                                massDiff = Math.Abs(randomDonor.Identifications.First().PeakfindingMass - donorPeak.Identifications.First().PeakfindingMass);
                                if (randomPeaksSampled++ > (rtCalibrationCurve.Length - 1))
                                {
                                    randomDonor = null;
                                    break; // Prevent infinite loops
                                }
                            }
                            if (randomDonor == null) continue;

                            // Map the random rt onto the new file
                            RtInfo decoyRtInfo = PredictRetentionTime(rtCalibrationCurve, randomDonor, idAcceptorFile, acceptorSampleIsFractionated, donorSampleIsFractionated, scorer);
                            if (decoyRtInfo == null) continue;
                            // Find a decoy peak using the randomly drawn retention time
                            FindAllAcceptorPeaks(idAcceptorFile, scorer, rtInfo, mbrTol, donorPeak, matchBetweenRunsIdentifiedPeaks, out var bestDecoy, randomRt:decoyRtInfo.PredictedRt);
                            if(bestDecoy != null)
                            {
                                DecoyPeaks.Add(bestDecoy);
                            }
                        }
                    });
<<<<<<< HEAD

                HashSet<string> acceptorFileTopMsmsSeqs = rtCalibrationCurve.Where(point => point.DonorFilePeak != null && point.AcceptorFilePeak != null)
                    .OrderByDescending(p => p.AcceptorFilePeak.Identifications.First().PsmScore)
                    .Select(p => p.AcceptorFilePeak.Identifications.First().ModifiedSequence)
                    .Take(1000)
                    .ToHashSet();

                // List of donor peaks where the peptide WAS identified in the acceptor file and the best donor is a different file.
                // This will be used for checking the error rate
                // For each sequence, we only select one peak corresponding to the PSM with the lowest q-value
                List<ChromatographicPeak> donorPeaksWithMsms = donorFilePeakListKvp.Value
                    .Where(p => acceptorFileTopMsmsSeqs.Contains(p.Identifications.First().ModifiedSequence)
                      && p.SpectraFileInfo != idAcceptorFile
                      && !p.Identifications.First().IsDecoy)
                    .ToList();

                // Loop through every MSMS id in the donor file
                Parallel.ForEach(Partitioner.Create(0, donorPeaksWithMsms.Count),
                    new ParallelOptions { MaxDegreeOfParallelism = MaxThreads },
                    (range, loopState) =>
                    {

                        for (int i = range.Item1; i < range.Item2; i++)
                        {
                            ChromatographicPeak donorPeak = donorPeaksWithMsms[i];
                            // TODO: Add a toggle that set rtRange to be maximum width
                            RtInfo rtInfo = PredictRetentionTime(rtCalibrationCurve, donorPeak, idAcceptorFile, acceptorSampleIsFractionated, donorSampleIsFractionated);
                            if (rtInfo == null) continue;

                            FindAllAcceptorPeaks(idAcceptorFile, scorer, rtInfo, mbrTol, donorPeak, doubleCheckPeaks, out var bestAcceptor);
                            
                            // Then look for a peak decoy
                            if(bestAcceptor == null)
                            {
                                doubleCheckPeaks.TryAdd(
                                    key: donorPeak.Identifications.First().ModifiedSequence,
                                    value: null);
                            }
                        }
                    });
=======
>>>>>>> bcf8d7cd
            }

            // Eliminate duplicate peaks (not sure where they come from)
            foreach (var seqDictionaryKvp in matchBetweenRunsIdentifiedPeaks)
            {
                // Each isotopic envelope is linked to a list of ChromatographicPeaks
                // Here, we remove instances where the same envelope is associated with multiple chromatographic peaks but the peaks correspond to the same donor peptide
                // I don't know why this happens lol
                // If multiple peaks are associated with the same envelope, and they have different associated peptide identifications, then they're kept separate.
                foreach (var envelopePeakListKvp in seqDictionaryKvp.Value)
                {
                    List<ChromatographicPeak> bestPeaks = new();
                    foreach (var peakGroup in envelopePeakListKvp.Value.GroupBy(peak => peak.Identifications.First().ModifiedSequence))
                    {
                        bestPeaks.Add(peakGroup.MaxBy(peak => peak.MbrScore));
                    }
                    envelopePeakListKvp.Value.Clear();
                    envelopePeakListKvp.Value.AddRange(bestPeaks);
                }
            }

            // Create a dictionary that stores imsPeak associated with an ms/ms identified peptide
            Dictionary<int, List<IndexedMassSpectralPeak>> msmsImsPeaks = _results.Peaks[idAcceptorFile].Where(peak => peak.Apex?.IndexedPeak != null)
                .Select(peak => peak.Apex.IndexedPeak)
                .GroupBy(imsPeak => imsPeak.ZeroBasedMs1ScanIndex)
                .ToDictionary(g => g.Key, g => g.ToList());

            // take the best result (highest scoring) for each peptide after we've matched from all the donor files
            foreach (var mbrIdentifiedPeptide in matchBetweenRunsIdentifiedPeaks.Where(p => !acceptorFileIdentifiedSequences.Contains(p.Key)))
            {
                string peptideModifiedSequence = mbrIdentifiedPeptide.Key;
                if (!mbrIdentifiedPeptide.Value.Any())
                {
                    continue;
                }

                List<ChromatographicPeak> peakHypotheses = mbrIdentifiedPeptide.Value.SelectMany(p => p.Value).OrderByDescending(p => p.MbrScore).ToList();
                ChromatographicPeak best = peakHypotheses.First();
                peakHypotheses.Remove(best);

                // Discard any peaks that are already associated with an ms/ms identified peptide
                while(best.Apex?.IndexedPeak != null && msmsImsPeaks.TryGetValue(best.Apex.IndexedPeak.ZeroBasedMs1ScanIndex, out var peakList))
                {
                    if(peakList.Contains(best.Apex.IndexedPeak))
                    {
                        if(!peakHypotheses.Any())
                        {
                            best = null;
                            break;
                        }
                        best = peakHypotheses.First();
                        peakHypotheses.Remove(best);
                    }
                    else
                    {
                        break;
                    }
                }
                if (best == null) continue;

                // merge peaks with different charge states
                if (peakHypotheses.Count > 0)
                {
                    double start = best.IsotopicEnvelopes.Min(p => p.IndexedPeak.RetentionTime);
                    double end = best.IsotopicEnvelopes.Max(p => p.IndexedPeak.RetentionTime);

                    //List<ChromatographicPeak> peaksToRemoveFromHypotheses = new List<ChromatographicPeak>();
                    foreach (ChromatographicPeak peak in peakHypotheses.Where(p => p.Apex.ChargeState != best.Apex.ChargeState))
                    {
                        if (peak.Apex.IndexedPeak.RetentionTime > start && peak.Apex.IndexedPeak.RetentionTime < end)
                        {
                            best.MergeFeatureWith(peak, Integrate);

                            //peaksToRemoveFromHypotheses.Add(peak);
                        }
                    }
                }
                _results.Peaks[idAcceptorFile].Add(best);
            }

            RunErrorChecking(idAcceptorFile);
        }

        /// <summary>
        /// Finds MBR acceptor peaks by looping  through every possible peak for every possible charge state
        /// in a given retention time range. Identified peaks are added to the matchBetweenRunsIdentifiedPeaks dictionary.
        /// </summary>
        /// <param name="scorer"> The MbrScorer object used to score acceptor peaks</param>
        /// <param name="rtInfo"> RtInfo object containing the predicted retention time for the acceptor peak and the width of the expected RT window</param>
        /// <param name="fileSpecificTol"> Ppm Tolerance specific to the acceptor file</param>
        /// <param name="donorPeak"> The donor peak. Acceptor peaks are presumed to represent the same peptide ast he donor peak</param>
        /// <param name="matchBetweenRunsIdentifiedPeaksThreadSpecific"> A dictionary containing peptide sequences and their associated mbr peaks </param>
        internal void FindAllAcceptorPeaks(
            SpectraFileInfo idAcceptorFile, 
            MbrScorer scorer,
            RtInfo rtInfo,
            Tolerance fileSpecificTol,
            ChromatographicPeak donorPeak,
            ConcurrentDictionary<string, ConcurrentDictionary<IsotopicEnvelope, List<ChromatographicPeak>>> matchBetweenRunsIdentifiedPeaks,
            out ChromatographicPeak bestAcceptor,
            double? randomRt = null)
        {
            // get the MS1 scan info for this region so we can look up indexed peaks
            Ms1ScanInfo[] ms1ScanInfos = _ms1Scans[idAcceptorFile];
            Ms1ScanInfo start = ms1ScanInfos[0];
            Ms1ScanInfo end = ms1ScanInfos[ms1ScanInfos.Length - 1];
            double rtStartHypothesis = randomRt == null ? rtInfo.RtStartHypothesis : (double)randomRt - (rtInfo.Width / 2.0);
            double rtEndHypothesis = randomRt == null ? rtInfo.RtEndHypothesis : (double)randomRt + (rtInfo.Width / 2.0);

            for (int j = 0; j < ms1ScanInfos.Length; j++)
            {
                Ms1ScanInfo scan = ms1ScanInfos[j];
                if (scan.RetentionTime <= rtStartHypothesis)
                {
                    start = scan;
                }
                if (scan.RetentionTime >= rtEndHypothesis)
                {
                    end = scan;
                    break;
                }
            }

            // now we've identified the region in the chromatography this analyte should appear.
            // we need to check for peaks in the region using ppm tolerance and isotope pattern matching
            var chargesToMatch = donorPeak.Identifications.Select(p => p.PrecursorChargeState).Distinct().ToList();
            if (!chargesToMatch.Contains(donorPeak.Apex.ChargeState))
            {
                chargesToMatch.Add(donorPeak.Apex.ChargeState);
            }

            Identification donorIdentification = donorPeak.Identifications.OrderBy(p => p.PosteriorErrorProbability).First();
            bestAcceptor = null;

            foreach (int z in chargesToMatch)
            {
                List<IndexedMassSpectralPeak> chargeXic = new List<IndexedMassSpectralPeak>();

                for (int j = start.ZeroBasedMs1ScanIndex; j <= end.ZeroBasedMs1ScanIndex; j++)
                {
                    IndexedMassSpectralPeak peak = _peakIndexingEngine.GetIndexedPeak(donorIdentification.PeakfindingMass, j, fileSpecificTol, z);
                    if (peak != null)
                        chargeXic.Add(peak);
                }
                if (!chargeXic.Any())
                    continue;

                List<IsotopicEnvelope> chargeEnvelopes = GetIsotopicEnvelopes(chargeXic, donorIdentification, z).OrderBy(env => env.Intensity).ToList();

                // treat each isotopic envelope in the valid region as a potential seed for a chromatographic peak.
                // remove the clustered isotopic envelopes from the list of seeds after each iteration
                while (chargeEnvelopes.Any())
                {
                    ChromatographicPeak acceptorPeak = FindIndividualAcceptorPeak(idAcceptorFile, scorer, donorPeak,
                        fileSpecificTol, rtInfo, z, chargeEnvelopes, randomRt);
                    if (acceptorPeak == null)
                        continue;
                    if (bestAcceptor == null || bestAcceptor.MbrScore < acceptorPeak.MbrScore)
                    {
                        acceptorPeak.ChargeList = chargesToMatch;
                        bestAcceptor = acceptorPeak;
                    }
                        

                    // save the peak hypothesis
                    matchBetweenRunsIdentifiedPeaks.AddOrUpdate
                    (
                        // new key
                        key: donorIdentification.ModifiedSequence, 
                        // if we are adding a value for the first time, we simply create a new dictionatry with one entry
                        addValueFactory: (sequenceKey) => 
                        new ConcurrentDictionary<IsotopicEnvelope, List<ChromatographicPeak>>(
                            new Dictionary<IsotopicEnvelope, List<ChromatographicPeak>>
                            {
                                { acceptorPeak.Apex, new List<ChromatographicPeak> { acceptorPeak } }
                            }),
                        // if the key (sequence) already exists, we have to add the new peak to the existing dictionary
                        updateValueFactory: (sequenceKey, envelopePeakListDict) =>
                        {
                            envelopePeakListDict.AddOrUpdate(
                                key: acceptorPeak.Apex,
                                addValueFactory: (envelopeKey) => new List<ChromatographicPeak> { acceptorPeak }, // if the key (envelope) doesnt exist, just create a new list
                                updateValueFactory: (envelopeKey, peakList) => { peakList.Add(acceptorPeak); return peakList; }); // if the key (envelope) already exists, add the peak to the associated list
                            return envelopePeakListDict;
                        }
                    );
                }
            }
        }

        /// <summary>
        /// Grabs the first isotopic envelope in the list of chargeEnvelopes as a potential seed for a chromatographic peak.
        /// remove the isotopic envelope from chargeEnvelopes afterward.
        /// </summary>
        /// <param name="idAcceptorFile"></param>
        /// <param name="mbrTol"></param>
        /// <param name="rtInfo"></param>
        /// <param name="rtScoringDistribution"></param>
        /// <param name="z"></param>
        /// <param name="chargeEnvelopes"></param>
        /// <returns> An acceptor chromatographic peak, unless the peak found was already linked to an MS/MS id, in which case it return null. </returns>
        internal ChromatographicPeak FindIndividualAcceptorPeak(
            SpectraFileInfo idAcceptorFile,
            MbrScorer scorer,
            ChromatographicPeak donorPeak,
            Tolerance mbrTol,
            RtInfo rtInfo,
            int z,
            List<IsotopicEnvelope> chargeEnvelopes,
            double? randomRt = null)
        {
            var donorId = donorPeak.Identifications.OrderBy(p => p.QValue).First();
            var acceptorPeak = new ChromatographicPeak(donorId, true, idAcceptorFile, randomRt != null);

            // Grab the first scan/envelope from charge envelopes. This should be the most intense envelope in the list
            IsotopicEnvelope seedEnv = chargeEnvelopes.First();
            var xic = Peakfind(seedEnv.IndexedPeak.RetentionTime, donorId.PeakfindingMass, z, idAcceptorFile, mbrTol);
            List<IsotopicEnvelope> bestChargeEnvelopes = GetIsotopicEnvelopes(xic, donorId, z);
            acceptorPeak.IsotopicEnvelopes.AddRange(bestChargeEnvelopes);
            acceptorPeak.CalculateIntensityForThisFeature(Integrate);
            acceptorPeak.SetRtWindow(rtInfo.PredictedRt, rtInfo.RtSd, rtInfo.RtInterquartileRange);

            CutPeak(acceptorPeak, seedEnv.IndexedPeak.RetentionTime);

            var claimedPeaks = new HashSet<IndexedMassSpectralPeak>(acceptorPeak.IsotopicEnvelopes.Select(p => p.IndexedPeak))
            {
                seedEnv.IndexedPeak // prevents infinite loops
            };
            chargeEnvelopes.RemoveAll(p => claimedPeaks.Contains(p.IndexedPeak));

            // peak has already been identified by MSMS - skip it
            if (scorer.ApexToAcceptorFilePeakDict.ContainsKey(seedEnv.IndexedPeak))
            {
                return null;
            }

            acceptorPeak.MbrScore = scorer.ScoreMbr(acceptorPeak, donorPeak, randomRt ?? rtInfo.PredictedRt);

            return acceptorPeak;
        }


        /// <summary>
        /// Checks for and resolves situations where one IndexedMassSpectralPeak is defined as the apex 
        /// for multiple ChromatographicPeaks. In these situations, the two peaks are merged and the merged
        /// peak is stored in the FlashLFQ results.
        /// </summary>
        /// <param name="spectraFile"></param>
        private void RunErrorChecking(SpectraFileInfo spectraFile)
        {
            if (!Silent)
            {
                Console.WriteLine("Checking errors");
            }

            _results.Peaks[spectraFile].RemoveAll(p => p == null || p.IsMbrPeak && !p.IsotopicEnvelopes.Any());

            // merge duplicate peaks and handle MBR/MSMS peakfinding conflicts
            var errorCheckedPeaksGroupedByApex = new Dictionary<IndexedMassSpectralPeak, ChromatographicPeak>();
            var errorCheckedPeaks = new List<ChromatographicPeak>();
            
            foreach (ChromatographicPeak tryPeak in _results.Peaks[spectraFile].OrderBy(p => p.IsMbrPeak))
            {
                tryPeak.CalculateIntensityForThisFeature(Integrate);
                tryPeak.ResolveIdentifications();

                if (tryPeak.Apex == null)
                {
                    if (tryPeak.IsMbrPeak)
                    {
                        continue;
                    }

                    errorCheckedPeaks.Add(tryPeak);
                    continue;
                }

                IndexedMassSpectralPeak apexImsPeak = tryPeak.Apex.IndexedPeak;
                if (errorCheckedPeaksGroupedByApex.TryGetValue(apexImsPeak, out ChromatographicPeak storedPeak) && storedPeak != null)
                {
                    if (!tryPeak.IsMbrPeak && !storedPeak.IsMbrPeak)
                    {
                        storedPeak.MergeFeatureWith(tryPeak, Integrate);
                    }
                    else if (tryPeak.IsMbrPeak && !storedPeak.IsMbrPeak)
                    {
                        // Default to MSMS peaks over MBR Peaks.
                        // Most of these have already been eliminated
                        // However, sometimes merging MBR peaks with different charge states reveals that
                        // The MBR peak conflicts with an MSMS peak
                        // Removing the peak when this happens is a conservative step.
                        continue; 
                    }
                    else if (tryPeak.IsMbrPeak && storedPeak.IsMbrPeak)
                    {
                        if (tryPeak.Identifications.First().ModifiedSequence == storedPeak.Identifications.First().ModifiedSequence)
                        {
                            storedPeak.MergeFeatureWith(tryPeak, Integrate);
                        }
                        else if (tryPeak.MbrScore > storedPeak.MbrScore)
                        {
                            errorCheckedPeaksGroupedByApex[tryPeak.Apex.IndexedPeak] = tryPeak;
                        }
                    }
                }
                else
                {
                    errorCheckedPeaksGroupedByApex.Add(apexImsPeak, tryPeak);
                }
            }

            errorCheckedPeaks.AddRange(errorCheckedPeaksGroupedByApex.Values.Where(p => p != null));
            
            _results.Peaks[spectraFile] = errorCheckedPeaks;
        }

        /// <summary>
        /// Takes in a list of imsPeaks and finds all the isotopic peaks in each scan. If the experimental isotopic distribution
        /// matches the theoretical distribution, an IsotopicEnvelope object is created from the summed intensities of each isotopic peak.
        /// </summary>
        /// <param name="xic"> List of imsPeaks, where the mass of each peak is the peak finding mass (most abundant isotope) </param>
        /// <returns> A list of IsotopicEnvelopes, where each envelope contains the sum of the isotopic peak intensities from one scan </returns>
        public List<IsotopicEnvelope> GetIsotopicEnvelopes(
            List<IndexedMassSpectralPeak> xic,
            Identification identification,
            int chargeState)
        {
            var isotopicEnvelopes = new List<IsotopicEnvelope>();
            var isotopeMassShifts = _modifiedSequenceToIsotopicDistribution[identification.ModifiedSequence];

            if (isotopeMassShifts.Count < NumIsotopesRequired)
            {
                return isotopicEnvelopes;
            }

            PpmTolerance isotopeTolerance = new PpmTolerance(IsotopePpmTolerance);

            double[] experimentalIsotopeIntensities = new double[isotopeMassShifts.Count];
            double[] theoreticalIsotopeMassShifts = isotopeMassShifts.Select(p => p.Item1).ToArray();
            double[] theoreticalIsotopeAbundances = isotopeMassShifts.Select(p => p.Item2).ToArray();
            int peakfindingMassIndex = (int)Math.Round(identification.PeakfindingMass - identification.MonoisotopicMass, 0);

            // For each peak in the XIC, we consider the possibility that there was an off-by-one or missed monoisotopic mass
            // error in peak assignment / deconvolution. The -1 key in this dictionary corresponds to a negative off-by-one error, the 
            // +1 key corresponds to a positive off-by-one error, and the 0 key corresponds to accurate assignment/deconvolution.
            var massShiftToIsotopePeaks = new Dictionary<int, List<(double expIntensity, double theorIntensity, double theorMass)>>
            {
                { -1, new List<(double, double, double)>() },
                { 0, new List<(double, double, double)>() },
                { 1, new List<(double, double, double)>() },
            };

            List<int> directions = new List<int> { -1, 1 };

            // For each peak (most abundant mass peak), we check for the possibility that the peak was mis-assigned,
            // i.e. that the peak belongs to a species with a different mass than the identification mass
            foreach (IndexedMassSpectralPeak peak in xic)
            {
                Array.Clear(experimentalIsotopeIntensities, 0, experimentalIsotopeIntensities.Length);
                foreach (var kvp in massShiftToIsotopePeaks)
                {
                    kvp.Value.Clear();
                }

                // isotope masses are calculated relative to the observed peak
                double observedMass = peak.Mz.ToMass(chargeState);
                double observedMassError = observedMass - identification.PeakfindingMass;

                foreach (var shift in massShiftToIsotopePeaks)
                {
                    // look for each isotope peak in the data
                    // This is done by starting with the first isotope with mass less than the
                    // peak finding (most abundant) mass, then working backwards to find every isotope
                    // with mass < most abundant mass. Once an expected isotopic peak can not be found,
                    // the loop breaks and we begin working our way forward, starting with the peak finding 
                    // mass and locating every peak with mass > peak finding mass. Once an expected isotopic
                    // peak can not be found, it is assumed that we have located every isotope present and the loop breaks.
                    foreach (int direction in directions)
                    {
                        int start = direction == -1
                            ? peakfindingMassIndex - 1
                            : peakfindingMassIndex;

                        for (int i = start; i < theoreticalIsotopeAbundances.Length && i >= 0; i += direction)
                        {
                            double isotopeMass = identification.MonoisotopicMass + observedMassError +
                                                 theoreticalIsotopeMassShifts[i] + shift.Key * Constants.C13MinusC12;
                            double theoreticalIsotopeIntensity = theoreticalIsotopeAbundances[i] * peak.Intensity;

                            IndexedMassSpectralPeak isotopePeak = _peakIndexingEngine.GetIndexedPeak(isotopeMass,
                                peak.ZeroBasedMs1ScanIndex, isotopeTolerance, chargeState);

                            if (isotopePeak == null
                                || isotopePeak.Intensity < theoreticalIsotopeIntensity / 4.0
                                || isotopePeak.Intensity > theoreticalIsotopeIntensity * 4.0)
                            {
                                break;
                            }

                            shift.Value.Add((isotopePeak.Intensity, theoreticalIsotopeIntensity, isotopeMass));
                            if (shift.Key == 0)
                            {
                                experimentalIsotopeIntensities[i] = isotopePeak.Intensity;
                            }
                        }
                    }
                }

                // check number of isotope peaks observed
                if (massShiftToIsotopePeaks[0].Count < NumIsotopesRequired)
                {
                    continue;
                }

                // Check that the experimental envelope matches the theoretical
                if (CheckIsotopicEnvelopeCorrelation(massShiftToIsotopePeaks, peak, chargeState, isotopeTolerance))
                {
                    // impute unobserved isotope peak intensities
                    // TODO: Figure out why value imputation is performed. Build a toggle?
                    for (int i = 0; i < experimentalIsotopeIntensities.Length; i++)
                    {
                        if (experimentalIsotopeIntensities[i] == 0)
                        {
                            experimentalIsotopeIntensities[i] = theoreticalIsotopeAbundances[i] * experimentalIsotopeIntensities[peakfindingMassIndex];
                        }
                    }

                    isotopicEnvelopes.Add(new IsotopicEnvelope(peak, chargeState, experimentalIsotopeIntensities.Sum()));
                }
            }

            return isotopicEnvelopes;
        }

        /// <summary>
        /// This function checks the correlation between experimental and actual abundances of isotopes
        /// for a given species. It returns true if the experimental data is best described by the
        /// theoretical isotope abundances, and false if there is low concordance between the theoretical
        /// and actual abundances, or if the observed data is better described by an envelope with a
        /// monoisotopic mass +/- one DA away
        /// </summary>
        /// <param name="massShiftToIsotopePeaks">Dictionary containing the experimental and theoretical abundances and expected
        /// mass for a given set of isotopic peaks, shifted -1, 0, and 1 Da (shifts = keys)</param>
        /// <returns>True if experimental data is a good match to the expected isotopic distribution </returns>
        public bool CheckIsotopicEnvelopeCorrelation(
            Dictionary<int, List<(double expIntensity, double theorIntensity, double theorMass)>> massShiftToIsotopePeaks,
            IndexedMassSpectralPeak peak,
            int chargeState,
            Tolerance isotopeTolerance)
        {
            double pearsonCorrelation = Correlation.Pearson(
                massShiftToIsotopePeaks[0].Select(p => p.expIntensity),
                massShiftToIsotopePeaks[0].Select(p => p.theorIntensity));

            // check correlation of experimental isotope intensities to the theoretical abundances
            // check for unexpected peaks 
            foreach (var shift in massShiftToIsotopePeaks)
            {
                if (!shift.Value.Any())
                {
                    continue;
                }

                double unexpectedMass = shift.Value.Min(p => p.theorMass) - Constants.C13MinusC12;
                IndexedMassSpectralPeak unexpectedPeak = _peakIndexingEngine.GetIndexedPeak(unexpectedMass,
                            peak.ZeroBasedMs1ScanIndex, isotopeTolerance, chargeState);

                if (unexpectedPeak == null)
                {
                    shift.Value.Add((0, 0, unexpectedMass));
                }
                else
                {
                    shift.Value.Add((unexpectedPeak.Intensity, 0, unexpectedMass));
                }
            }

            double corrWithPadding = Correlation.Pearson(
                massShiftToIsotopePeaks[0].Select(p => p.expIntensity),
                massShiftToIsotopePeaks[0].Select(p => p.theorIntensity));
            double corrShiftedLeft = Correlation.Pearson(
                massShiftToIsotopePeaks[-1].Select(p => p.expIntensity),
                massShiftToIsotopePeaks[-1].Select(p => p.theorIntensity));
            double corrShiftedRight = Correlation.Pearson(
                massShiftToIsotopePeaks[1].Select(p => p.expIntensity),
                massShiftToIsotopePeaks[1].Select(p => p.theorIntensity));

            if (double.IsNaN(corrShiftedLeft))
            {
                corrShiftedLeft = -1;
            }
            if (double.IsNaN(corrShiftedRight))
            {
                corrShiftedRight = -1;
            }

            // If these conditions are true, the isotopic envelope matches the expected envelope better than 
            // either alternative (i.e., +/- missed mono-isotopic)
            return pearsonCorrelation > 0.7 && corrShiftedLeft - corrWithPadding < 0.1 && corrShiftedRight - corrWithPadding < 0.1;
        }

        /// <summary>
        /// Finds peaks with a given mz (mass/charge + H) that occur on either side of a given
        /// retention time. Peak searching iterates backwards through MS1 scans until the peak 
        /// is no longer observed (i.e., is absent in more scans than allowed, as defined by the
        /// MissedScansAllowed property. Missed scans don't have to be sequential. The same procedure
        /// is then repeated in the forward direction.
        /// </summary>
        /// <param name="idRetentionTime"> Time where peak searching behaviour begins </param>
        /// <param name="mass"> Peakfinding mass </param>
        /// <returns></returns>
        public List<IndexedMassSpectralPeak> Peakfind(double idRetentionTime, double mass, int charge, SpectraFileInfo spectraFileInfo, Tolerance tolerance)
        {
            var xic = new List<IndexedMassSpectralPeak>();

            // get precursor scan to start at
            Ms1ScanInfo[] ms1Scans = _ms1Scans[spectraFileInfo];
            int precursorScanIndex = -1;
            foreach (Ms1ScanInfo ms1Scan in ms1Scans)
            {
                if (ms1Scan.RetentionTime < idRetentionTime)
                {
                    precursorScanIndex = ms1Scan.ZeroBasedMs1ScanIndex;
                }
                else
                {
                    break;
                }
            }

            // go right
            int missedScans = 0;
            for (int t = precursorScanIndex; t < ms1Scans.Length; t++)
            {
                var peak = _peakIndexingEngine.GetIndexedPeak(mass, t, tolerance, charge);

                if (peak == null && t != precursorScanIndex)
                {
                    missedScans++;
                }
                else if (peak != null)
                {
                    missedScans = 0;
                    xic.Add(peak);
                }

                if (missedScans > MissedScansAllowed)
                {
                    break;
                }
            }

            // go left
            missedScans = 0;
            for (int t = precursorScanIndex - 1; t >= 0; t--)
            {
                var peak = _peakIndexingEngine.GetIndexedPeak(mass, t, tolerance, charge);

                if (peak == null && t != precursorScanIndex)
                {
                    missedScans++;
                }
                else if (peak != null)
                {
                    missedScans = 0;
                    xic.Add(peak);
                }

                if (missedScans > MissedScansAllowed)
                {
                    break;
                }
            }

            // Sorts the list by RT in-place. (OrderBy does not sort in place, but creates a copy instead)
            xic.Sort((x, y) => x.RetentionTime.CompareTo(y.RetentionTime));

            return xic;
        }

        /// <summary>
        /// Recursively cuts ChromatographicPeaks, removing all IsotopicEnvelopes
        /// that occur before or after potential "valleys" surrounding the identification's
        /// MS2 retention time. Then, the peak intensity is recalculated
        /// </summary>
        /// <param name="peak"> Peak to be cut, where envelopes are sorted by MS1 scan number </param>
        /// <param name="identificationTime"> MS2 scan retention time </param>
        private void CutPeak(ChromatographicPeak peak, double identificationTime)
        {
            // find out if we need to split this peak by using the discrimination factor
            // this method assumes that the isotope envelopes in a chromatographic peak are already sorted by MS1 scan number
            bool cutThisPeak = false;

            if (peak.IsotopicEnvelopes.Count < 5)
            {
                return;
            }

            List<IsotopicEnvelope> timePointsForApexZ = peak.IsotopicEnvelopes
                .Where(p => p.ChargeState == peak.Apex.ChargeState).ToList();
            HashSet<int> scanNumbers = new HashSet<int>(timePointsForApexZ.Select(p => p.IndexedPeak.ZeroBasedMs1ScanIndex));
            int apexIndex = timePointsForApexZ.IndexOf(peak.Apex);
            IsotopicEnvelope valleyEnvelope = null;

            // -1 checks the left side, +1 checks the right side
            int[] directions = { 1, -1 };

            foreach (int direction in directions)
            {
                valleyEnvelope = null;
                int indexOfValley = 0;

                for (int i = apexIndex + direction; i < timePointsForApexZ.Count && i >= 0; i += direction)
                {
                    IsotopicEnvelope timepoint = timePointsForApexZ[i];

                    if (valleyEnvelope == null || timepoint.Intensity < valleyEnvelope.Intensity)
                    {
                        valleyEnvelope = timepoint;
                        indexOfValley = timePointsForApexZ.IndexOf(valleyEnvelope);
                    }

                    double discriminationFactor =
                        (timepoint.Intensity - valleyEnvelope.Intensity) / timepoint.Intensity;

                    if (discriminationFactor > DiscriminationFactorToCutPeak &&
                        (indexOfValley + direction < timePointsForApexZ.Count && indexOfValley + direction >= 0))
                    {
                        IsotopicEnvelope secondValleyTimepoint = timePointsForApexZ[indexOfValley + direction];

                        discriminationFactor =
                            (timepoint.Intensity - secondValleyTimepoint.Intensity) / timepoint.Intensity;

                        if (discriminationFactor > DiscriminationFactorToCutPeak)
                        {
                            cutThisPeak = true;
                            break;
                        }

                        int nextMs1ScanNum = -1;
                        for (int j = valleyEnvelope.IndexedPeak.ZeroBasedMs1ScanIndex - 1;
                            j < _ms1Scans[peak.SpectraFileInfo].Length && j >= 0;
                            j += direction)
                        {
                            if (_ms1Scans[peak.SpectraFileInfo][j].OneBasedScanNumber >= 0 &&
                                _ms1Scans[peak.SpectraFileInfo][j].OneBasedScanNumber !=
                                valleyEnvelope.IndexedPeak.ZeroBasedMs1ScanIndex)
                            {
                                nextMs1ScanNum = j + 1;
                                break;
                            }
                        }

                        if (!scanNumbers.Contains(nextMs1ScanNum))
                        {
                            cutThisPeak = true;
                            break;
                        }
                    }
                }

                if (cutThisPeak)
                {
                    break;
                }
            }

            // cut
            if (cutThisPeak)
            {
                if (identificationTime > valleyEnvelope.IndexedPeak.RetentionTime)
                {
                    // MS2 identification is to the right of the valley; remove all peaks left of the valley
                    peak.IsotopicEnvelopes.RemoveAll(p => 
                        p.IndexedPeak.RetentionTime <= valleyEnvelope.IndexedPeak.RetentionTime);
                }
                else
                {
                    // MS2 identification is to the left of the valley; remove all peaks right of the valley
                    peak.IsotopicEnvelopes.RemoveAll(p => 
                        p.IndexedPeak.RetentionTime >= valleyEnvelope.IndexedPeak.RetentionTime);
                }

                // recalculate intensity for the peak
                peak.CalculateIntensityForThisFeature(Integrate);
                peak.SplitRT = valleyEnvelope.IndexedPeak.RetentionTime;

                // recursively cut
                CutPeak(peak, identificationTime);
            }
        }
    }
}<|MERGE_RESOLUTION|>--- conflicted
+++ resolved
@@ -961,7 +961,6 @@
                             }
                         }
                     });
-<<<<<<< HEAD
 
                 HashSet<string> acceptorFileTopMsmsSeqs = rtCalibrationCurve.Where(point => point.DonorFilePeak != null && point.AcceptorFilePeak != null)
                     .OrderByDescending(p => p.AcceptorFilePeak.Identifications.First().PsmScore)
@@ -1002,8 +1001,6 @@
                             }
                         }
                     });
-=======
->>>>>>> bcf8d7cd
             }
 
             // Eliminate duplicate peaks (not sure where they come from)
