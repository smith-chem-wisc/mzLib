--- conflicted
+++ resolved
@@ -710,13 +710,7 @@
                     new ParallelOptions { MaxDegreeOfParallelism = MaxThreads },
                     (range, loopState) =>
                     {
-<<<<<<< HEAD
-                        var nearbyCalibrationPoints = new List<RetentionTimeCalibDataPoint>();
-                        //var matchBetweenRunsIdentifiedPeaksThreadSpecific = new Dictionary<string, Dictionary<IsotopicEnvelope, List<ChromatographicPeak>>>();
-=======
-                        var matchBetweenRunsIdentifiedPeaksThreadSpecific = new Dictionary<string, Dictionary<IsotopicEnvelope, List<ChromatographicPeak>>>();
->>>>>>> 8993a25d
-
+                        
                         for (int i = range.Item1; i < range.Item2; i++)
                         {
                             ChromatographicPeak donorPeak = idDonorPeaks[i];
@@ -910,12 +904,8 @@
                 // remove the clustered isotopic envelopes from the list of seeds after each iteration
                 while (chargeEnvelopes.Any())
                 {
-<<<<<<< HEAD
                     ChromatographicPeak acceptorPeak = FindAcceptorPeak(idAcceptorFile, scorer, donorPeak,
                         fileSpecificTol, rtInfo, rtScoringDistribution, z, chargeEnvelopes, isDecoy: decoyRt != null);
-=======
-                    ChromatographicPeak acceptorPeak = FindIndividualAcceptorPeak(idAcceptorFile, scorer, donorPeak, fileSpecificTol, rtInfo, rtScoringDistribution, z, chargeEnvelopes);
->>>>>>> 8993a25d
                     if (acceptorPeak == null)
                         continue;
                     if (bestAcceptor == null || bestAcceptor.MbrScore < acceptorPeak.MbrScore)
