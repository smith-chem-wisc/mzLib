--- conflicted
+++ resolved
@@ -1,10 +1,7 @@
 ﻿using System;
 using System.Collections.Generic;
 using System.Linq;
-<<<<<<< HEAD
-=======
 using Readers;
->>>>>>> bc6e75d6
 
 namespace FlashLFQ
 {
