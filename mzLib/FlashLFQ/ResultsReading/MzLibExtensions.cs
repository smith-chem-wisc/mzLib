﻿using System;
using System.Collections.Generic;
using System.Linq;
using Readers;

namespace FlashLFQ
{
    public static class MzLibExtensions
    {
        /// <summary>
        /// Makes a list of identification objects usable by FlashLFQ from an IQuantifiableResultFile
        /// </summary>
        public static List<Identification> MakeIdentifications(this IQuantifiableResultFile quantifiable, List<SpectraFileInfo> spectraFiles)
        {
            IEnumerable<IQuantifiableRecord> quantifiableRecords = quantifiable.GetQuantifiableResults();
            List<Identification> identifications = new List<Identification>();
            Dictionary<string, ProteinGroup> allProteinGroups = new Dictionary<string, ProteinGroup>();
            Dictionary<string, SpectraFileInfo> allSpectraFiles = MakeSpectraFileDict(quantifiable, spectraFiles);

            foreach (var record in quantifiableRecords)
            {
                string baseSequence = record.BaseSequence;
                string modifiedSequence = record.FullSequence;
                double ms2RetentionTimeInMinutes = record.RetentionTime;
                double monoisotopicMass = record.MonoisotopicMass;
                int precursurChargeState = record.ChargeState;

                // Get the spectra file info from the dictionary using the file name
                if (!allSpectraFiles.TryGetValue(record.FileName, out var spectraFile))
                {
                    throw new Exception($"Spectra file not found for file name: {record.FileName}");
                }
                else
                {
                    spectraFile = allSpectraFiles[record.FileName];
                }

                List<ProteinGroup> proteinGroups = new();
                foreach (var info in record.ProteinGroupInfos)
                {
                    if (allProteinGroups.TryGetValue(info.proteinAccessions, out var proteinGroup))
                    {
                        proteinGroups.Add(proteinGroup);
                    }
                    else
                    {
                        allProteinGroups.Add(info.proteinAccessions, new ProteinGroup(info.proteinAccessions, info.geneName, info.organism));
                        proteinGroups.Add(allProteinGroups[info.proteinAccessions]);
                    }
                }
                Identification id = new Identification(spectraFile, baseSequence, modifiedSequence, monoisotopicMass, ms2RetentionTimeInMinutes, precursurChargeState, proteinGroups);
                identifications.Add(id);
            }

            return identifications;
        }

        private static Dictionary<string, SpectraFileInfo> MakeSpectraFileDict(this IQuantifiableResultFile quantifiable, List<SpectraFileInfo> spectraFiles)
        {
            Dictionary<string, SpectraFileInfo> allSpectraFiles = new Dictionary<string, SpectraFileInfo>();

            // 1. from list of SFIs create a list of strings that contains each full file path w/ extension
            List<string> fullFilePaths = new List<string>();
            foreach (SpectraFileInfo spectraFileInfo in spectraFiles)
            {
                fullFilePaths.Add(spectraFileInfo.FullFilePathWithExtension);
            }

            // 2. call quantifiableresultfile.filenametofilepath and get stringstring dict
            Dictionary<string, string> allFiles = quantifiable.FileNameToFilePath(fullFilePaths);

            // 3. using stringstring dict create a string spectrafileinfo dict where key is same b/w dicts and value fullfilepath is replaced spectrafileinfo obj
<<<<<<< HEAD
            SpectraFileInfo spectraFile = null;
=======
>>>>>>> d37f510d
            foreach (var file in allFiles)
            {
                string key = file.Key;
                string filePath = file.Value;
                // FirstOrDefault matches the 1st elt from spectraFiles w/ specified filePath
                SpectraFileInfo? matchingSpectraFile = spectraFiles.FirstOrDefault(spectraFileInfo => spectraFileInfo.FullFilePathWithExtension == filePath);
<<<<<<< HEAD
                if (allSpectraFiles.TryGetValue(key, out var existingSpectraFile))
                {
                    spectraFile = existingSpectraFile;
                }
                else
                {
                    spectraFile = matchingSpectraFile;
=======
                if (!allSpectraFiles.ContainsKey(key))
                {
>>>>>>> d37f510d
                    allSpectraFiles[key] = matchingSpectraFile;
                }
            }

            return allSpectraFiles;
        }
    }
}<|MERGE_RESOLUTION|>--- conflicted
+++ resolved
@@ -70,28 +70,14 @@
             Dictionary<string, string> allFiles = quantifiable.FileNameToFilePath(fullFilePaths);
 
             // 3. using stringstring dict create a string spectrafileinfo dict where key is same b/w dicts and value fullfilepath is replaced spectrafileinfo obj
-<<<<<<< HEAD
-            SpectraFileInfo spectraFile = null;
-=======
->>>>>>> d37f510d
             foreach (var file in allFiles)
             {
                 string key = file.Key;
                 string filePath = file.Value;
                 // FirstOrDefault matches the 1st elt from spectraFiles w/ specified filePath
                 SpectraFileInfo? matchingSpectraFile = spectraFiles.FirstOrDefault(spectraFileInfo => spectraFileInfo.FullFilePathWithExtension == filePath);
-<<<<<<< HEAD
-                if (allSpectraFiles.TryGetValue(key, out var existingSpectraFile))
-                {
-                    spectraFile = existingSpectraFile;
-                }
-                else
-                {
-                    spectraFile = matchingSpectraFile;
-=======
                 if (!allSpectraFiles.ContainsKey(key))
                 {
->>>>>>> d37f510d
                     allSpectraFiles[key] = matchingSpectraFile;
                 }
             }
