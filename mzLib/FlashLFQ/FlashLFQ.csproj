﻿<Project Sdk="Microsoft.NET.Sdk">

  <PropertyGroup>
    <TargetFramework>net8.0</TargetFramework>
    <Platforms>x64</Platforms>
  </PropertyGroup>

  <PropertyGroup Condition="'$(Configuration)'=='Release'">
    <DebugType>full</DebugType>
    <DebugSymbols>true</DebugSymbols>
  </PropertyGroup>
  
  <ItemGroup>
    <PackageReference Include="CsvHelper" Version="32.0.3" />
    <PackageReference Include="MathNet.Numerics" Version="5.0.0" />
<<<<<<< HEAD
    <PackageReference Include="Microsoft.ML" Version="2.0.0" />
    <PackageReference Include="Microsoft.ML.FastTree" Version="2.0.0" />
    <PackageReference Include="NetSerializer" Version="4.1.1" />
    <PackageReference Include="Plotly.NET.CSharp" Version="0.12.0" />
=======
    <PackageReference Include="NetSerializer" Version="4.1.2" />
>>>>>>> 983c3b01
    <PackageReference Include="SharpLearning.Optimization" Version="[0.28.0]" />
  </ItemGroup>

  <ItemGroup>
    <ProjectReference Include="..\BayesianEstimation\BayesianEstimation.csproj" />
    <ProjectReference Include="..\Chemistry\Chemistry.csproj" />
    <ProjectReference Include="..\MassSpectrometry\MassSpectrometry.csproj" />
    <ProjectReference Include="..\Readers\Readers.csproj" />
    <ProjectReference Include="..\UsefulProteomicsDatabases\UsefulProteomicsDatabases.csproj" />
  </ItemGroup>

</Project><|MERGE_RESOLUTION|>--- conflicted
+++ resolved
@@ -13,14 +13,9 @@
   <ItemGroup>
     <PackageReference Include="CsvHelper" Version="32.0.3" />
     <PackageReference Include="MathNet.Numerics" Version="5.0.0" />
-<<<<<<< HEAD
     <PackageReference Include="Microsoft.ML" Version="2.0.0" />
     <PackageReference Include="Microsoft.ML.FastTree" Version="2.0.0" />
-    <PackageReference Include="NetSerializer" Version="4.1.1" />
-    <PackageReference Include="Plotly.NET.CSharp" Version="0.12.0" />
-=======
     <PackageReference Include="NetSerializer" Version="4.1.2" />
->>>>>>> 983c3b01
     <PackageReference Include="SharpLearning.Optimization" Version="[0.28.0]" />
   </ItemGroup>
 
