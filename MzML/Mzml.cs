// Copyright 2012, 2013, 2014 Derek J. Bailey
// Modified work Copyright 2016, 2017 Stefan Solntsev
//
// This file (Mzml.cs) is part of MassSpecFiles.
//
// MassSpecFiles is free software: you can redistribute it and/or modify it
// under the terms of the GNU Lesser General Public License as published
// by the Free Software Foundation, either version 3 of the License, or
// (at your option) any later version.
//
// MassSpecFiles is distributed in the hope that it will be useful, but WITHOUT
// ANY WARRANTY; without even the implied warranty of MERCHANTABILITY or
// FITNESS FOR A PARTICULAR PURPOSE. See the GNU Lesser General Public
// License for more details.
//
// You should have received a copy of the GNU Lesser General Public
// License along with MassSpecFiles. If not, see <http://www.gnu.org/licenses/>.

using MassSpectrometry;
using MzLibUtil;
using System;
using System.Collections.Concurrent;
using System.Collections.Generic;
using System.IO;
using System.IO.Compression;
using System.Security.Cryptography;
using System.Text.RegularExpressions;
using System.Threading.Tasks;
using System.Linq;

namespace IO.MzML
{
    public class Mzml : MsDataFile
    {

        private const string _zlibCompression = "MS:1000574";
        private const string _64bit = "MS:1000523";
        private const string _32bit = "MS:1000521";
        private const string _filterString = "MS:1000512";
        private const string _centroidSpectrum = "MS:1000127";
        private const string _profileSpectrum = "MS:1000128";
        private const string _peakIntensity = "MS:1000042";
        private const string _totalIonCurrent = "MS:1000285";
        private const string _scanWindowLowerLimit = "MS:1000501";
        private const string _scanWindowUpperLimit = "MS:1000500";
        private const string _msnOrderAccession = "MS:1000511";
        private const string _precursorCharge = "MS:1000041";
        private const string _selectedIonMz = "MS:1000744";
        private const string _isolationWindowTargetMZ = "MS:1000827";
        private const string _isolationWindowLowerOffset = "MS:1000828";
        private const string _isolationWindowUpperOffset = "MS:1000829";
        private const string _oneBasedScanNumber = "MS:1000797";
        private const string _retentionTime = "MS:1000016";
        private const string _ionInjectionTime = "MS:1000927";
        private const string _mzArray = "MS:1000514";
        private const string _intensityArray = "MS:1000515";
        private static readonly Regex MZAnalyzerTypeRegex = new Regex(@"^[a-zA-Z]*", RegexOptions.Compiled);

        private static readonly Dictionary<string, Polarity> polarityDictionary = new Dictionary<string, Polarity>
        {
            {"MS:1000129",Polarity.Negative},
            {"MS:1000130",Polarity.Positive}
        };

        private static readonly Dictionary<string, MZAnalyzerType> analyzerDictionary = new Dictionary<string, MZAnalyzerType>
        {
            { "MS:1000443", MZAnalyzerType.Unknown},
            { "MS:1000081",MZAnalyzerType.Quadrupole},
            { "MS:1000291",MZAnalyzerType.IonTrap2D},
            { "MS:1000082",MZAnalyzerType.IonTrap3D},
            { "MS:1000484",MZAnalyzerType.Orbitrap},
            { "MS:1000084",MZAnalyzerType.TOF},
            { "MS:1000079",MZAnalyzerType.FTICR},
            { "MS:1000080",MZAnalyzerType.Sector}
        };

        private static readonly Dictionary<string, DissociationType> dissociationDictionary = new Dictionary<string, DissociationType>
        {
            { "MS:1000133",DissociationType.CID},
            { "MS:1001880",DissociationType.ISCID},
            { "MS:1000422",DissociationType.HCD},
            { "MS:1000598",DissociationType.ETD},
            { "MS:1000435",DissociationType.MPD},
            { "MS:1000599",DissociationType.PQD},
            { "MS:1000044",DissociationType.Unknown}
        };

        private Mzml(MsDataScan[] scans, SourceFile sourceFile) : base(scans, sourceFile)
        {
        }

        public static Mzml LoadAllStaticData(string filePath, FilteringParams filterParams = null)
        {
            if (!File.Exists(filePath))
            {
                throw new FileNotFoundException();
            }

            Generated.mzMLType _mzMLConnection;

            try
            {
                using (FileStream fs = new FileStream(filePath, FileMode.Open, FileAccess.Read, FileShare.Read))
                {
                    var _indexedmzMLConnection = (Generated.indexedmzML)MzmlMethods.indexedSerializer.Deserialize(fs);
                    _mzMLConnection = _indexedmzMLConnection.mzML;
                }
            }
            catch
            {
                using (FileStream fs = new FileStream(filePath, FileMode.Open, FileAccess.Read, FileShare.Read))
                    _mzMLConnection = (Generated.mzMLType)MzmlMethods.mzmlSerializer.Deserialize(fs);
            }

            SourceFile sourceFile;
            if (_mzMLConnection.fileDescription.sourceFileList != null && _mzMLConnection.fileDescription.sourceFileList.sourceFile != null && _mzMLConnection.fileDescription.sourceFileList.sourceFile[0] != null && _mzMLConnection.fileDescription.sourceFileList.sourceFile[0].cvParam != null)
            {
                var simpler = _mzMLConnection.fileDescription.sourceFileList.sourceFile[0];
                string nativeIdFormat = null;
                string fileFormat = null;
                string checkSum = null;
                string checkSumType = null;
                foreach (var cv in simpler.cvParam)
                {
                    if (cv.accession.Equals(@"MS:1000563"))
                    {
                        fileFormat = "Thermo RAW format";
                    }
                    if (cv.accession.Equals(@"MS:1000584"))
                    {
                        fileFormat = "mzML format";
                    }

                    if (cv.accession.Equals(@"MS:1000768"))
                    {
                        nativeIdFormat = "Thermo nativeID format";
                    }
                    if (cv.accession.Equals(@"MS:1000776"))
                    {
                        nativeIdFormat = "scan number only nativeID format";
                    }
                    if (cv.accession.Equals(@"MS:1000824"))
                    {
                        nativeIdFormat = "no nativeID format";
                    }

                    if (cv.accession.Equals(@"MS:1000568"))
                    {
                        checkSum = cv.value;
                        checkSumType = "MD5";
                    }
                    if (cv.accession.Equals(@"MS:1000569"))
                    {
                        checkSum = cv.value;
                        checkSumType = "SHA-1";
                    }
                }

                sourceFile = new SourceFile(
                    nativeIdFormat,
                    fileFormat,
                    checkSum,
                    checkSumType,
                    new Uri(simpler.location),
                    simpler.id,
                    simpler.name);
            }
            else
            {
                string sendCheckSum;
                using (FileStream stream = File.OpenRead(filePath))
                {
                    using (SHA1Managed sha = new SHA1Managed())
                    {
                        byte[] checksum = sha.ComputeHash(stream);
                        sendCheckSum = BitConverter.ToString(checksum)
                            .Replace("-", string.Empty);
                    }
                }
                sourceFile = new SourceFile(
                    @"no nativeID format",
                    @"mzML format",
                    sendCheckSum,
                    @"SHA-1",
                    Path.GetFullPath(filePath),
                    Path.GetFileNameWithoutExtension(filePath));
            }

            var numSpecta = _mzMLConnection.run.spectrumList.spectrum.Length;
            MsDataScan[] scans = new MsDataScan[numSpecta];

            Parallel.ForEach(Partitioner.Create(0, numSpecta), fff =>
            {
                for (int i = fff.Item1; i < fff.Item2; i++)
                {
                    scans[i] = GetMsDataOneBasedScanFromConnection(_mzMLConnection, i + 1, filterParams);
                }
            });

<<<<<<< HEAD
            //make reference pervious ms1 scan
            // we weren't able to get the precursor scan number, so we'll have to guess;
            // loop back to find precursor scan 
            // (assumed to be the first scan before this scan with an MS order of this scan's MS order - 1)
            // e.g., if this is an MS2 scan, find the first MS1 scan before this and assume that's the precursor scan
            for (int i=0; i<scans.Length; i++)
            {
                if (scans[i].MsnOrder>1 && scans[i].OneBasedPrecursorScanNumber == null)
                {
                    for(int j=i; j>=0; j--)
                    {
                        if (scans[i].MsnOrder-scans[j].MsnOrder == 1)
                        {
                            scans[i].setOneBasedPrecursorScanNumber(scans[j].OneBasedScanNumber);
                            break;
                        }
                    }
                }
            }

            return new Mzml(scans, sourceFile);
        }
=======
            //Mzml sometimes have scan numbers specified, but usually not. 
            //In the event that they do, the iterator above unintentionally assigned them to an incorrect index.
            //Check to make sure that the scans are in order and that there are no duplicate scans
            HashSet<int> checkForDuplicateScans = new HashSet<int>();
            bool ordered = true;
            int previousScanNumber = -1;
            foreach (MsDataScan scan in scans)
            {
                //check if no duplicates
                if (!checkForDuplicateScans.Add(scan.OneBasedScanNumber)) //returns false if the scan already exists
                {
                    throw new MzLibException("Scan number " + scan.OneBasedScanNumber.ToString() + " appeared multiple times in " + filePath);
                }
                //check if scans are in order
                if (previousScanNumber > scan.OneBasedScanNumber)
                {
                    ordered = false;
                }
                previousScanNumber = scan.OneBasedScanNumber;
            }

            if (!ordered) //reassign indexes if not ordered
            {
                MsDataScan[] indexedScans = new MsDataScan[checkForDuplicateScans.Max()];
                foreach (MsDataScan scan in scans)
                {
                    indexedScans[scan.OneBasedScanNumber - 1] = scan;
                }
                scans = indexedScans;
            }
>>>>>>> f07f8040

            //make reference pervious ms1 scan
            // we weren't able to get the precursor scan number, so we'll have to guess;
            // loop back to find precursor scan
            // (assumed to be the first scan before this scan with an MS order of this scan's MS order - 1)
            // e.g., if this is an MS2 scan, find the first MS1 scan before this and assume that's the precursor scan
            for (int i = 0; i < scans.Length; i++)
            {
                if (scans[i].MsnOrder > 1 && scans[i].OneBasedPrecursorScanNumber == null)
                {
                    for (int j = i; j >= 0; j--)
                    {
                        if (scans[i].MsnOrder - scans[j].MsnOrder == 1)
                        {
                            scans[i].setOneBasedPrecursorScanNumber(scans[j].OneBasedScanNumber);
                            break;
                        }
                    }
                }
            }

            return new Mzml(scans, sourceFile);
        }

        private static MsDataScan GetMsDataOneBasedScanFromConnection(Generated.mzMLType _mzMLConnection, int oneBasedIndex, IFilteringParams filterParams)
        {
            // Read in the instrument configuration types from connection (in mzml it's at the start)

            Generated.InstrumentConfigurationType[] configs = new Generated.InstrumentConfigurationType[_mzMLConnection.instrumentConfigurationList.instrumentConfiguration.Length];
            for (int i = 0; i < _mzMLConnection.instrumentConfigurationList.instrumentConfiguration.Length; i++)
            {
                configs[i] = _mzMLConnection.instrumentConfigurationList.instrumentConfiguration[i];
            }

            var defaultInstrumentConfig = _mzMLConnection.run.defaultInstrumentConfigurationRef;
            // May be null!
            var scanSpecificInsturmentConfig = _mzMLConnection.run.spectrumList.spectrum[oneBasedIndex - 1].scanList.scan[0].instrumentConfigurationRef;

            MZAnalyzerType analyzer = default(MZAnalyzerType);
            // use default
            if (scanSpecificInsturmentConfig == null || scanSpecificInsturmentConfig == defaultInstrumentConfig)
            {
                if (configs[0].componentList == null)
                {
                    analyzer = default(MZAnalyzerType);
                }
                else if (analyzerDictionary.TryGetValue(configs[0].componentList.analyzer[0].cvParam[0].accession, out MZAnalyzerType returnVal))
                {
                    analyzer = returnVal;
                }
            }
            // use scan-specific
            else
            {
                for (int i = 0; i < _mzMLConnection.instrumentConfigurationList.instrumentConfiguration.Length; i++)
                {
                    if (configs[i].id.Equals(scanSpecificInsturmentConfig))
                    {
                        analyzerDictionary.TryGetValue(configs[i].componentList.analyzer[0].cvParam[0].accession, out MZAnalyzerType returnVal);
                        analyzer = returnVal;
                    }
                }
            }

            string nativeId = _mzMLConnection.run.spectrumList.spectrum[oneBasedIndex - 1].id;

            int? msOrder = null;
            bool? isCentroid = null;
            Polarity polarity = Polarity.Unknown;
            double tic = double.NaN;

            foreach (Generated.CVParamType cv in _mzMLConnection.run.spectrumList.spectrum[oneBasedIndex - 1].cvParam)
            {
                if (cv.accession.Equals(_msnOrderAccession))
                {
                    msOrder = int.Parse(cv.value);
                }
                if (cv.accession.Equals(_centroidSpectrum))
                {
                    isCentroid = true;
                }
                if (cv.accession.Equals(_profileSpectrum))
                {
                    throw new MzLibException("Reading profile mode mzmls not supported");
                }
                if (cv.accession.Equals(_totalIonCurrent))
                {
                    tic = double.Parse(cv.value);
                }
                if (polarity.Equals(Polarity.Unknown))
                {
                    polarityDictionary.TryGetValue(cv.accession, out polarity);
                }
            }

            if (!msOrder.HasValue || !isCentroid.HasValue)
                throw new MzLibException("!msOrder.HasValue || !isCentroid.HasValue");

            double[] masses = new double[0];
            double[] intensities = new double[0];

            foreach (Generated.BinaryDataArrayType binaryData in _mzMLConnection.run.spectrumList.spectrum[oneBasedIndex - 1].binaryDataArrayList.binaryDataArray)
            {
                bool compressed = false;
                bool mzArray = false;
                bool intensityArray = false;
                bool is32bit = true;
                foreach (Generated.CVParamType cv in binaryData.cvParam)
                {
                    compressed |= cv.accession.Equals(_zlibCompression);
                    is32bit &= !cv.accession.Equals(_64bit);
                    is32bit |= cv.accession.Equals(_32bit);
                    mzArray |= cv.accession.Equals(_mzArray);
                    intensityArray |= cv.accession.Equals(_intensityArray);
                }

                double[] data = ConvertBase64ToDoubles(binaryData.binary, compressed, is32bit);
                if (mzArray)
                {
                    masses = data;
                }

                if (intensityArray)
                {
                    intensities = data;
                }
            }

            if (filterParams != null && intensities.Length > 0 && (filterParams.MinimumAllowedIntensityRatioToBasePeakM.HasValue || filterParams.NumberOfPeaksToKeepPerWindow.HasValue)
                && ((filterParams.ApplyTrimmingToMs1 && msOrder.Value == 1) || (filterParams.ApplyTrimmingToMsMs && msOrder.Value > 1)))
            {
                if (filterParams.NumberOfWindows == null)
                {
                    int numPeaks = TopNpeakHelper(ref intensities, ref masses, filterParams);
                    Array.Resize(ref intensities, numPeaks);
                    Array.Resize(ref masses, numPeaks);
                }
                else
                {
                    WindowModeHelper(ref intensities, ref masses, filterParams);
                }
            }
            Array.Sort(masses, intensities);
            var mzmlMzSpectrum = new MzSpectrum(masses, intensities, false);

            double rtInMinutes = double.NaN;
            string scanFilter = null;
            double? injectionTime = null;
            int oneBasedScanNumber = oneBasedIndex;
            if (_mzMLConnection.run.spectrumList.spectrum[oneBasedIndex - 1].scanList.scan[0].cvParam != null)
            {
                foreach (Generated.CVParamType cv in _mzMLConnection.run.spectrumList.spectrum[oneBasedIndex - 1].scanList.scan[0].cvParam)
                {
                    if (cv.accession.Equals(_retentionTime))
                    {
                        rtInMinutes = double.Parse(cv.value);
                        if (cv.unitName == "second")
                        {
                            rtInMinutes /= 60;
                        }
                    }
                    if (cv.accession.Equals(_filterString))
                    {
                        scanFilter = cv.value;
                    }
                    if (cv.accession.Equals(_ionInjectionTime))
                    {
                        injectionTime = double.Parse(cv.value);
                    }
                    if (cv.accession.Equals(_oneBasedScanNumber)) //get the real one based spectrum number (if available), the other assumes they are in order. This is present in .mgf->.mzml conversions from MSConvert
                    {
                        oneBasedScanNumber = int.Parse(cv.value);
                    }
                }
            }

            double high = double.NaN;
            double low = double.NaN;

            if (_mzMLConnection.run.spectrumList.spectrum[oneBasedIndex - 1].scanList.scan[0].scanWindowList != null)
            {
                foreach (Generated.CVParamType cv in _mzMLConnection.run.spectrumList.spectrum[oneBasedIndex - 1].scanList.scan[0].scanWindowList.scanWindow[0].cvParam)
                {
                    if (cv.accession.Equals(_scanWindowLowerLimit))
                    {
                        low = double.Parse(cv.value);
                    }
                    if (cv.accession.Equals(_scanWindowUpperLimit))
                    {
                        high = double.Parse(cv.value);
                    }
                }
            }

            if (msOrder.Value == 1)
            {
                return new MsDataScan(
                    mzmlMzSpectrum,
                    oneBasedScanNumber,
                    msOrder.Value,
                    isCentroid.Value,
                    polarity,
                    rtInMinutes,
                    new MzRange(low, high),
                    scanFilter,
                    analyzer,
                    tic,
                    injectionTime,
                    null,
                    nativeId);
            }

            double selectedIonMz = double.NaN;
            int? selectedIonCharge = null;
            double? selectedIonIntensity = null;
            foreach (Generated.CVParamType cv in _mzMLConnection.run.spectrumList.spectrum[oneBasedIndex - 1].precursorList.precursor[0].selectedIonList.selectedIon[0].cvParam)
            {
                if (cv.accession.Equals(_selectedIonMz))
                {
                    selectedIonMz = double.Parse(cv.value);
                }
                if (cv.accession.Equals(_precursorCharge))
                {
                    selectedIonCharge = int.Parse(cv.value);
                }
                if (cv.accession.Equals(_peakIntensity))
                {
                    selectedIonIntensity = double.Parse(cv.value);
                }
            }

            double? isolationMz = null;
            double lowIsolation = double.NaN;
            double highIsolation = double.NaN;
            if (_mzMLConnection.run.spectrumList.spectrum[oneBasedIndex - 1].precursorList.precursor[0].isolationWindow != null)
            {
                foreach (Generated.CVParamType cv in _mzMLConnection.run.spectrumList.spectrum[oneBasedIndex - 1].precursorList.precursor[0].isolationWindow.cvParam)
                {
                    if (cv.accession.Equals(_isolationWindowTargetMZ))
                    {
                        isolationMz = double.Parse(cv.value);
                    }
                    if (cv.accession.Equals(_isolationWindowLowerOffset))
                    {
                        lowIsolation = double.Parse(cv.value);
                    }
                    if (cv.accession.Equals(_isolationWindowUpperOffset))
                    {
                        highIsolation = double.Parse(cv.value);
                    }
                }
            }

            DissociationType dissociationType = DissociationType.Unknown;
            if (_mzMLConnection.run.spectrumList.spectrum[oneBasedIndex - 1].precursorList.precursor[0].activation.cvParam != null)
            {
                foreach (Generated.CVParamType cv in _mzMLConnection.run.spectrumList.spectrum[oneBasedIndex - 1].precursorList.precursor[0].activation.cvParam)
                {
                    dissociationDictionary.TryGetValue(cv.accession, out dissociationType);
                }
            }
            double? monoisotopicMz = null;
            if (_mzMLConnection.run.spectrumList.spectrum[oneBasedIndex - 1].scanList.scan[0].userParam != null)
            {
                foreach (var userParam in _mzMLConnection.run.spectrumList.spectrum[oneBasedIndex - 1].scanList.scan[0].userParam)
                {
                    if (userParam.name.EndsWith("Monoisotopic M/Z:"))
                    {
                        monoisotopicMz = double.Parse(userParam.value);
                    }
                }
            }

            int? precursorScanNumber;
<<<<<<< HEAD
            if (_mzMLConnection.run.spectrumList.spectrum[oneBasedSpectrumNumber - 1].precursorList.precursor[0].spectrumRef == null)
=======
            if (_mzMLConnection.run.spectrumList.spectrum[oneBasedIndex - 1].precursorList.precursor[0].spectrumRef == null)
>>>>>>> f07f8040
            {
                precursorScanNumber = null;
            }
            else
            {
<<<<<<< HEAD
                precursorScanNumber = GetOneBasedPrecursorScanNumber(_mzMLConnection, oneBasedSpectrumNumber);
=======
                precursorScanNumber = GetOneBasedPrecursorScanNumber(_mzMLConnection, oneBasedIndex);
>>>>>>> f07f8040
            }

            return new MsDataScan(
                mzmlMzSpectrum,
                oneBasedIndex,
                msOrder.Value,
                isCentroid.Value,
                polarity,
                rtInMinutes,
                new MzRange(low, high),
                scanFilter,
                analyzer,
                tic,
                injectionTime,
                null,
                nativeId,
                selectedIonMz,
                selectedIonCharge,
                selectedIonIntensity,
                isolationMz,
                lowIsolation + highIsolation,
                dissociationType,
                precursorScanNumber,
                monoisotopicMz
                );
        }

        /// <summary>
        /// Converts a 64-based encoded byte array into an double[]
        /// </summary>
        /// <param name="bytes">the 64-bit encoded byte array</param>
        /// <param name="zlibCompressed">Specifies if the byte array is zlib compressed</param>
        /// <returns>a decompressed, de-encoded double[]</returns>
        private static double[] ConvertBase64ToDoubles(byte[] bytes, bool zlibCompressed = false, bool is32bit = true)
        {
            // Add capability of compressed data

            if (zlibCompressed)
            {
                var output = new MemoryStream();
                using (var compressStream = new MemoryStream(bytes))
                {
                    compressStream.ReadByte();
                    compressStream.ReadByte();
                    using (var decompressor = new DeflateStream(compressStream, CompressionMode.Decompress))
                    {
                        decompressor.CopyTo(output);
                        decompressor.Close();
                        output.Position = 0;
                        bytes = output.ToArray();
                    }
                }
            }

            int size = is32bit ? sizeof(float) : sizeof(double);

            int length = bytes.Length / size;
            double[] convertedArray = new double[length];

            for (int i = 0; i < length; i++)
            {
                if (is32bit)
                {
                    convertedArray[i] = BitConverter.ToSingle(bytes, i * size);
                }
                else
                {
                    convertedArray[i] = BitConverter.ToDouble(bytes, i * size);
                }
            }
            return convertedArray;
        }

        private static int GetOneBasedPrecursorScanNumber(Generated.mzMLType _mzMLConnection, int oneBasedSpectrumNumber)
        {
            string precursorID = _mzMLConnection.run.spectrumList.spectrum[oneBasedSpectrumNumber - 1].precursorList.precursor[0].spectrumRef;
            do
            {
                oneBasedSpectrumNumber--;
            } while (!precursorID.Equals(_mzMLConnection.run.spectrumList.spectrum[oneBasedSpectrumNumber - 1].id));
            return oneBasedSpectrumNumber;
        }
    }
}<|MERGE_RESOLUTION|>--- conflicted
+++ resolved
@@ -197,30 +197,6 @@
                 }
             });
 
-<<<<<<< HEAD
-            //make reference pervious ms1 scan
-            // we weren't able to get the precursor scan number, so we'll have to guess;
-            // loop back to find precursor scan 
-            // (assumed to be the first scan before this scan with an MS order of this scan's MS order - 1)
-            // e.g., if this is an MS2 scan, find the first MS1 scan before this and assume that's the precursor scan
-            for (int i=0; i<scans.Length; i++)
-            {
-                if (scans[i].MsnOrder>1 && scans[i].OneBasedPrecursorScanNumber == null)
-                {
-                    for(int j=i; j>=0; j--)
-                    {
-                        if (scans[i].MsnOrder-scans[j].MsnOrder == 1)
-                        {
-                            scans[i].setOneBasedPrecursorScanNumber(scans[j].OneBasedScanNumber);
-                            break;
-                        }
-                    }
-                }
-            }
-
-            return new Mzml(scans, sourceFile);
-        }
-=======
             //Mzml sometimes have scan numbers specified, but usually not. 
             //In the event that they do, the iterator above unintentionally assigned them to an incorrect index.
             //Check to make sure that the scans are in order and that there are no duplicate scans
@@ -251,7 +227,6 @@
                 }
                 scans = indexedScans;
             }
->>>>>>> f07f8040
 
             //make reference pervious ms1 scan
             // we weren't able to get the precursor scan number, so we'll have to guess;
@@ -526,21 +501,13 @@
             }
 
             int? precursorScanNumber;
-<<<<<<< HEAD
-            if (_mzMLConnection.run.spectrumList.spectrum[oneBasedSpectrumNumber - 1].precursorList.precursor[0].spectrumRef == null)
-=======
             if (_mzMLConnection.run.spectrumList.spectrum[oneBasedIndex - 1].precursorList.precursor[0].spectrumRef == null)
->>>>>>> f07f8040
             {
                 precursorScanNumber = null;
             }
             else
             {
-<<<<<<< HEAD
-                precursorScanNumber = GetOneBasedPrecursorScanNumber(_mzMLConnection, oneBasedSpectrumNumber);
-=======
                 precursorScanNumber = GetOneBasedPrecursorScanNumber(_mzMLConnection, oneBasedIndex);
->>>>>>> f07f8040
             }
 
             return new MsDataScan(
