// Copyright 2012, 2013, 2014 Derek J. Bailey
// Modified work Copyright 2016, 2017 Stefan Solntsev
//
// This file (Mzml.cs) is part of MassSpecFiles.
//
// MassSpecFiles is free software: you can redistribute it and/or modify it
// under the terms of the GNU Lesser General Public License as published
// by the Free Software Foundation, either version 3 of the License, or
// (at your option) any later version.
//
// MassSpecFiles is distributed in the hope that it will be useful, but WITHOUT
// ANY WARRANTY; without even the implied warranty of MERCHANTABILITY or
// FITNESS FOR A PARTICULAR PURPOSE. See the GNU Lesser General Public
// License for more details.
//
// You should have received a copy of the GNU Lesser General Public
// License along with MassSpecFiles. If not, see <http://www.gnu.org/licenses/>.

using MassSpectrometry;
using MzLibUtil;
using System;
using System.Collections.Concurrent;
using System.Collections.Generic;
using System.IO;
using System.IO.Compression;
using System.Linq;
using System.Security.Cryptography;
using System.Text.RegularExpressions;
using System.Threading.Tasks;

namespace IO.MzML
{
    public class Mzml : MsDataFile<IMzmlScan>, IMsStaticDataFile<IMzmlScan>
    {
        #region Private Fields
        #region test data
        private static int? windowSize;
        private static bool windowMode;
        #endregion
        private const string _zlibCompression = "MS:1000574";
        private const string _64bit = "MS:1000523";
        private const string _32bit = "MS:1000521";
        private const string _filterString = "MS:1000512";
        private const string _centroidSpectrum = "MS:1000127";
        private const string _profileSpectrum = "MS:1000128";
        private const string _peakIntensity = "MS:1000042";
        private const string _totalIonCurrent = "MS:1000285";
        private const string _scanWindowLowerLimit = "MS:1000501";
        private const string _scanWindowUpperLimit = "MS:1000500";
        private const string _msnOrderAccession = "MS:1000511";
        private const string _precursorCharge = "MS:1000041";
        private const string _selectedIonMz = "MS:1000744";
        private const string _isolationWindowTargetMZ = "MS:1000827";
        private const string _isolationWindowLowerOffset = "MS:1000828";
        private const string _isolationWindowUpperOffset = "MS:1000829";
        private const string _retentionTime = "MS:1000016";
        private const string _ionInjectionTime = "MS:1000927";
        private const string _mzArray = "MS:1000514";
        private const string _intensityArray = "MS:1000515";
        private static readonly Regex MZAnalyzerTypeRegex = new Regex(@"^[a-zA-Z]*", RegexOptions.Compiled);

        private static readonly Dictionary<string, Polarity> polarityDictionary = new Dictionary<string, Polarity>
                {
                    {"MS:1000129",Polarity.Negative},
                    {"MS:1000130",Polarity.Positive}
                };

        private static readonly Dictionary<string, MZAnalyzerType> analyzerDictionary = new Dictionary<string, MZAnalyzerType>
            {
                { "MS:1000443", MZAnalyzerType.Unknown},
                { "MS:1000081",MZAnalyzerType.Quadrupole},
                { "MS:1000291",MZAnalyzerType.IonTrap2D},
                { "MS:1000082",MZAnalyzerType.IonTrap3D},
                { "MS:1000484",MZAnalyzerType.Orbitrap},
                { "MS:1000084",MZAnalyzerType.TOF},
                { "MS:1000079",MZAnalyzerType.FTICR},
                { "MS:1000080",MZAnalyzerType.Sector}
            };

        private static readonly Dictionary<string, DissociationType> dissociationDictionary = new Dictionary<string, DissociationType>
                {
                    { "MS:1000133",DissociationType.CID},
                    { "MS:1001880",DissociationType.ISCID},
                    { "MS:1000422",DissociationType.HCD},
                    { "MS:1000598",DissociationType.ETD},
                    { "MS:1000435",DissociationType.MPD},
                    { "MS:1000599",DissociationType.PQD},
                    { "MS:1000044",DissociationType.Unknown}
                };

        #endregion Private Fields

        #region Private Constructors

        private Mzml(IMzmlScan[] scans, SourceFile sourceFile) : base(scans, sourceFile)
        {
        }

        #endregion Private Constructors

        #region Public Methods

        public static Mzml LoadAllStaticData(string filePath, int? topNpeaks = null, double? minRatio = null, bool trimMs1Peaks = true, bool trimMsMsPeaks = true)
        {
            Generated.mzMLType _mzMLConnection;

            try
            {
                using (FileStream fs = new FileStream(filePath, FileMode.Open, FileAccess.Read, FileShare.Read))
                {
                    var _indexedmzMLConnection = (Generated.indexedmzML)MzmlMethods.indexedSerializer.Deserialize(fs);
                    _mzMLConnection = _indexedmzMLConnection.mzML;
                }
            }
            catch
            {
                using (FileStream fs = new FileStream(filePath, FileMode.Open, FileAccess.Read, FileShare.Read))
                    _mzMLConnection = (Generated.mzMLType)MzmlMethods.mzmlSerializer.Deserialize(fs);
            }

            SourceFile sourceFile;
            if (_mzMLConnection.fileDescription.sourceFileList != null && _mzMLConnection.fileDescription.sourceFileList.sourceFile != null && _mzMLConnection.fileDescription.sourceFileList.sourceFile[0] != null && _mzMLConnection.fileDescription.sourceFileList.sourceFile[0].cvParam != null)
            {
                var simpler = _mzMLConnection.fileDescription.sourceFileList.sourceFile[0];
                string nativeIdFormat = null;
                string fileFormat = null;
                string checkSum = null;
                string checkSumType = null;
                foreach (var cv in simpler.cvParam)
                {
                    if (cv.accession.Equals(@"MS:1000563"))
                        fileFormat = "Thermo RAW format";
                    if (cv.accession.Equals(@"MS:1000584"))
                        fileFormat = "mzML format";

                    if (cv.accession.Equals(@"MS:1000768"))
                        nativeIdFormat = "Thermo nativeID format";
                    if (cv.accession.Equals(@"MS:1000776"))
                        nativeIdFormat = "scan number only nativeID format";
                    if (cv.accession.Equals(@"MS:1000824"))
                        nativeIdFormat = "no nativeID format";

                    if (cv.accession.Equals(@"MS:1000568"))
                    {
                        checkSum = cv.value;
                        checkSumType = "MD5";
                    }
                    if (cv.accession.Equals(@"MS:1000569"))
                    {
                        checkSum = cv.value;
                        checkSumType = "SHA-1";
                    }
                }

                sourceFile = new SourceFile(
                    nativeIdFormat,
                    fileFormat,
                    checkSum,
                    checkSumType,
                    new Uri(simpler.location),
                    simpler.id,
                    simpler.name);
            }
            else
            {
                string sendCheckSum;
                using (FileStream stream = File.OpenRead(filePath))
                {
                    using (SHA1Managed sha = new SHA1Managed())
                    {
                        byte[] checksum = sha.ComputeHash(stream);
                        sendCheckSum = BitConverter.ToString(checksum)
                            .Replace("-", string.Empty);
                    }
                }
                sourceFile = new SourceFile(
                    @"no nativeID format",
                    @"mzML format",
                    sendCheckSum,
                    @"SHA-1",
                    Path.GetFullPath(filePath),
                    Path.GetFileNameWithoutExtension(filePath));
            }

            var numSpecta = _mzMLConnection.run.spectrumList.spectrum.Length;
            IMzmlScan[] scans = new IMzmlScan[numSpecta];

            Parallel.ForEach(Partitioner.Create(0, numSpecta), fff =>
            {
                for (int i = fff.Item1; i < fff.Item2; i++)
                {
                    FilteringParams MzParams = new FilteringParams(topNpeaks, minRatio);
                    scans[i] = GetMsDataOneBasedScanFromConnection(_mzMLConnection, i + 1, MzParams, trimMs1Peaks, trimMsMsPeaks);
                }
            });

            return new Mzml(scans, sourceFile);
        }

        public override IMzmlScan GetOneBasedScan(int scanNumber)
        {
            return Scans[scanNumber - 1];
        }

        #endregion Public Methods

        #region Private Methods



        private static IMzmlScan GetMsDataOneBasedScanFromConnection(Generated.mzMLType _mzMLConnection, int oneBasedSpectrumNumber, FilteringParams MzmlParams, bool trimMs1Peaks, bool trimMsMsPeaks)
        {
            // Read in the instrument configuration types from connection (in mzml it's at the start)

            Generated.InstrumentConfigurationType[] configs = new Generated.InstrumentConfigurationType[_mzMLConnection.instrumentConfigurationList.instrumentConfiguration.Length];
            for (int i = 0; i < _mzMLConnection.instrumentConfigurationList.instrumentConfiguration.Length; i++)
            {
                configs[i] = _mzMLConnection.instrumentConfigurationList.instrumentConfiguration[i];
            }

            var defaultInstrumentConfig = _mzMLConnection.run.defaultInstrumentConfigurationRef;
            // May be null!
            var scanSpecificInsturmentConfig = _mzMLConnection.run.spectrumList.spectrum[oneBasedSpectrumNumber - 1].scanList.scan[0].instrumentConfigurationRef;

            MZAnalyzerType analyzer = default(MZAnalyzerType);
            // use default
            if (scanSpecificInsturmentConfig == null || scanSpecificInsturmentConfig == defaultInstrumentConfig)
            {
                if (configs[0].componentList == null)
                    analyzer = default(MZAnalyzerType);
                else if (analyzerDictionary.TryGetValue(configs[0].componentList.analyzer[0].cvParam[0].accession, out MZAnalyzerType returnVal))
                    analyzer = returnVal;
            }
            // use scan-specific
            else
            {
                for (int i = 0; i < _mzMLConnection.instrumentConfigurationList.instrumentConfiguration.Length; i++)
                {
                    if (configs[i].id.Equals(scanSpecificInsturmentConfig))
                    {
                        analyzerDictionary.TryGetValue(configs[i].componentList.analyzer[0].cvParam[0].accession, out MZAnalyzerType returnVal);
                        analyzer = returnVal;
                    }
                }
            }

            string nativeId = _mzMLConnection.run.spectrumList.spectrum[oneBasedSpectrumNumber - 1].id;

            int? msOrder = null;
            bool? isCentroid = null;
            Polarity polarity = Polarity.Unknown;
            double tic = double.NaN;

            foreach (Generated.CVParamType cv in _mzMLConnection.run.spectrumList.spectrum[oneBasedSpectrumNumber - 1].cvParam)
            {
                if (cv.accession.Equals(_msnOrderAccession))
                    msOrder = int.Parse(cv.value);
                if (cv.accession.Equals(_centroidSpectrum))
                    isCentroid = true;
                if (cv.accession.Equals(_profileSpectrum))
                    throw new MzLibException("Reading profile mode mzmls not supported");
                if (cv.accession.Equals(_totalIonCurrent))
                    tic = double.Parse(cv.value);
                if (polarity.Equals(Polarity.Unknown))
                    polarityDictionary.TryGetValue(cv.accession, out polarity);
            }

            if (!msOrder.HasValue || !isCentroid.HasValue)
                throw new MzLibException("!msOrder.HasValue || !isCentroid.HasValue");

            double[] masses = new double[0];
            double[] intensities = new double[0];

            foreach (Generated.BinaryDataArrayType binaryData in _mzMLConnection.run.spectrumList.spectrum[oneBasedSpectrumNumber - 1].binaryDataArrayList.binaryDataArray)
            {
                bool compressed = false;
                bool mzArray = false;
                bool intensityArray = false;
                bool is32bit = true;
                foreach (Generated.CVParamType cv in binaryData.cvParam)
                {
                    compressed |= cv.accession.Equals(_zlibCompression);
                    is32bit &= !cv.accession.Equals(_64bit);
                    is32bit |= cv.accession.Equals(_32bit);
                    mzArray |= cv.accession.Equals(_mzArray);
                    intensityArray |= cv.accession.Equals(_intensityArray);
                }

                double[] data = ConvertBase64ToDoubles(binaryData.binary, compressed, is32bit);
                if (mzArray)
                    masses = data;

                if (intensityArray)
                    intensities = data;
            }

<<<<<<< HEAD
            if ((MzmlParams.minRatio.HasValue || MzmlParams.topNpeaks.HasValue)
=======
            if (intensities.Length > 0 && (minRatio.HasValue || topNpeaks.HasValue)
>>>>>>> 043e363f
                && ((trimMs1Peaks && msOrder.Value == 1) || (trimMsMsPeaks && msOrder.Value > 1)))
            {
                if (!Mzml.windowMode)
                {
                    int numPeaks = MzmlParams.TopNpeakHelper(intensities, masses);
                    Array.Resize(ref intensities, numPeaks);
                    Array.Resize(ref masses, numPeaks);
                }
                else
                {
                    MzmlParams.WindowModeHelper(ref intensities, ref masses);
                }
            }
            Array.Sort(masses, intensities);
            var mzmlMzSpectrum = new MzmlMzSpectrum(masses, intensities, false);

            double rtInMinutes = double.NaN;
            string scanFilter = null;
            double? injectionTime = null;
            if (_mzMLConnection.run.spectrumList.spectrum[oneBasedSpectrumNumber - 1].scanList.scan[0].cvParam != null)
                foreach (Generated.CVParamType cv in _mzMLConnection.run.spectrumList.spectrum[oneBasedSpectrumNumber - 1].scanList.scan[0].cvParam)
                {
                    if (cv.accession.Equals(_retentionTime))
                    {
                        rtInMinutes = double.Parse(cv.value);
                        if (cv.unitName == "second")
                            rtInMinutes /= 60;
                    }
                    if (cv.accession.Equals(_filterString))
                    {
                        scanFilter = cv.value;
                    }
                    if (cv.accession.Equals(_ionInjectionTime))
                    {
                        injectionTime = double.Parse(cv.value);
                    }
                }

            double high = double.NaN;
            double low = double.NaN;

            if (_mzMLConnection.run.spectrumList.spectrum[oneBasedSpectrumNumber - 1].scanList.scan[0].scanWindowList != null)
                foreach (Generated.CVParamType cv in _mzMLConnection.run.spectrumList.spectrum[oneBasedSpectrumNumber - 1].scanList.scan[0].scanWindowList.scanWindow[0].cvParam)
                {
                    if (cv.accession.Equals(_scanWindowLowerLimit))
                        low = double.Parse(cv.value);
                    if (cv.accession.Equals(_scanWindowUpperLimit))
                        high = double.Parse(cv.value);
                }

            if (msOrder.Value == 1)
            {
                return new MzmlScan(
                    oneBasedSpectrumNumber,
                    mzmlMzSpectrum,
                    msOrder.Value,
                    isCentroid.Value,
                    polarity,
                    rtInMinutes,
                    new MzRange(low, high),
                    scanFilter,
                    analyzer,
                    tic,
                    injectionTime,
                    nativeId);
            }

            double selectedIonMz = double.NaN;
            int? selectedIonCharge = null;
            double? selectedIonIntensity = null;
            foreach (Generated.CVParamType cv in _mzMLConnection.run.spectrumList.spectrum[oneBasedSpectrumNumber - 1].precursorList.precursor[0].selectedIonList.selectedIon[0].cvParam)
            {
                if (cv.accession.Equals(_selectedIonMz))
                    selectedIonMz = double.Parse(cv.value);
                if (cv.accession.Equals(_precursorCharge))
                    selectedIonCharge = int.Parse(cv.value);
                if (cv.accession.Equals(_peakIntensity))
                    selectedIonIntensity = double.Parse(cv.value);
            }

            double? isolationMz = null;
            double lowIsolation = double.NaN;
            double highIsolation = double.NaN;
            if (_mzMLConnection.run.spectrumList.spectrum[oneBasedSpectrumNumber - 1].precursorList.precursor[0].isolationWindow != null)
            {
                foreach (Generated.CVParamType cv in _mzMLConnection.run.spectrumList.spectrum[oneBasedSpectrumNumber - 1].precursorList.precursor[0].isolationWindow.cvParam)
                {
                    if (cv.accession.Equals(_isolationWindowTargetMZ))
                    {
                        isolationMz = double.Parse(cv.value);
                    }
                    if (cv.accession.Equals(_isolationWindowLowerOffset))
                    {
                        lowIsolation = double.Parse(cv.value);
                    }
                    if (cv.accession.Equals(_isolationWindowUpperOffset))
                    {
                        highIsolation = double.Parse(cv.value);
                    }
                }
            }

            DissociationType dissociationType = DissociationType.Unknown;
            if (_mzMLConnection.run.spectrumList.spectrum[oneBasedSpectrumNumber - 1].precursorList.precursor[0].activation.cvParam != null)
            {
                foreach (Generated.CVParamType cv in _mzMLConnection.run.spectrumList.spectrum[oneBasedSpectrumNumber - 1].precursorList.precursor[0].activation.cvParam)
                {
                    dissociationDictionary.TryGetValue(cv.accession, out dissociationType);
                }
            }
            double? monoisotopicMz = null;
            if (_mzMLConnection.run.spectrumList.spectrum[oneBasedSpectrumNumber - 1].scanList.scan[0].userParam != null)
                foreach (var userParam in _mzMLConnection.run.spectrumList.spectrum[oneBasedSpectrumNumber - 1].scanList.scan[0].userParam)
                {
                    if (userParam.name.EndsWith("Monoisotopic M/Z:"))
                    {
                        monoisotopicMz = double.Parse(userParam.value);
                    }
                }
            int? precursorScanNumber;
            if (_mzMLConnection.run.spectrumList.spectrum[oneBasedSpectrumNumber - 1].precursorList.precursor[0].spectrumRef == null)
            {
                precursorScanNumber = null;
            }
            else
                precursorScanNumber = GetOneBasedPrecursorScanNumber(_mzMLConnection, oneBasedSpectrumNumber);
            return new MzmlScanWithPrecursor(
                oneBasedSpectrumNumber,
                mzmlMzSpectrum,
                msOrder.Value,
                isCentroid.Value,
                polarity,
                rtInMinutes,
                new MzRange(low, high),
                scanFilter,
                analyzer,
                tic,
                selectedIonMz,
                selectedIonCharge,
                selectedIonIntensity,
                isolationMz,
                lowIsolation + highIsolation,
                dissociationType,
                precursorScanNumber,
                monoisotopicMz,
                injectionTime,
                nativeId);
        }

        /// <summary>
        /// Converts a 64-based encoded byte array into an double[]
        /// </summary>
        /// <param name="bytes">the 64-bit encoded byte array</param>
        /// <param name="zlibCompressed">Specifies if the byte array is zlib compressed</param>
        /// <returns>a decompressed, de-encoded double[]</returns>
        private static double[] ConvertBase64ToDoubles(byte[] bytes, bool zlibCompressed = false, bool is32bit = true)
        {
            // Add capability of compressed data

            if (zlibCompressed)
            {
                var output = new MemoryStream();
                using (var compressStream = new MemoryStream(bytes))
                {
                    compressStream.ReadByte();
                    compressStream.ReadByte();
                    using (var decompressor = new DeflateStream(compressStream, CompressionMode.Decompress))
                    {
                        decompressor.CopyTo(output);
                        decompressor.Close();
                        output.Position = 0;
                        bytes = output.ToArray();
                    }
                }
            }

            int size = is32bit ? sizeof(float) : sizeof(double);

            int length = bytes.Length / size;
            double[] convertedArray = new double[length];

            for (int i = 0; i < length; i++)
            {
                if (is32bit)
                {
                    convertedArray[i] = BitConverter.ToSingle(bytes, i * size);
                }
                else
                {
                    convertedArray[i] = BitConverter.ToDouble(bytes, i * size);
                }
            }
            return convertedArray;
        }

        private static int GetOneBasedPrecursorScanNumber(Generated.mzMLType _mzMLConnection, int oneBasedSpectrumNumber)
        {
            string precursorID = _mzMLConnection.run.spectrumList.spectrum[oneBasedSpectrumNumber - 1].precursorList.precursor[0].spectrumRef;
            do
            {
                oneBasedSpectrumNumber--;
            } while (!precursorID.Equals(_mzMLConnection.run.spectrumList.spectrum[oneBasedSpectrumNumber - 1].id));
            return oneBasedSpectrumNumber;
        }

        #endregion Private Methods
    }
}<|MERGE_RESOLUTION|>--- conflicted
+++ resolved
@@ -1,509 +1,505 @@
-// Copyright 2012, 2013, 2014 Derek J. Bailey
-// Modified work Copyright 2016, 2017 Stefan Solntsev
-//
-// This file (Mzml.cs) is part of MassSpecFiles.
-//
-// MassSpecFiles is free software: you can redistribute it and/or modify it
-// under the terms of the GNU Lesser General Public License as published
-// by the Free Software Foundation, either version 3 of the License, or
-// (at your option) any later version.
-//
-// MassSpecFiles is distributed in the hope that it will be useful, but WITHOUT
-// ANY WARRANTY; without even the implied warranty of MERCHANTABILITY or
-// FITNESS FOR A PARTICULAR PURPOSE. See the GNU Lesser General Public
-// License for more details.
-//
-// You should have received a copy of the GNU Lesser General Public
-// License along with MassSpecFiles. If not, see <http://www.gnu.org/licenses/>.
-
-using MassSpectrometry;
-using MzLibUtil;
-using System;
-using System.Collections.Concurrent;
-using System.Collections.Generic;
-using System.IO;
-using System.IO.Compression;
-using System.Linq;
-using System.Security.Cryptography;
-using System.Text.RegularExpressions;
-using System.Threading.Tasks;
-
-namespace IO.MzML
-{
-    public class Mzml : MsDataFile<IMzmlScan>, IMsStaticDataFile<IMzmlScan>
-    {
-        #region Private Fields
-        #region test data
-        private static int? windowSize;
-        private static bool windowMode;
-        #endregion
-        private const string _zlibCompression = "MS:1000574";
-        private const string _64bit = "MS:1000523";
-        private const string _32bit = "MS:1000521";
-        private const string _filterString = "MS:1000512";
-        private const string _centroidSpectrum = "MS:1000127";
-        private const string _profileSpectrum = "MS:1000128";
-        private const string _peakIntensity = "MS:1000042";
-        private const string _totalIonCurrent = "MS:1000285";
-        private const string _scanWindowLowerLimit = "MS:1000501";
-        private const string _scanWindowUpperLimit = "MS:1000500";
-        private const string _msnOrderAccession = "MS:1000511";
-        private const string _precursorCharge = "MS:1000041";
-        private const string _selectedIonMz = "MS:1000744";
-        private const string _isolationWindowTargetMZ = "MS:1000827";
-        private const string _isolationWindowLowerOffset = "MS:1000828";
-        private const string _isolationWindowUpperOffset = "MS:1000829";
-        private const string _retentionTime = "MS:1000016";
-        private const string _ionInjectionTime = "MS:1000927";
-        private const string _mzArray = "MS:1000514";
-        private const string _intensityArray = "MS:1000515";
-        private static readonly Regex MZAnalyzerTypeRegex = new Regex(@"^[a-zA-Z]*", RegexOptions.Compiled);
-
-        private static readonly Dictionary<string, Polarity> polarityDictionary = new Dictionary<string, Polarity>
-                {
-                    {"MS:1000129",Polarity.Negative},
-                    {"MS:1000130",Polarity.Positive}
-                };
-
-        private static readonly Dictionary<string, MZAnalyzerType> analyzerDictionary = new Dictionary<string, MZAnalyzerType>
-            {
-                { "MS:1000443", MZAnalyzerType.Unknown},
-                { "MS:1000081",MZAnalyzerType.Quadrupole},
-                { "MS:1000291",MZAnalyzerType.IonTrap2D},
-                { "MS:1000082",MZAnalyzerType.IonTrap3D},
-                { "MS:1000484",MZAnalyzerType.Orbitrap},
-                { "MS:1000084",MZAnalyzerType.TOF},
-                { "MS:1000079",MZAnalyzerType.FTICR},
-                { "MS:1000080",MZAnalyzerType.Sector}
-            };
-
-        private static readonly Dictionary<string, DissociationType> dissociationDictionary = new Dictionary<string, DissociationType>
-                {
-                    { "MS:1000133",DissociationType.CID},
-                    { "MS:1001880",DissociationType.ISCID},
-                    { "MS:1000422",DissociationType.HCD},
-                    { "MS:1000598",DissociationType.ETD},
-                    { "MS:1000435",DissociationType.MPD},
-                    { "MS:1000599",DissociationType.PQD},
-                    { "MS:1000044",DissociationType.Unknown}
-                };
-
-        #endregion Private Fields
-
-        #region Private Constructors
-
-        private Mzml(IMzmlScan[] scans, SourceFile sourceFile) : base(scans, sourceFile)
-        {
-        }
-
-        #endregion Private Constructors
-
-        #region Public Methods
-
-        public static Mzml LoadAllStaticData(string filePath, int? topNpeaks = null, double? minRatio = null, bool trimMs1Peaks = true, bool trimMsMsPeaks = true)
-        {
-            Generated.mzMLType _mzMLConnection;
-
-            try
-            {
-                using (FileStream fs = new FileStream(filePath, FileMode.Open, FileAccess.Read, FileShare.Read))
-                {
-                    var _indexedmzMLConnection = (Generated.indexedmzML)MzmlMethods.indexedSerializer.Deserialize(fs);
-                    _mzMLConnection = _indexedmzMLConnection.mzML;
-                }
-            }
-            catch
-            {
-                using (FileStream fs = new FileStream(filePath, FileMode.Open, FileAccess.Read, FileShare.Read))
-                    _mzMLConnection = (Generated.mzMLType)MzmlMethods.mzmlSerializer.Deserialize(fs);
-            }
-
-            SourceFile sourceFile;
-            if (_mzMLConnection.fileDescription.sourceFileList != null && _mzMLConnection.fileDescription.sourceFileList.sourceFile != null && _mzMLConnection.fileDescription.sourceFileList.sourceFile[0] != null && _mzMLConnection.fileDescription.sourceFileList.sourceFile[0].cvParam != null)
-            {
-                var simpler = _mzMLConnection.fileDescription.sourceFileList.sourceFile[0];
-                string nativeIdFormat = null;
-                string fileFormat = null;
-                string checkSum = null;
-                string checkSumType = null;
-                foreach (var cv in simpler.cvParam)
-                {
-                    if (cv.accession.Equals(@"MS:1000563"))
-                        fileFormat = "Thermo RAW format";
-                    if (cv.accession.Equals(@"MS:1000584"))
-                        fileFormat = "mzML format";
-
-                    if (cv.accession.Equals(@"MS:1000768"))
-                        nativeIdFormat = "Thermo nativeID format";
-                    if (cv.accession.Equals(@"MS:1000776"))
-                        nativeIdFormat = "scan number only nativeID format";
-                    if (cv.accession.Equals(@"MS:1000824"))
-                        nativeIdFormat = "no nativeID format";
-
-                    if (cv.accession.Equals(@"MS:1000568"))
-                    {
-                        checkSum = cv.value;
-                        checkSumType = "MD5";
-                    }
-                    if (cv.accession.Equals(@"MS:1000569"))
-                    {
-                        checkSum = cv.value;
-                        checkSumType = "SHA-1";
-                    }
-                }
-
-                sourceFile = new SourceFile(
-                    nativeIdFormat,
-                    fileFormat,
-                    checkSum,
-                    checkSumType,
-                    new Uri(simpler.location),
-                    simpler.id,
-                    simpler.name);
-            }
-            else
-            {
-                string sendCheckSum;
-                using (FileStream stream = File.OpenRead(filePath))
-                {
-                    using (SHA1Managed sha = new SHA1Managed())
-                    {
-                        byte[] checksum = sha.ComputeHash(stream);
-                        sendCheckSum = BitConverter.ToString(checksum)
-                            .Replace("-", string.Empty);
-                    }
-                }
-                sourceFile = new SourceFile(
-                    @"no nativeID format",
-                    @"mzML format",
-                    sendCheckSum,
-                    @"SHA-1",
-                    Path.GetFullPath(filePath),
-                    Path.GetFileNameWithoutExtension(filePath));
-            }
-
-            var numSpecta = _mzMLConnection.run.spectrumList.spectrum.Length;
-            IMzmlScan[] scans = new IMzmlScan[numSpecta];
-
-            Parallel.ForEach(Partitioner.Create(0, numSpecta), fff =>
-            {
-                for (int i = fff.Item1; i < fff.Item2; i++)
-                {
-                    FilteringParams MzParams = new FilteringParams(topNpeaks, minRatio);
-                    scans[i] = GetMsDataOneBasedScanFromConnection(_mzMLConnection, i + 1, MzParams, trimMs1Peaks, trimMsMsPeaks);
-                }
-            });
-
-            return new Mzml(scans, sourceFile);
-        }
-
-        public override IMzmlScan GetOneBasedScan(int scanNumber)
-        {
-            return Scans[scanNumber - 1];
-        }
-
-        #endregion Public Methods
-
-        #region Private Methods
-
-
-
-        private static IMzmlScan GetMsDataOneBasedScanFromConnection(Generated.mzMLType _mzMLConnection, int oneBasedSpectrumNumber, FilteringParams MzmlParams, bool trimMs1Peaks, bool trimMsMsPeaks)
-        {
-            // Read in the instrument configuration types from connection (in mzml it's at the start)
-
-            Generated.InstrumentConfigurationType[] configs = new Generated.InstrumentConfigurationType[_mzMLConnection.instrumentConfigurationList.instrumentConfiguration.Length];
-            for (int i = 0; i < _mzMLConnection.instrumentConfigurationList.instrumentConfiguration.Length; i++)
-            {
-                configs[i] = _mzMLConnection.instrumentConfigurationList.instrumentConfiguration[i];
-            }
-
-            var defaultInstrumentConfig = _mzMLConnection.run.defaultInstrumentConfigurationRef;
-            // May be null!
-            var scanSpecificInsturmentConfig = _mzMLConnection.run.spectrumList.spectrum[oneBasedSpectrumNumber - 1].scanList.scan[0].instrumentConfigurationRef;
-
-            MZAnalyzerType analyzer = default(MZAnalyzerType);
-            // use default
-            if (scanSpecificInsturmentConfig == null || scanSpecificInsturmentConfig == defaultInstrumentConfig)
-            {
-                if (configs[0].componentList == null)
-                    analyzer = default(MZAnalyzerType);
-                else if (analyzerDictionary.TryGetValue(configs[0].componentList.analyzer[0].cvParam[0].accession, out MZAnalyzerType returnVal))
-                    analyzer = returnVal;
-            }
-            // use scan-specific
-            else
-            {
-                for (int i = 0; i < _mzMLConnection.instrumentConfigurationList.instrumentConfiguration.Length; i++)
-                {
-                    if (configs[i].id.Equals(scanSpecificInsturmentConfig))
-                    {
-                        analyzerDictionary.TryGetValue(configs[i].componentList.analyzer[0].cvParam[0].accession, out MZAnalyzerType returnVal);
-                        analyzer = returnVal;
-                    }
-                }
-            }
-
-            string nativeId = _mzMLConnection.run.spectrumList.spectrum[oneBasedSpectrumNumber - 1].id;
-
-            int? msOrder = null;
-            bool? isCentroid = null;
-            Polarity polarity = Polarity.Unknown;
-            double tic = double.NaN;
-
-            foreach (Generated.CVParamType cv in _mzMLConnection.run.spectrumList.spectrum[oneBasedSpectrumNumber - 1].cvParam)
-            {
-                if (cv.accession.Equals(_msnOrderAccession))
-                    msOrder = int.Parse(cv.value);
-                if (cv.accession.Equals(_centroidSpectrum))
-                    isCentroid = true;
-                if (cv.accession.Equals(_profileSpectrum))
-                    throw new MzLibException("Reading profile mode mzmls not supported");
-                if (cv.accession.Equals(_totalIonCurrent))
-                    tic = double.Parse(cv.value);
-                if (polarity.Equals(Polarity.Unknown))
-                    polarityDictionary.TryGetValue(cv.accession, out polarity);
-            }
-
-            if (!msOrder.HasValue || !isCentroid.HasValue)
-                throw new MzLibException("!msOrder.HasValue || !isCentroid.HasValue");
-
-            double[] masses = new double[0];
-            double[] intensities = new double[0];
-
-            foreach (Generated.BinaryDataArrayType binaryData in _mzMLConnection.run.spectrumList.spectrum[oneBasedSpectrumNumber - 1].binaryDataArrayList.binaryDataArray)
-            {
-                bool compressed = false;
-                bool mzArray = false;
-                bool intensityArray = false;
-                bool is32bit = true;
-                foreach (Generated.CVParamType cv in binaryData.cvParam)
-                {
-                    compressed |= cv.accession.Equals(_zlibCompression);
-                    is32bit &= !cv.accession.Equals(_64bit);
-                    is32bit |= cv.accession.Equals(_32bit);
-                    mzArray |= cv.accession.Equals(_mzArray);
-                    intensityArray |= cv.accession.Equals(_intensityArray);
-                }
-
-                double[] data = ConvertBase64ToDoubles(binaryData.binary, compressed, is32bit);
-                if (mzArray)
-                    masses = data;
-
-                if (intensityArray)
-                    intensities = data;
-            }
-
-<<<<<<< HEAD
-            if ((MzmlParams.minRatio.HasValue || MzmlParams.topNpeaks.HasValue)
-=======
-            if (intensities.Length > 0 && (minRatio.HasValue || topNpeaks.HasValue)
->>>>>>> 043e363f
-                && ((trimMs1Peaks && msOrder.Value == 1) || (trimMsMsPeaks && msOrder.Value > 1)))
-            {
-                if (!Mzml.windowMode)
-                {
-                    int numPeaks = MzmlParams.TopNpeakHelper(intensities, masses);
-                    Array.Resize(ref intensities, numPeaks);
-                    Array.Resize(ref masses, numPeaks);
-                }
-                else
-                {
-                    MzmlParams.WindowModeHelper(ref intensities, ref masses);
-                }
-            }
-            Array.Sort(masses, intensities);
-            var mzmlMzSpectrum = new MzmlMzSpectrum(masses, intensities, false);
-
-            double rtInMinutes = double.NaN;
-            string scanFilter = null;
-            double? injectionTime = null;
-            if (_mzMLConnection.run.spectrumList.spectrum[oneBasedSpectrumNumber - 1].scanList.scan[0].cvParam != null)
-                foreach (Generated.CVParamType cv in _mzMLConnection.run.spectrumList.spectrum[oneBasedSpectrumNumber - 1].scanList.scan[0].cvParam)
-                {
-                    if (cv.accession.Equals(_retentionTime))
-                    {
-                        rtInMinutes = double.Parse(cv.value);
-                        if (cv.unitName == "second")
-                            rtInMinutes /= 60;
-                    }
-                    if (cv.accession.Equals(_filterString))
-                    {
-                        scanFilter = cv.value;
-                    }
-                    if (cv.accession.Equals(_ionInjectionTime))
-                    {
-                        injectionTime = double.Parse(cv.value);
-                    }
-                }
-
-            double high = double.NaN;
-            double low = double.NaN;
-
-            if (_mzMLConnection.run.spectrumList.spectrum[oneBasedSpectrumNumber - 1].scanList.scan[0].scanWindowList != null)
-                foreach (Generated.CVParamType cv in _mzMLConnection.run.spectrumList.spectrum[oneBasedSpectrumNumber - 1].scanList.scan[0].scanWindowList.scanWindow[0].cvParam)
-                {
-                    if (cv.accession.Equals(_scanWindowLowerLimit))
-                        low = double.Parse(cv.value);
-                    if (cv.accession.Equals(_scanWindowUpperLimit))
-                        high = double.Parse(cv.value);
-                }
-
-            if (msOrder.Value == 1)
-            {
-                return new MzmlScan(
-                    oneBasedSpectrumNumber,
-                    mzmlMzSpectrum,
-                    msOrder.Value,
-                    isCentroid.Value,
-                    polarity,
-                    rtInMinutes,
-                    new MzRange(low, high),
-                    scanFilter,
-                    analyzer,
-                    tic,
-                    injectionTime,
-                    nativeId);
-            }
-
-            double selectedIonMz = double.NaN;
-            int? selectedIonCharge = null;
-            double? selectedIonIntensity = null;
-            foreach (Generated.CVParamType cv in _mzMLConnection.run.spectrumList.spectrum[oneBasedSpectrumNumber - 1].precursorList.precursor[0].selectedIonList.selectedIon[0].cvParam)
-            {
-                if (cv.accession.Equals(_selectedIonMz))
-                    selectedIonMz = double.Parse(cv.value);
-                if (cv.accession.Equals(_precursorCharge))
-                    selectedIonCharge = int.Parse(cv.value);
-                if (cv.accession.Equals(_peakIntensity))
-                    selectedIonIntensity = double.Parse(cv.value);
-            }
-
-            double? isolationMz = null;
-            double lowIsolation = double.NaN;
-            double highIsolation = double.NaN;
-            if (_mzMLConnection.run.spectrumList.spectrum[oneBasedSpectrumNumber - 1].precursorList.precursor[0].isolationWindow != null)
-            {
-                foreach (Generated.CVParamType cv in _mzMLConnection.run.spectrumList.spectrum[oneBasedSpectrumNumber - 1].precursorList.precursor[0].isolationWindow.cvParam)
-                {
-                    if (cv.accession.Equals(_isolationWindowTargetMZ))
-                    {
-                        isolationMz = double.Parse(cv.value);
-                    }
-                    if (cv.accession.Equals(_isolationWindowLowerOffset))
-                    {
-                        lowIsolation = double.Parse(cv.value);
-                    }
-                    if (cv.accession.Equals(_isolationWindowUpperOffset))
-                    {
-                        highIsolation = double.Parse(cv.value);
-                    }
-                }
-            }
-
-            DissociationType dissociationType = DissociationType.Unknown;
-            if (_mzMLConnection.run.spectrumList.spectrum[oneBasedSpectrumNumber - 1].precursorList.precursor[0].activation.cvParam != null)
-            {
-                foreach (Generated.CVParamType cv in _mzMLConnection.run.spectrumList.spectrum[oneBasedSpectrumNumber - 1].precursorList.precursor[0].activation.cvParam)
-                {
-                    dissociationDictionary.TryGetValue(cv.accession, out dissociationType);
-                }
-            }
-            double? monoisotopicMz = null;
-            if (_mzMLConnection.run.spectrumList.spectrum[oneBasedSpectrumNumber - 1].scanList.scan[0].userParam != null)
-                foreach (var userParam in _mzMLConnection.run.spectrumList.spectrum[oneBasedSpectrumNumber - 1].scanList.scan[0].userParam)
-                {
-                    if (userParam.name.EndsWith("Monoisotopic M/Z:"))
-                    {
-                        monoisotopicMz = double.Parse(userParam.value);
-                    }
-                }
-            int? precursorScanNumber;
-            if (_mzMLConnection.run.spectrumList.spectrum[oneBasedSpectrumNumber - 1].precursorList.precursor[0].spectrumRef == null)
-            {
-                precursorScanNumber = null;
-            }
-            else
-                precursorScanNumber = GetOneBasedPrecursorScanNumber(_mzMLConnection, oneBasedSpectrumNumber);
-            return new MzmlScanWithPrecursor(
-                oneBasedSpectrumNumber,
-                mzmlMzSpectrum,
-                msOrder.Value,
-                isCentroid.Value,
-                polarity,
-                rtInMinutes,
-                new MzRange(low, high),
-                scanFilter,
-                analyzer,
-                tic,
-                selectedIonMz,
-                selectedIonCharge,
-                selectedIonIntensity,
-                isolationMz,
-                lowIsolation + highIsolation,
-                dissociationType,
-                precursorScanNumber,
-                monoisotopicMz,
-                injectionTime,
-                nativeId);
-        }
-
-        /// <summary>
-        /// Converts a 64-based encoded byte array into an double[]
-        /// </summary>
-        /// <param name="bytes">the 64-bit encoded byte array</param>
-        /// <param name="zlibCompressed">Specifies if the byte array is zlib compressed</param>
-        /// <returns>a decompressed, de-encoded double[]</returns>
-        private static double[] ConvertBase64ToDoubles(byte[] bytes, bool zlibCompressed = false, bool is32bit = true)
-        {
-            // Add capability of compressed data
-
-            if (zlibCompressed)
-            {
-                var output = new MemoryStream();
-                using (var compressStream = new MemoryStream(bytes))
-                {
-                    compressStream.ReadByte();
-                    compressStream.ReadByte();
-                    using (var decompressor = new DeflateStream(compressStream, CompressionMode.Decompress))
-                    {
-                        decompressor.CopyTo(output);
-                        decompressor.Close();
-                        output.Position = 0;
-                        bytes = output.ToArray();
-                    }
-                }
-            }
-
-            int size = is32bit ? sizeof(float) : sizeof(double);
-
-            int length = bytes.Length / size;
-            double[] convertedArray = new double[length];
-
-            for (int i = 0; i < length; i++)
-            {
-                if (is32bit)
-                {
-                    convertedArray[i] = BitConverter.ToSingle(bytes, i * size);
-                }
-                else
-                {
-                    convertedArray[i] = BitConverter.ToDouble(bytes, i * size);
-                }
-            }
-            return convertedArray;
-        }
-
-        private static int GetOneBasedPrecursorScanNumber(Generated.mzMLType _mzMLConnection, int oneBasedSpectrumNumber)
-        {
-            string precursorID = _mzMLConnection.run.spectrumList.spectrum[oneBasedSpectrumNumber - 1].precursorList.precursor[0].spectrumRef;
-            do
-            {
-                oneBasedSpectrumNumber--;
-            } while (!precursorID.Equals(_mzMLConnection.run.spectrumList.spectrum[oneBasedSpectrumNumber - 1].id));
-            return oneBasedSpectrumNumber;
-        }
-
-        #endregion Private Methods
-    }
+// Copyright 2012, 2013, 2014 Derek J. Bailey
+// Modified work Copyright 2016, 2017 Stefan Solntsev
+//
+// This file (Mzml.cs) is part of MassSpecFiles.
+//
+// MassSpecFiles is free software: you can redistribute it and/or modify it
+// under the terms of the GNU Lesser General Public License as published
+// by the Free Software Foundation, either version 3 of the License, or
+// (at your option) any later version.
+//
+// MassSpecFiles is distributed in the hope that it will be useful, but WITHOUT
+// ANY WARRANTY; without even the implied warranty of MERCHANTABILITY or
+// FITNESS FOR A PARTICULAR PURPOSE. See the GNU Lesser General Public
+// License for more details.
+//
+// You should have received a copy of the GNU Lesser General Public
+// License along with MassSpecFiles. If not, see <http://www.gnu.org/licenses/>.
+
+using MassSpectrometry;
+using MzLibUtil;
+using System;
+using System.Collections.Concurrent;
+using System.Collections.Generic;
+using System.IO;
+using System.IO.Compression;
+using System.Linq;
+using System.Security.Cryptography;
+using System.Text.RegularExpressions;
+using System.Threading.Tasks;
+
+namespace IO.MzML
+{
+    public class Mzml : MsDataFile<IMzmlScan>, IMsStaticDataFile<IMzmlScan>
+    {
+        #region Private Fields
+        #region test data
+        private static int? windowSize;
+        private static bool windowMode;
+        #endregion
+        private const string _zlibCompression = "MS:1000574";
+        private const string _64bit = "MS:1000523";
+        private const string _32bit = "MS:1000521";
+        private const string _filterString = "MS:1000512";
+        private const string _centroidSpectrum = "MS:1000127";
+        private const string _profileSpectrum = "MS:1000128";
+        private const string _peakIntensity = "MS:1000042";
+        private const string _totalIonCurrent = "MS:1000285";
+        private const string _scanWindowLowerLimit = "MS:1000501";
+        private const string _scanWindowUpperLimit = "MS:1000500";
+        private const string _msnOrderAccession = "MS:1000511";
+        private const string _precursorCharge = "MS:1000041";
+        private const string _selectedIonMz = "MS:1000744";
+        private const string _isolationWindowTargetMZ = "MS:1000827";
+        private const string _isolationWindowLowerOffset = "MS:1000828";
+        private const string _isolationWindowUpperOffset = "MS:1000829";
+        private const string _retentionTime = "MS:1000016";
+        private const string _ionInjectionTime = "MS:1000927";
+        private const string _mzArray = "MS:1000514";
+        private const string _intensityArray = "MS:1000515";
+        private static readonly Regex MZAnalyzerTypeRegex = new Regex(@"^[a-zA-Z]*", RegexOptions.Compiled);
+
+        private static readonly Dictionary<string, Polarity> polarityDictionary = new Dictionary<string, Polarity>
+                {
+                    {"MS:1000129",Polarity.Negative},
+                    {"MS:1000130",Polarity.Positive}
+                };
+
+        private static readonly Dictionary<string, MZAnalyzerType> analyzerDictionary = new Dictionary<string, MZAnalyzerType>
+            {
+                { "MS:1000443", MZAnalyzerType.Unknown},
+                { "MS:1000081",MZAnalyzerType.Quadrupole},
+                { "MS:1000291",MZAnalyzerType.IonTrap2D},
+                { "MS:1000082",MZAnalyzerType.IonTrap3D},
+                { "MS:1000484",MZAnalyzerType.Orbitrap},
+                { "MS:1000084",MZAnalyzerType.TOF},
+                { "MS:1000079",MZAnalyzerType.FTICR},
+                { "MS:1000080",MZAnalyzerType.Sector}
+            };
+
+        private static readonly Dictionary<string, DissociationType> dissociationDictionary = new Dictionary<string, DissociationType>
+                {
+                    { "MS:1000133",DissociationType.CID},
+                    { "MS:1001880",DissociationType.ISCID},
+                    { "MS:1000422",DissociationType.HCD},
+                    { "MS:1000598",DissociationType.ETD},
+                    { "MS:1000435",DissociationType.MPD},
+                    { "MS:1000599",DissociationType.PQD},
+                    { "MS:1000044",DissociationType.Unknown}
+                };
+
+        #endregion Private Fields
+
+        #region Private Constructors
+
+        private Mzml(IMzmlScan[] scans, SourceFile sourceFile) : base(scans, sourceFile)
+        {
+        }
+
+        #endregion Private Constructors
+
+        #region Public Methods
+
+        public static Mzml LoadAllStaticData(string filePath, int? topNpeaks = null, double? minRatio = null, bool trimMs1Peaks = true, bool trimMsMsPeaks = true)
+        {
+            Generated.mzMLType _mzMLConnection;
+
+            try
+            {
+                using (FileStream fs = new FileStream(filePath, FileMode.Open, FileAccess.Read, FileShare.Read))
+                {
+                    var _indexedmzMLConnection = (Generated.indexedmzML)MzmlMethods.indexedSerializer.Deserialize(fs);
+                    _mzMLConnection = _indexedmzMLConnection.mzML;
+                }
+            }
+            catch
+            {
+                using (FileStream fs = new FileStream(filePath, FileMode.Open, FileAccess.Read, FileShare.Read))
+                    _mzMLConnection = (Generated.mzMLType)MzmlMethods.mzmlSerializer.Deserialize(fs);
+            }
+
+            SourceFile sourceFile;
+            if (_mzMLConnection.fileDescription.sourceFileList != null && _mzMLConnection.fileDescription.sourceFileList.sourceFile != null && _mzMLConnection.fileDescription.sourceFileList.sourceFile[0] != null && _mzMLConnection.fileDescription.sourceFileList.sourceFile[0].cvParam != null)
+            {
+                var simpler = _mzMLConnection.fileDescription.sourceFileList.sourceFile[0];
+                string nativeIdFormat = null;
+                string fileFormat = null;
+                string checkSum = null;
+                string checkSumType = null;
+                foreach (var cv in simpler.cvParam)
+                {
+                    if (cv.accession.Equals(@"MS:1000563"))
+                        fileFormat = "Thermo RAW format";
+                    if (cv.accession.Equals(@"MS:1000584"))
+                        fileFormat = "mzML format";
+
+                    if (cv.accession.Equals(@"MS:1000768"))
+                        nativeIdFormat = "Thermo nativeID format";
+                    if (cv.accession.Equals(@"MS:1000776"))
+                        nativeIdFormat = "scan number only nativeID format";
+                    if (cv.accession.Equals(@"MS:1000824"))
+                        nativeIdFormat = "no nativeID format";
+
+                    if (cv.accession.Equals(@"MS:1000568"))
+                    {
+                        checkSum = cv.value;
+                        checkSumType = "MD5";
+                    }
+                    if (cv.accession.Equals(@"MS:1000569"))
+                    {
+                        checkSum = cv.value;
+                        checkSumType = "SHA-1";
+                    }
+                }
+
+                sourceFile = new SourceFile(
+                    nativeIdFormat,
+                    fileFormat,
+                    checkSum,
+                    checkSumType,
+                    new Uri(simpler.location),
+                    simpler.id,
+                    simpler.name);
+            }
+            else
+            {
+                string sendCheckSum;
+                using (FileStream stream = File.OpenRead(filePath))
+                {
+                    using (SHA1Managed sha = new SHA1Managed())
+                    {
+                        byte[] checksum = sha.ComputeHash(stream);
+                        sendCheckSum = BitConverter.ToString(checksum)
+                            .Replace("-", string.Empty);
+                    }
+                }
+                sourceFile = new SourceFile(
+                    @"no nativeID format",
+                    @"mzML format",
+                    sendCheckSum,
+                    @"SHA-1",
+                    Path.GetFullPath(filePath),
+                    Path.GetFileNameWithoutExtension(filePath));
+            }
+
+            var numSpecta = _mzMLConnection.run.spectrumList.spectrum.Length;
+            IMzmlScan[] scans = new IMzmlScan[numSpecta];
+
+            Parallel.ForEach(Partitioner.Create(0, numSpecta), fff =>
+            {
+                for (int i = fff.Item1; i < fff.Item2; i++)
+                {
+                    FilteringParams MzParams = new FilteringParams(topNpeaks, minRatio);
+                    scans[i] = GetMsDataOneBasedScanFromConnection(_mzMLConnection, i + 1, MzParams, trimMs1Peaks, trimMsMsPeaks);
+                }
+            });
+
+            return new Mzml(scans, sourceFile);
+        }
+
+        public override IMzmlScan GetOneBasedScan(int scanNumber)
+        {
+            return Scans[scanNumber - 1];
+        }
+
+        #endregion Public Methods
+
+        #region Private Methods
+
+
+
+        private static IMzmlScan GetMsDataOneBasedScanFromConnection(Generated.mzMLType _mzMLConnection, int oneBasedSpectrumNumber, FilteringParams MzmlParams, bool trimMs1Peaks, bool trimMsMsPeaks)
+        {
+            // Read in the instrument configuration types from connection (in mzml it's at the start)
+
+            Generated.InstrumentConfigurationType[] configs = new Generated.InstrumentConfigurationType[_mzMLConnection.instrumentConfigurationList.instrumentConfiguration.Length];
+            for (int i = 0; i < _mzMLConnection.instrumentConfigurationList.instrumentConfiguration.Length; i++)
+            {
+                configs[i] = _mzMLConnection.instrumentConfigurationList.instrumentConfiguration[i];
+            }
+
+            var defaultInstrumentConfig = _mzMLConnection.run.defaultInstrumentConfigurationRef;
+            // May be null!
+            var scanSpecificInsturmentConfig = _mzMLConnection.run.spectrumList.spectrum[oneBasedSpectrumNumber - 1].scanList.scan[0].instrumentConfigurationRef;
+
+            MZAnalyzerType analyzer = default(MZAnalyzerType);
+            // use default
+            if (scanSpecificInsturmentConfig == null || scanSpecificInsturmentConfig == defaultInstrumentConfig)
+            {
+                if (configs[0].componentList == null)
+                    analyzer = default(MZAnalyzerType);
+                else if (analyzerDictionary.TryGetValue(configs[0].componentList.analyzer[0].cvParam[0].accession, out MZAnalyzerType returnVal))
+                    analyzer = returnVal;
+            }
+            // use scan-specific
+            else
+            {
+                for (int i = 0; i < _mzMLConnection.instrumentConfigurationList.instrumentConfiguration.Length; i++)
+                {
+                    if (configs[i].id.Equals(scanSpecificInsturmentConfig))
+                    {
+                        analyzerDictionary.TryGetValue(configs[i].componentList.analyzer[0].cvParam[0].accession, out MZAnalyzerType returnVal);
+                        analyzer = returnVal;
+                    }
+                }
+            }
+
+            string nativeId = _mzMLConnection.run.spectrumList.spectrum[oneBasedSpectrumNumber - 1].id;
+
+            int? msOrder = null;
+            bool? isCentroid = null;
+            Polarity polarity = Polarity.Unknown;
+            double tic = double.NaN;
+
+            foreach (Generated.CVParamType cv in _mzMLConnection.run.spectrumList.spectrum[oneBasedSpectrumNumber - 1].cvParam)
+            {
+                if (cv.accession.Equals(_msnOrderAccession))
+                    msOrder = int.Parse(cv.value);
+                if (cv.accession.Equals(_centroidSpectrum))
+                    isCentroid = true;
+                if (cv.accession.Equals(_profileSpectrum))
+                    throw new MzLibException("Reading profile mode mzmls not supported");
+                if (cv.accession.Equals(_totalIonCurrent))
+                    tic = double.Parse(cv.value);
+                if (polarity.Equals(Polarity.Unknown))
+                    polarityDictionary.TryGetValue(cv.accession, out polarity);
+            }
+
+            if (!msOrder.HasValue || !isCentroid.HasValue)
+                throw new MzLibException("!msOrder.HasValue || !isCentroid.HasValue");
+
+            double[] masses = new double[0];
+            double[] intensities = new double[0];
+
+            foreach (Generated.BinaryDataArrayType binaryData in _mzMLConnection.run.spectrumList.spectrum[oneBasedSpectrumNumber - 1].binaryDataArrayList.binaryDataArray)
+            {
+                bool compressed = false;
+                bool mzArray = false;
+                bool intensityArray = false;
+                bool is32bit = true;
+                foreach (Generated.CVParamType cv in binaryData.cvParam)
+                {
+                    compressed |= cv.accession.Equals(_zlibCompression);
+                    is32bit &= !cv.accession.Equals(_64bit);
+                    is32bit |= cv.accession.Equals(_32bit);
+                    mzArray |= cv.accession.Equals(_mzArray);
+                    intensityArray |= cv.accession.Equals(_intensityArray);
+                }
+
+                double[] data = ConvertBase64ToDoubles(binaryData.binary, compressed, is32bit);
+                if (mzArray)
+                    masses = data;
+
+                if (intensityArray)
+                    intensities = data;
+            }
+
+            if (intensities.Length > 0 && (MzmlParams.minRatio.HasValue || MzmlParams.topNpeaks.HasValue)
+                && ((trimMs1Peaks && msOrder.Value == 1) || (trimMsMsPeaks && msOrder.Value > 1)))
+            {
+                if (!Mzml.windowMode)
+                {
+                    int numPeaks = MzmlParams.TopNpeakHelper(intensities, masses);
+                    Array.Resize(ref intensities, numPeaks);
+                    Array.Resize(ref masses, numPeaks);
+                }
+                else
+                {
+                    MzmlParams.WindowModeHelper(ref intensities, ref masses);
+                }
+            }
+            Array.Sort(masses, intensities);
+            var mzmlMzSpectrum = new MzmlMzSpectrum(masses, intensities, false);
+
+            double rtInMinutes = double.NaN;
+            string scanFilter = null;
+            double? injectionTime = null;
+            if (_mzMLConnection.run.spectrumList.spectrum[oneBasedSpectrumNumber - 1].scanList.scan[0].cvParam != null)
+                foreach (Generated.CVParamType cv in _mzMLConnection.run.spectrumList.spectrum[oneBasedSpectrumNumber - 1].scanList.scan[0].cvParam)
+                {
+                    if (cv.accession.Equals(_retentionTime))
+                    {
+                        rtInMinutes = double.Parse(cv.value);
+                        if (cv.unitName == "second")
+                            rtInMinutes /= 60;
+                    }
+                    if (cv.accession.Equals(_filterString))
+                    {
+                        scanFilter = cv.value;
+                    }
+                    if (cv.accession.Equals(_ionInjectionTime))
+                    {
+                        injectionTime = double.Parse(cv.value);
+                    }
+                }
+
+            double high = double.NaN;
+            double low = double.NaN;
+
+            if (_mzMLConnection.run.spectrumList.spectrum[oneBasedSpectrumNumber - 1].scanList.scan[0].scanWindowList != null)
+                foreach (Generated.CVParamType cv in _mzMLConnection.run.spectrumList.spectrum[oneBasedSpectrumNumber - 1].scanList.scan[0].scanWindowList.scanWindow[0].cvParam)
+                {
+                    if (cv.accession.Equals(_scanWindowLowerLimit))
+                        low = double.Parse(cv.value);
+                    if (cv.accession.Equals(_scanWindowUpperLimit))
+                        high = double.Parse(cv.value);
+                }
+
+            if (msOrder.Value == 1)
+            {
+                return new MzmlScan(
+                    oneBasedSpectrumNumber,
+                    mzmlMzSpectrum,
+                    msOrder.Value,
+                    isCentroid.Value,
+                    polarity,
+                    rtInMinutes,
+                    new MzRange(low, high),
+                    scanFilter,
+                    analyzer,
+                    tic,
+                    injectionTime,
+                    nativeId);
+            }
+
+            double selectedIonMz = double.NaN;
+            int? selectedIonCharge = null;
+            double? selectedIonIntensity = null;
+            foreach (Generated.CVParamType cv in _mzMLConnection.run.spectrumList.spectrum[oneBasedSpectrumNumber - 1].precursorList.precursor[0].selectedIonList.selectedIon[0].cvParam)
+            {
+                if (cv.accession.Equals(_selectedIonMz))
+                    selectedIonMz = double.Parse(cv.value);
+                if (cv.accession.Equals(_precursorCharge))
+                    selectedIonCharge = int.Parse(cv.value);
+                if (cv.accession.Equals(_peakIntensity))
+                    selectedIonIntensity = double.Parse(cv.value);
+            }
+
+            double? isolationMz = null;
+            double lowIsolation = double.NaN;
+            double highIsolation = double.NaN;
+            if (_mzMLConnection.run.spectrumList.spectrum[oneBasedSpectrumNumber - 1].precursorList.precursor[0].isolationWindow != null)
+            {
+                foreach (Generated.CVParamType cv in _mzMLConnection.run.spectrumList.spectrum[oneBasedSpectrumNumber - 1].precursorList.precursor[0].isolationWindow.cvParam)
+                {
+                    if (cv.accession.Equals(_isolationWindowTargetMZ))
+                    {
+                        isolationMz = double.Parse(cv.value);
+                    }
+                    if (cv.accession.Equals(_isolationWindowLowerOffset))
+                    {
+                        lowIsolation = double.Parse(cv.value);
+                    }
+                    if (cv.accession.Equals(_isolationWindowUpperOffset))
+                    {
+                        highIsolation = double.Parse(cv.value);
+                    }
+                }
+            }
+
+            DissociationType dissociationType = DissociationType.Unknown;
+            if (_mzMLConnection.run.spectrumList.spectrum[oneBasedSpectrumNumber - 1].precursorList.precursor[0].activation.cvParam != null)
+            {
+                foreach (Generated.CVParamType cv in _mzMLConnection.run.spectrumList.spectrum[oneBasedSpectrumNumber - 1].precursorList.precursor[0].activation.cvParam)
+                {
+                    dissociationDictionary.TryGetValue(cv.accession, out dissociationType);
+                }
+            }
+            double? monoisotopicMz = null;
+            if (_mzMLConnection.run.spectrumList.spectrum[oneBasedSpectrumNumber - 1].scanList.scan[0].userParam != null)
+                foreach (var userParam in _mzMLConnection.run.spectrumList.spectrum[oneBasedSpectrumNumber - 1].scanList.scan[0].userParam)
+                {
+                    if (userParam.name.EndsWith("Monoisotopic M/Z:"))
+                    {
+                        monoisotopicMz = double.Parse(userParam.value);
+                    }
+                }
+            int? precursorScanNumber;
+            if (_mzMLConnection.run.spectrumList.spectrum[oneBasedSpectrumNumber - 1].precursorList.precursor[0].spectrumRef == null)
+            {
+                precursorScanNumber = null;
+            }
+            else
+                precursorScanNumber = GetOneBasedPrecursorScanNumber(_mzMLConnection, oneBasedSpectrumNumber);
+            return new MzmlScanWithPrecursor(
+                oneBasedSpectrumNumber,
+                mzmlMzSpectrum,
+                msOrder.Value,
+                isCentroid.Value,
+                polarity,
+                rtInMinutes,
+                new MzRange(low, high),
+                scanFilter,
+                analyzer,
+                tic,
+                selectedIonMz,
+                selectedIonCharge,
+                selectedIonIntensity,
+                isolationMz,
+                lowIsolation + highIsolation,
+                dissociationType,
+                precursorScanNumber,
+                monoisotopicMz,
+                injectionTime,
+                nativeId);
+        }
+
+        /// <summary>
+        /// Converts a 64-based encoded byte array into an double[]
+        /// </summary>
+        /// <param name="bytes">the 64-bit encoded byte array</param>
+        /// <param name="zlibCompressed">Specifies if the byte array is zlib compressed</param>
+        /// <returns>a decompressed, de-encoded double[]</returns>
+        private static double[] ConvertBase64ToDoubles(byte[] bytes, bool zlibCompressed = false, bool is32bit = true)
+        {
+            // Add capability of compressed data
+
+            if (zlibCompressed)
+            {
+                var output = new MemoryStream();
+                using (var compressStream = new MemoryStream(bytes))
+                {
+                    compressStream.ReadByte();
+                    compressStream.ReadByte();
+                    using (var decompressor = new DeflateStream(compressStream, CompressionMode.Decompress))
+                    {
+                        decompressor.CopyTo(output);
+                        decompressor.Close();
+                        output.Position = 0;
+                        bytes = output.ToArray();
+                    }
+                }
+            }
+
+            int size = is32bit ? sizeof(float) : sizeof(double);
+
+            int length = bytes.Length / size;
+            double[] convertedArray = new double[length];
+
+            for (int i = 0; i < length; i++)
+            {
+                if (is32bit)
+                {
+                    convertedArray[i] = BitConverter.ToSingle(bytes, i * size);
+                }
+                else
+                {
+                    convertedArray[i] = BitConverter.ToDouble(bytes, i * size);
+                }
+            }
+            return convertedArray;
+        }
+
+        private static int GetOneBasedPrecursorScanNumber(Generated.mzMLType _mzMLConnection, int oneBasedSpectrumNumber)
+        {
+            string precursorID = _mzMLConnection.run.spectrumList.spectrum[oneBasedSpectrumNumber - 1].precursorList.precursor[0].spectrumRef;
+            do
+            {
+                oneBasedSpectrumNumber--;
+            } while (!precursorID.Equals(_mzMLConnection.run.spectrumList.spectrum[oneBasedSpectrumNumber - 1].id));
+            return oneBasedSpectrumNumber;
+        }
+
+        #endregion Private Methods
+    }
 }