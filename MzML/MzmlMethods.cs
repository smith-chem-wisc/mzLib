using MassSpectrometry;
using MzLibUtil;
using System;
using System.Collections.Generic;
using System.Globalization;
using System.IO;
using System.Linq;
using System.Text;
using System.Xml.Serialization;

namespace IO.MzML
{
    public static class MzmlMethods
    {
        #region Internal Fields

        internal static readonly XmlSerializer indexedSerializer = new XmlSerializer(typeof(Generated.indexedmzML));
        internal static readonly XmlSerializer mzmlSerializer = new XmlSerializer(typeof(Generated.mzMLType));

        #endregion Internal Fields

        #region Private Fields

        private static readonly Dictionary<DissociationType, string> DissociationTypeAccessions = new Dictionary<DissociationType, string>{
            {DissociationType.CID, "MS:1000133"},
            {DissociationType.ISCID, "MS:1001880"},
            {DissociationType.HCD, "MS:1000422" },
            {DissociationType.ETD, "MS:1000598"},
            {DissociationType.MPD, "MS:1000435"},
            {DissociationType.PQD, "MS:1000599"},
            {DissociationType.Unknown, "MS:1000044"} };

        private static readonly Dictionary<DissociationType, string> DissociationTypeNames = new Dictionary<DissociationType, string>{
            {DissociationType.CID, "collision-induced dissociation"},
            {DissociationType.ISCID, "in-source collision-induced dissociation"},
            {DissociationType.HCD, "beam-type collision-induced dissociation"},
            {DissociationType.ETD, "electron transfer dissociation"},
            {DissociationType.MPD, "photodissociation"},
            {DissociationType.PQD, "pulsed q dissociation"},
            {DissociationType.Unknown, "dissociation method"}};

        private static readonly Dictionary<MZAnalyzerType, string> analyzerDictionary = new Dictionary<MZAnalyzerType, string>
            {
                {MZAnalyzerType.Unknown, "MS:1000443"},
                {MZAnalyzerType.Quadrupole, "MS:1000081"},
                {MZAnalyzerType.IonTrap2D, "MS:1000291"},
                {MZAnalyzerType.IonTrap3D,"MS:1000082"},
                {MZAnalyzerType.Orbitrap,"MS:1000484"},
                {MZAnalyzerType.TOF,"MS:1000084"},
                {MZAnalyzerType.FTICR ,"MS:1000079"},
                {MZAnalyzerType.Sector,"MS:1000080"}
            };

        private static readonly Dictionary<string, string> nativeIdFormatAccessions = new Dictionary<string, string>
            {
                {"scan number only nativeID format", "MS:1000776"},
                {"Thermo nativeID format", "MS:1000768"},
                {"no nativeID format", "MS:1000824" },
            };

        private static readonly Dictionary<string, string> MassSpectrometerFileFormatAccessions = new Dictionary<string, string>
            {
                {"Thermo RAW format", "MS:1000563"},
                {"mzML format", "MS:1000584"},
            };

        private static readonly Dictionary<string, string> FileChecksumAccessions = new Dictionary<string, string>
            {
                {"MD5", "MS:1000568"},
                {"SHA-1", "MS:1000569"},
            };

        private static readonly Dictionary<bool, string> CentroidAccessions = new Dictionary<bool, string>{
            {true, "MS:1000127"},
            {false, "MS:1000128"}};

        private static readonly Dictionary<bool, string> CentroidNames = new Dictionary<bool, string>{
            {true, "centroid spectrum"},
            {false, "profile spectrum"}};

        private static readonly Dictionary<Polarity, string> PolarityAccessions = new Dictionary<Polarity, string>{
            {Polarity.Negative, "MS:1000129"},
            {Polarity.Positive, "MS:1000130"}};

        private static readonly Dictionary<Polarity, string> PolarityNames = new Dictionary<Polarity, string>{
            {Polarity.Negative, "negative scan"},
            {Polarity.Positive, "positive scan"}};

        #endregion Private Fields

        #region Public Methods

        public static void CreateAndWriteMyMzmlWithCalibratedSpectra(IMsDataFile<IMsDataScan<IMzSpectrum<IMzPeak>>> myMsDataFile, string outputFile, bool writeIndexed)
        {
            string title = System.IO.Path.GetFileNameWithoutExtension(outputFile);

            string idTitle = "";
            if (char.IsNumber(title[0]))
                idTitle = "id:" + title;
            else
                idTitle = title;

            var mzML = new Generated.mzMLType()
            {
                version = "1.1.0",
                cvList = new Generated.CVListType(),
                id = idTitle,
            };

            mzML.cvList = new Generated.CVListType()
            {
                count = "2",
                cv = new Generated.CVType[2]
            };
            mzML.cvList.cv[0] = new Generated.CVType()
            {
                URI = @"https://raw.githubusercontent.com/HUPO-PSI/psi-ms-CV/master/psi-ms.obo",
                fullName = "Proteomics Standards Initiative Mass Spectrometry Ontology",
                id = "MS",
                version = "4.0.1"
            };

            mzML.cvList.cv[1] = new Generated.CVType()
            {
                URI = @"http://obo.cvs.sourceforge.net/*checkout*/obo/obo/ontology/phenotype/unit.obo",
                fullName = "Unit Ontology",
                id = "UO",
                version = "12:10:2011"
            };

            mzML.fileDescription = new Generated.FileDescriptionType()
            {
                fileContent = new Generated.ParamGroupType(),
                sourceFileList = new Generated.SourceFileListType()
            };

            if (myMsDataFile.SourceFile.NativeIdFormat != null && myMsDataFile.SourceFile.MassSpectrometerFileFormat != null && myMsDataFile.SourceFile.FileChecksumType != null)
            {
                mzML.fileDescription.sourceFileList = new Generated.SourceFileListType()
                {
                    count = "1",
                    sourceFile = new Generated.SourceFileType[1]
                };

                string idName = "";
                if (char.IsNumber(myMsDataFile.SourceFile.FileName[0]))
                    idName = "id:" + myMsDataFile.SourceFile.FileName[0];
                else
                    idName = myMsDataFile.SourceFile.FileName;
                mzML.fileDescription.sourceFileList.sourceFile[0] = new Generated.SourceFileType()
                {
                    id = idName,
                    name = myMsDataFile.SourceFile.FileName,
                    location = myMsDataFile.SourceFile.Uri.ToString(),
                };

                mzML.fileDescription.sourceFileList.sourceFile[0].cvParam = new Generated.CVParamType[3];
                mzML.fileDescription.sourceFileList.sourceFile[0].cvParam[0] = new Generated.CVParamType()
                {
                    accession = nativeIdFormatAccessions[myMsDataFile.SourceFile.NativeIdFormat],
                    name = myMsDataFile.SourceFile.NativeIdFormat,
                    cvRef = "MS",
                    value = ""
                };
                mzML.fileDescription.sourceFileList.sourceFile[0].cvParam[1] = new Generated.CVParamType()
                {
                    accession = MassSpectrometerFileFormatAccessions[myMsDataFile.SourceFile.MassSpectrometerFileFormat],
                    name = myMsDataFile.SourceFile.MassSpectrometerFileFormat,
                    cvRef = "MS",
                    value = ""
                };
                mzML.fileDescription.sourceFileList.sourceFile[0].cvParam[2] = new Generated.CVParamType()
                {
                    accession = FileChecksumAccessions[myMsDataFile.SourceFile.FileChecksumType],
                    name = myMsDataFile.SourceFile.FileChecksumType,
                    cvRef = "MS",
                    value = myMsDataFile.SourceFile.CheckSum ?? "",
                };
            }

            mzML.fileDescription.fileContent.cvParam = new Generated.CVParamType[2];
            mzML.fileDescription.fileContent.cvParam[0] = new Generated.CVParamType()
            {
                accession = "MS:1000579", // MS1 Data
                name = "MS1 spectrum",
                cvRef = "MS",
                value = ""
            };
            mzML.fileDescription.fileContent.cvParam[1] = new Generated.CVParamType()
            {
                accession = "MS:1000580", // MSn Data
                name = "MSn spectrum",
                cvRef = "MS",
                value = ""
            };

            mzML.softwareList = new Generated.SoftwareListType()
            {
                count = "2",
                software = new Generated.SoftwareType[2]
            };

            // TODO: add the raw file fields
            mzML.softwareList.software[0] = new Generated.SoftwareType()
            {
                id = "mzLib",
                version = "1",
                cvParam = new Generated.CVParamType[1]
            };

            mzML.softwareList.software[0].cvParam[0] = new Generated.CVParamType()
            {
                accession = "MS:1000799",
                value = "mzLib",
                name = "custom unreleased software tool",
                cvRef = "MS"
            };

            List<MZAnalyzerType> analyzersInThisFile = (new HashSet<MZAnalyzerType>(myMsDataFile.Select(b => b.MzAnalyzer))).ToList();
            Dictionary<MZAnalyzerType, string> analyzersInThisFileDict = new Dictionary<MZAnalyzerType, string>();

            // Leaving empty. Can't figure out the configurations.
            // ToDo: read instrumentConfigurationList from mzML file
            mzML.instrumentConfigurationList = new Generated.InstrumentConfigurationListType()
            {
                count = analyzersInThisFile.Count.ToString(),
                instrumentConfiguration = new Generated.InstrumentConfigurationType[analyzersInThisFile.Count]
            };

            // Write the analyzers, also the default, also in the scans if needed

            for (int i = 0; i < mzML.instrumentConfigurationList.instrumentConfiguration.Length; i++)
            {
                analyzersInThisFileDict[analyzersInThisFile[i]] = "IC" + (i + 1).ToString();
                mzML.instrumentConfigurationList.instrumentConfiguration[i] = new Generated.InstrumentConfigurationType()
                {
                    id = "IC" + (i + 1).ToString(),
                    componentList = new Generated.ComponentListType(),
                    cvParam = new Generated.CVParamType[1]
                };

                mzML.instrumentConfigurationList.instrumentConfiguration[i].cvParam[0] = new Generated.CVParamType()
                {
                    cvRef = "MS",
                    accession = "MS:1000031",
                    name = "instrument model",
                    value = ""
                };

                mzML.instrumentConfigurationList.instrumentConfiguration[i].componentList = new Generated.ComponentListType()
                {
                    count = 3.ToString(),
                    source = new Generated.SourceComponentType[1],
                    analyzer = new Generated.AnalyzerComponentType[1],
                    detector = new Generated.DetectorComponentType[1],
                };

                mzML.instrumentConfigurationList.instrumentConfiguration[i].componentList.source[0] = new Generated.SourceComponentType()
                {
                    order = 1,
                    cvParam = new Generated.CVParamType[1]
                };
                mzML.instrumentConfigurationList.instrumentConfiguration[i].componentList.source[0].cvParam[0] = new Generated.CVParamType()
                {
                    cvRef = "MS",
                    accession = "MS:1000008",
                    name = "ionization type",
                    value = ""
                };

                mzML.instrumentConfigurationList.instrumentConfiguration[i].componentList.analyzer[0] = new Generated.AnalyzerComponentType()
                {
                    order = 2,
                    cvParam = new Generated.CVParamType[1]
                };
                string anName = "";
                if (analyzersInThisFile[i].ToString().ToLower() == "unknown")
                {
                    anName = "mass analyzer type";
                }
                else
                    anName = analyzersInThisFile[i].ToString().ToLower();
                mzML.instrumentConfigurationList.instrumentConfiguration[i].componentList.analyzer[0].cvParam[0] = new Generated.CVParamType()
                {
                    cvRef = "MS",
                    accession = analyzerDictionary[analyzersInThisFile[i]],
                    name = anName,
                    value = ""
                };

                mzML.instrumentConfigurationList.instrumentConfiguration[i].componentList.detector[0] = new Generated.DetectorComponentType()
                {
                    order = 3,
                    cvParam = new Generated.CVParamType[1]
                };
                mzML.instrumentConfigurationList.instrumentConfiguration[i].componentList.detector[0].cvParam[0] = new Generated.CVParamType()
                {
                    cvRef = "MS",
                    accession = "MS:1000026",
                    name = "detector type",
                    value = ""
                };
            }

            mzML.dataProcessingList = new Generated.DataProcessingListType()
            {
                count = "1",
                dataProcessing = new Generated.DataProcessingType[1]
            };

            // Only writing mine! Might have had some other data processing (but not if it is a raw file)
            // ToDo: read dataProcessingList from mzML file
            mzML.dataProcessingList.dataProcessing[0] = new Generated.DataProcessingType()
            {
                id = "mzLibProcessing",
                processingMethod = new Generated.ProcessingMethodType[1],
            };

            mzML.dataProcessingList.dataProcessing[0].processingMethod[0] = new Generated.ProcessingMethodType()
            {
                order = "0",
                softwareRef = "mzLib",
                cvParam = new Generated.CVParamType[1],
            };

            mzML.dataProcessingList.dataProcessing[0].processingMethod[0].cvParam[0] = new Generated.CVParamType()
            {
                accession = "MS:1000544",
                cvRef = "MS",
                name = "Conversion to mzML",
                value = ""
            };
<<<<<<< HEAD

=======
>>>>>>> 527e0855

            mzML.run = new Generated.RunType()
            {
                defaultInstrumentConfigurationRef = analyzersInThisFileDict[analyzersInThisFile[0]],
                id = idTitle
            };

            mzML.run.chromatogramList = new Generated.ChromatogramListType()
            {
                count = "1",
                chromatogram = new Generated.ChromatogramType[1],
                defaultDataProcessingRef = "mzLibProcessing"
            };

            //Chromatagram info
            mzML.run.chromatogramList.chromatogram[0] = new Generated.ChromatogramType()
            {
                defaultArrayLength = myMsDataFile.NumSpectra,
                id = "TIC",
                index = "0",
                dataProcessingRef = "mzLibProcessing",
                binaryDataArrayList = new Generated.BinaryDataArrayListType()
                {
                    count = "2",
                    binaryDataArray = new Generated.BinaryDataArrayType[2]
                },
                cvParam = new Generated.CVParamType[1]
            };

            mzML.run.chromatogramList.chromatogram[0].cvParam[0] = new Generated.CVParamType()
            {
                accession = "MS:1000235",
                name = "total ion current chromatogram",
                cvRef = "MS",
                value = ""
            };

            double[] times = new double[myMsDataFile.NumSpectra];
            double[] intensities = new double[myMsDataFile.NumSpectra];

            for (int i = 1; i <= myMsDataFile.NumSpectra; i++)
            {
                times[i - 1] = myMsDataFile.GetOneBasedScan(i).RetentionTime;
                intensities[i - 1] = myMsDataFile.GetOneBasedScan(i).MassSpectrum.SumOfAllY;
            }

            //Chromatofram X axis (time)
            mzML.run.chromatogramList.chromatogram[0].binaryDataArrayList.binaryDataArray[0] = new Generated.BinaryDataArrayType()
            {
                binary = MzSpectrum<MzPeak>.Get64Bitarray(times)
            };

            mzML.run.chromatogramList.chromatogram[0].binaryDataArrayList.binaryDataArray[0].encodedLength = (4 * Math.Ceiling(((double)mzML.run.chromatogramList.chromatogram[0].binaryDataArrayList.binaryDataArray[0].binary.Length / 3))).ToString(CultureInfo.InvariantCulture);

            mzML.run.chromatogramList.chromatogram[0].binaryDataArrayList.binaryDataArray[0].cvParam = new Generated.CVParamType[3];

            mzML.run.chromatogramList.chromatogram[0].binaryDataArrayList.binaryDataArray[0].cvParam[0] = new Generated.CVParamType()
            {
                accession = "MS:1000523",
                name = "64-bit float",
                cvRef = "MS",
                value = ""
            };

            mzML.run.chromatogramList.chromatogram[0].binaryDataArrayList.binaryDataArray[0].cvParam[1] = new Generated.CVParamType()
            {
                accession = "MS:1000576",
                name = "no compression",
                cvRef = "MS",
                value = ""
            };

            mzML.run.chromatogramList.chromatogram[0].binaryDataArrayList.binaryDataArray[0].cvParam[2] = new Generated.CVParamType()
            {
                accession = "MS:1000595",
                name = "time array",
                unitCvRef = "UO",
                unitAccession = "UO:0000031",
                unitName = "Minutes",
                cvRef = "MS",
                value = ""
            };

            //Chromatogram Y axis (total intensity)
            mzML.run.chromatogramList.chromatogram[0].binaryDataArrayList.binaryDataArray[1] = new Generated.BinaryDataArrayType()
            {
                binary = MzSpectrum<MzPeak>.Get64Bitarray(intensities)
            };

            mzML.run.chromatogramList.chromatogram[0].binaryDataArrayList.binaryDataArray[1].encodedLength = (4 * Math.Ceiling(((double)mzML.run.chromatogramList.chromatogram[0].binaryDataArrayList.binaryDataArray[1].binary.Length / 3))).ToString(CultureInfo.InvariantCulture);

            mzML.run.chromatogramList.chromatogram[0].binaryDataArrayList.binaryDataArray[1].cvParam = new Generated.CVParamType[3];

            mzML.run.chromatogramList.chromatogram[0].binaryDataArrayList.binaryDataArray[1].cvParam[0] = new Generated.CVParamType()
            {
                accession = "MS:1000523",
                name = "64-bit float",
                cvRef = "MS",
                value = ""
            };

            mzML.run.chromatogramList.chromatogram[0].binaryDataArrayList.binaryDataArray[1].cvParam[1] = new Generated.CVParamType()
            {
                accession = "MS:1000576",
                name = "no compression",
                cvRef = "MS",
                value = ""
            };

            mzML.run.chromatogramList.chromatogram[0].binaryDataArrayList.binaryDataArray[1].cvParam[2] = new Generated.CVParamType()
            {
                accession = "MS:1000515",
                name = "intensity array",
                unitCvRef = "MS",
                unitAccession = "MS:1000131",
                unitName = "number of counts",
                cvRef = "MS",
                value = "",
            };

            mzML.run.spectrumList = new Generated.SpectrumListType()
            {
                count = (myMsDataFile.NumSpectra).ToString(CultureInfo.InvariantCulture),
                defaultDataProcessingRef = "mzLibProcessing",
                spectrum = new Generated.SpectrumType[myMsDataFile.NumSpectra]
            };

            // Loop over all spectra
            for (int i = 1; i <= myMsDataFile.NumSpectra; i++)
            {
                mzML.run.spectrumList.spectrum[i - 1] = new Generated.SpectrumType()
                {
                    defaultArrayLength = myMsDataFile.GetOneBasedScan(i).MassSpectrum.YArray.Length,
                    index = (i - 1).ToString(CultureInfo.InvariantCulture),
                    id = myMsDataFile.GetOneBasedScan(i).NativeId,
                    cvParam = new Generated.CVParamType[9],
                    scanList = new Generated.ScanListType()
<<<<<<< HEAD

=======
>>>>>>> 527e0855
                };

                mzML.run.spectrumList.spectrum[i - 1].scanList = new Generated.ScanListType()
                {
                    count = 1.ToString(),
                    scan = new Generated.ScanType[1],
                    cvParam = new Generated.CVParamType[1]
                };

                if (myMsDataFile.GetOneBasedScan(i).MsnOrder == 1)
                {
                    mzML.run.spectrumList.spectrum[i - 1].cvParam[0] = new Generated.CVParamType()
                    {
                        accession = "MS:1000579",
                        cvRef = "MS",
                        name = "MS1 spectrum",
                        value = ""
                    };
                }
                else if (myMsDataFile.GetOneBasedScan(i) is IMsDataScanWithPrecursor<IMzSpectrum<IMzPeak>>)
                {
                    var scanWithPrecursor = myMsDataFile.GetOneBasedScan(i) as IMsDataScanWithPrecursor<IMzSpectrum<IMzPeak>>;
                    mzML.run.spectrumList.spectrum[i - 1].cvParam[0] = new Generated.CVParamType
                    {
                        accession = "MS:1000580",
                        cvRef = "MS",
                        name = "MSn spectrum",
                        value = ""
                    };

                    // So needs a precursor!
                    mzML.run.spectrumList.spectrum[i - 1].precursorList = new Generated.PrecursorListType()
                    {
                        count = 1.ToString(),
                        precursor = new Generated.PrecursorType[1],
                    };
                    mzML.run.spectrumList.spectrum[i - 1].precursorList.precursor[0] = new Generated.PrecursorType
                    {
                        selectedIonList = new Generated.SelectedIonListType()
                        {
                            count = 1.ToString(),
                            selectedIon = new Generated.ParamGroupType[1]
                        }
                    };

                    if (scanWithPrecursor.OneBasedPrecursorScanNumber.HasValue)
                    {
                        string precursorID = myMsDataFile.GetOneBasedScan(scanWithPrecursor.OneBasedPrecursorScanNumber.Value).NativeId;
                        mzML.run.spectrumList.spectrum[i - 1].precursorList.precursor[0].spectrumRef = precursorID;
                    }

                    mzML.run.spectrumList.spectrum[i - 1].precursorList.precursor[0].selectedIonList.selectedIon[0] = new Generated.ParamGroupType()
                    {
                        cvParam = new Generated.CVParamType[3]
                    };

                    // Selected ion MZ
                    mzML.run.spectrumList.spectrum[i - 1].precursorList.precursor[0].selectedIonList.selectedIon[0].cvParam[0] = new Generated.CVParamType()
                    {
                        name = "selected ion m/z",
                        value = scanWithPrecursor.SelectedIonMZ.ToString(CultureInfo.InvariantCulture),
                        accession = "MS:1000744",
                        cvRef = "MS",
                        unitCvRef = "MS",
                        unitAccession = "MS:1000040",
                        unitName = "m/z"
                    };

                    // Charge State
                    if (scanWithPrecursor.SelectedIonChargeStateGuess.HasValue)
                    {
                        mzML.run.spectrumList.spectrum[i - 1].precursorList.precursor[0].selectedIonList.selectedIon[0].cvParam[1] = new Generated.CVParamType()
                        {
                            name = "charge state",
                            value = scanWithPrecursor.SelectedIonChargeStateGuess.Value.ToString(CultureInfo.InvariantCulture),
                            accession = "MS:1000041",
                            cvRef = "MS",
                        };
                    }

                    // Selected ion intensity
                    if (scanWithPrecursor.SelectedIonIntensity.HasValue)
                    {
                        mzML.run.spectrumList.spectrum[i - 1].precursorList.precursor[0].selectedIonList.selectedIon[0].cvParam[2] = new Generated.CVParamType()
                        {
                            name = "peak intensity",
                            value = scanWithPrecursor.SelectedIonIntensity.Value.ToString(CultureInfo.InvariantCulture),
                            accession = "MS:1000042",
                            cvRef = "MS"
                        };
                    }
                    if (scanWithPrecursor.IsolationMz.HasValue)
                    {
                        MzRange isolationRange = scanWithPrecursor.IsolationRange;
                        mzML.run.spectrumList.spectrum[i - 1].precursorList.precursor[0].isolationWindow = new Generated.ParamGroupType()
                        {
                            cvParam = new Generated.CVParamType[3]
                        };
                        mzML.run.spectrumList.spectrum[i - 1].precursorList.precursor[0].isolationWindow.cvParam[0] = new Generated.CVParamType()
                        {
                            accession = "MS:1000827",
                            name = "isolation window target m/z",
                            value = isolationRange.Mean.ToString(CultureInfo.InvariantCulture),
                            cvRef = "MS",
                            unitCvRef = "MS",
                            unitAccession = "MS:1000040",
                            unitName = "m/z"
                        };
                        mzML.run.spectrumList.spectrum[i - 1].precursorList.precursor[0].isolationWindow.cvParam[1] = new Generated.CVParamType()
                        {
                            accession = "MS:1000828",
                            name = "isolation window lower offset",
                            value = (isolationRange.Width / 2).ToString(CultureInfo.InvariantCulture),
                            cvRef = "MS",
                            unitCvRef = "MS",
                            unitAccession = "MS:1000040",
                            unitName = "m/z"
                        };
                        mzML.run.spectrumList.spectrum[i - 1].precursorList.precursor[0].isolationWindow.cvParam[2] = new Generated.CVParamType()
                        {
                            accession = "MS:1000829",
                            name = "isolation window upper offset",
                            value = (isolationRange.Width / 2).ToString(CultureInfo.InvariantCulture),
                            cvRef = "MS",
                            unitCvRef = "MS",
                            unitAccession = "MS:1000040",
                            unitName = "m/z"
                        };
                    }
                    mzML.run.spectrumList.spectrum[i - 1].precursorList.precursor[0].activation = new Generated.ParamGroupType()
                    {
                        cvParam = new Generated.CVParamType[1]
                    };
                    mzML.run.spectrumList.spectrum[i - 1].precursorList.precursor[0].activation.cvParam[0] = new Generated.CVParamType();

                    DissociationType dissociationType = scanWithPrecursor.DissociationType;

                    mzML.run.spectrumList.spectrum[i - 1].precursorList.precursor[0].activation.cvParam[0].accession = DissociationTypeAccessions[dissociationType];
                    mzML.run.spectrumList.spectrum[i - 1].precursorList.precursor[0].activation.cvParam[0].name = DissociationTypeNames[dissociationType];
                    mzML.run.spectrumList.spectrum[i - 1].precursorList.precursor[0].activation.cvParam[0].cvRef = "MS";
                    mzML.run.spectrumList.spectrum[i - 1].precursorList.precursor[0].activation.cvParam[0].value = "";
                }

                mzML.run.spectrumList.spectrum[i - 1].cvParam[1] = new Generated.CVParamType()
                {
                    name = "ms level",
                    accession = "MS:1000511",
                    value = myMsDataFile.GetOneBasedScan(i).MsnOrder.ToString(CultureInfo.InvariantCulture),
                    cvRef = "MS"
                };
                mzML.run.spectrumList.spectrum[i - 1].cvParam[2] = new Generated.CVParamType()
                {
                    name = CentroidNames[myMsDataFile.GetOneBasedScan(i).IsCentroid],
                    accession = CentroidAccessions[myMsDataFile.GetOneBasedScan(i).IsCentroid],
                    cvRef = "MS",
                    value = ""
                };
                if (PolarityNames.TryGetValue(myMsDataFile.GetOneBasedScan(i).Polarity, out string polarityName) && PolarityAccessions.TryGetValue(myMsDataFile.GetOneBasedScan(i).Polarity, out string polarityAccession))
                {
                    mzML.run.spectrumList.spectrum[i - 1].cvParam[3] = new Generated.CVParamType()
                    {
                        name = polarityName,
                        accession = polarityAccession,
                        cvRef = "MS",
                        value = ""
                    };
                }
                // Spectrum title
                //string title = System.IO.Path.GetFileNameWithoutExtension(outputFile);

                if ((myMsDataFile.GetOneBasedScan(i).MassSpectrum.Size) > 0)
                {
                    // Lowest observed mz
                    mzML.run.spectrumList.spectrum[i - 1].cvParam[4] = new Generated.CVParamType()
                    {
                        name = "lowest observed m/z",
                        accession = "MS:1000528",
                        value = myMsDataFile.GetOneBasedScan(i).MassSpectrum.FirstX.ToString(CultureInfo.InvariantCulture),
                        unitCvRef = "MS",
                        unitAccession = "MS:1000040",
                        unitName = "m/z",
                        cvRef = "MS"
                    };

                    // Highest observed mz
                    mzML.run.spectrumList.spectrum[i - 1].cvParam[5] = new Generated.CVParamType()
                    {
                        name = "highest observed m/z",
                        accession = "MS:1000527",
                        value = myMsDataFile.GetOneBasedScan(i).MassSpectrum.LastX.ToString(CultureInfo.InvariantCulture),
                        unitAccession = "MS:1000040",
                        unitName = "m/z",
                        cvRef = "MS"
                    };
                }

                // Total ion current
                mzML.run.spectrumList.spectrum[i - 1].cvParam[6] = new Generated.CVParamType()
                {
                    name = "total ion current",
                    accession = "MS:1000285",
                    value = myMsDataFile.GetOneBasedScan(i).TotalIonCurrent.ToString(CultureInfo.InvariantCulture),
                    cvRef = "MS",
                };

                //base peak m/z
                mzML.run.spectrumList.spectrum[i - 1].cvParam[7] = new Generated.CVParamType()
                {
                    name = "base peak m/z",
                    accession = "MS:1000504",
                    value = myMsDataFile.GetOneBasedScan(i).MassSpectrum.XofPeakWithHighestY.ToString(),
                    unitCvRef = "MS",
                    unitName = "m/z",
                    unitAccession = "MS:1000040",
                    cvRef = "MS"
                };

                //base peak intensity
                mzML.run.spectrumList.spectrum[i - 1].cvParam[8] = new Generated.CVParamType()
                {
                    name = "base peak intensity",
                    accession = "MS:1000505",
                    value = myMsDataFile.GetOneBasedScan(i).MassSpectrum.YofPeakWithHighestY.ToString(),
                    unitCvRef = "MS",
                    unitName = "number of detector",
                    unitAccession = "MS:1000131",
                    cvRef = "MS"
                };

                // Retention time
                mzML.run.spectrumList.spectrum[i - 1].scanList = new Generated.ScanListType()
                {
                    count = "1",
                    scan = new Generated.ScanType[1],
                    cvParam = new Generated.CVParamType[1]
                };

                mzML.run.spectrumList.spectrum[i - 1].scanList.cvParam[0] = new Generated.CVParamType()
                {
                    accession = "MS:1000795",
                    cvRef = "MS",
                    name = "no combination",
                    value = ""
                };

                if (myMsDataFile.GetOneBasedScan(i).MzAnalyzer.Equals(analyzersInThisFile[0]))
                {
                    mzML.run.spectrumList.spectrum[i - 1].scanList.scan[0] = new Generated.ScanType()
                    {
                        cvParam = new Generated.CVParamType[3]
                    };
                }
                else
                {
                    mzML.run.spectrumList.spectrum[i - 1].scanList.scan[0] = new Generated.ScanType()
                    {
                        cvParam = new Generated.CVParamType[3],
                        instrumentConfigurationRef = analyzersInThisFileDict[myMsDataFile.GetOneBasedScan(i).MzAnalyzer]
                    };
                }
                mzML.run.spectrumList.spectrum[i - 1].scanList.scan[0].cvParam[0] = new Generated.CVParamType()
                {
                    name = "scan start time",
                    accession = "MS:1000016",
                    value = myMsDataFile.GetOneBasedScan(i).RetentionTime.ToString(CultureInfo.InvariantCulture),
                    unitCvRef = "UO",
                    unitAccession = "UO:0000031",
                    unitName = "minute",
                    cvRef = "MS",
                };
                mzML.run.spectrumList.spectrum[i - 1].scanList.scan[0].cvParam[1] = new Generated.CVParamType()
                {
                    name = "filter string",
                    accession = "MS:1000512",
                    value = myMsDataFile.GetOneBasedScan(i).ScanFilter,
                    cvRef = "MS"
                };
                if (myMsDataFile.GetOneBasedScan(i).InjectionTime.HasValue)
                {
                    mzML.run.spectrumList.spectrum[i - 1].scanList.scan[0].cvParam[2] = new Generated.CVParamType()
                    {
                        name = "ion injection time",
                        accession = "MS:1000927",
                        value = myMsDataFile.GetOneBasedScan(i).InjectionTime.Value.ToString(CultureInfo.InvariantCulture),
                        cvRef = "MS",
                        unitName = "millisecond",
                        unitAccession = "UO:0000028",
                        unitCvRef = "UO"
                    };
                }
                if (myMsDataFile.GetOneBasedScan(i) is IMsDataScanWithPrecursor<IMzSpectrum<IMzPeak>>)
                {
                    var scanWithPrecursor = myMsDataFile.GetOneBasedScan(i) as IMsDataScanWithPrecursor<IMzSpectrum<IMzPeak>>;
                    if (scanWithPrecursor.SelectedIonMonoisotopicGuessMz.HasValue)
                    {
                        mzML.run.spectrumList.spectrum[i - 1].scanList.scan[0].userParam = new Generated.UserParamType[1];
                        mzML.run.spectrumList.spectrum[i - 1].scanList.scan[0].userParam[0] = new Generated.UserParamType()
                        {
                            name = "[mzLib]Monoisotopic M/Z:",
                            value = scanWithPrecursor.SelectedIonMonoisotopicGuessMz.Value.ToString(CultureInfo.InvariantCulture)
                        };
                    }
                }

                mzML.run.spectrumList.spectrum[i - 1].scanList.scan[0].scanWindowList = new Generated.ScanWindowListType()
                {
                    count = 1,
                    scanWindow = new Generated.ParamGroupType[1]
                };
                mzML.run.spectrumList.spectrum[i - 1].scanList.scan[0].scanWindowList.scanWindow[0] = new Generated.ParamGroupType()
                {
                    cvParam = new Generated.CVParamType[2]
                };
                mzML.run.spectrumList.spectrum[i - 1].scanList.scan[0].scanWindowList.scanWindow[0].cvParam[0] = new Generated.CVParamType()
                {
                    name = "scan window lower limit",
                    accession = "MS:1000501",
                    value = myMsDataFile.GetOneBasedScan(i).ScanWindowRange.Minimum.ToString(CultureInfo.InvariantCulture),
                    cvRef = "MS",
                    unitCvRef = "MS",
                    unitAccession = "MS:1000040",
                    unitName = "m/z"
                };
                mzML.run.spectrumList.spectrum[i - 1].scanList.scan[0].scanWindowList.scanWindow[0].cvParam[1] = new Generated.CVParamType()
                {
                    name = "scan window upper limit",
                    accession = "MS:1000500",
                    value = myMsDataFile.GetOneBasedScan(i).ScanWindowRange.Maximum.ToString(CultureInfo.InvariantCulture),
                    cvRef = "MS",
                    unitCvRef = "MS",
                    unitAccession = "MS:1000040",
                    unitName = "m/z"
                };
                if (myMsDataFile.GetOneBasedScan(i).NoiseData == null)
                {
                    mzML.run.spectrumList.spectrum[i - 1].binaryDataArrayList = new Generated.BinaryDataArrayListType()
                    {
                        // ONLY WRITING M/Z AND INTENSITY DATA, NOT THE CHARGE! (but can add charge info later)
                        // CHARGE (and other stuff) CAN BE IMPORTANT IN ML APPLICATIONS!!!!!
                        count = 2.ToString(),
                        binaryDataArray = new Generated.BinaryDataArrayType[2]
                    };
                }

                if (myMsDataFile.GetOneBasedScan(i).NoiseData != null)
                {
                    mzML.run.spectrumList.spectrum[i - 1].binaryDataArrayList = new Generated.BinaryDataArrayListType()
                    {
                        // ONLY WRITING M/Z AND INTENSITY DATA, NOT THE CHARGE! (but can add charge info later)
                        // CHARGE (and other stuff) CAN BE IMPORTANT IN ML APPLICATIONS!!!!!
                        count = 5.ToString(),
                        binaryDataArray = new Generated.BinaryDataArrayType[5]
                        /*
                        [0]: M/Z Data
                        [1]: Intensity Data
                        [2]: Sampled Noise Intensity
                        [3]: Sampled Noise M/Z (Mass)
                        [4]: Sampled Noise Baseline Intensity
                        [5]: Resolution Data
                        */
                    };
                }

                // M/Z Data
                mzML.run.spectrumList.spectrum[i - 1].binaryDataArrayList.binaryDataArray[0] = new Generated.BinaryDataArrayType()
                {
                    binary = myMsDataFile.GetOneBasedScan(i).MassSpectrum.Get64BitXarray()
                };
                mzML.run.spectrumList.spectrum[i - 1].binaryDataArrayList.binaryDataArray[0].encodedLength = (4 * Math.Ceiling(((double)mzML.run.spectrumList.spectrum[i - 1].binaryDataArrayList.binaryDataArray[0].binary.Length / 3))).ToString(CultureInfo.InvariantCulture);
                mzML.run.spectrumList.spectrum[i - 1].binaryDataArrayList.binaryDataArray[0].cvParam = new Generated.CVParamType[4];
                mzML.run.spectrumList.spectrum[i - 1].binaryDataArrayList.binaryDataArray[0].cvParam[0] = new Generated.CVParamType()
                {
                    accession = "MS:1000514",
                    name = "m/z array",
                    cvRef = "MS",
                    unitName = "m/z",
                    value = "",
                    unitCvRef = "MS",
                    unitAccession = "MS:1000040",
                };
                mzML.run.spectrumList.spectrum[i - 1].binaryDataArrayList.binaryDataArray[0].cvParam[1] = new Generated.CVParamType()
                {
                    accession = "MS:1000523",
                    name = "64-bit float",
                    cvRef = "MS",
                    value = ""
                };
                mzML.run.spectrumList.spectrum[i - 1].binaryDataArrayList.binaryDataArray[0].cvParam[2] = new Generated.CVParamType()
                {
                    accession = "MS:1000576",
                    name = "no compression",
                    cvRef = "MS",
                    value = ""
                };

                // Intensity Data
                mzML.run.spectrumList.spectrum[i - 1].binaryDataArrayList.binaryDataArray[1] = new Generated.BinaryDataArrayType()
                {
                    binary = myMsDataFile.GetOneBasedScan(i).MassSpectrum.Get64BitYarray()
                };
                mzML.run.spectrumList.spectrum[i - 1].binaryDataArrayList.binaryDataArray[1].encodedLength = (4 * Math.Ceiling(((double)mzML.run.spectrumList.spectrum[i - 1].binaryDataArrayList.binaryDataArray[1].binary.Length / 3))).ToString(CultureInfo.InvariantCulture);
                mzML.run.spectrumList.spectrum[i - 1].binaryDataArrayList.binaryDataArray[1].cvParam = new Generated.CVParamType[3];
                mzML.run.spectrumList.spectrum[i - 1].binaryDataArrayList.binaryDataArray[1].cvParam[0] = new Generated.CVParamType()
                {
                    accession = "MS:1000515",
                    name = "intensity array",
                    cvRef = "MS",
                    unitCvRef = "MS",
                    unitAccession = "MS:1000131",
                    unitName = "number of counts",
                    value = ""
                };
                mzML.run.spectrumList.spectrum[i - 1].binaryDataArrayList.binaryDataArray[1].cvParam[1] = new Generated.CVParamType()
                {
                    accession = "MS:1000523",
                    name = "64-bit float",
                    cvRef = "MS",
                    value = ""
                };
                mzML.run.spectrumList.spectrum[i - 1].binaryDataArrayList.binaryDataArray[1].cvParam[2] = new Generated.CVParamType()
                {
                    accession = "MS:1000576",
                    name = "no compression",
                    cvRef = "MS",
                    value = ""
                };

                if (myMsDataFile.GetOneBasedScan(i).NoiseData != null)
                {

                    // Noise Intensity
                    mzML.run.spectrumList.spectrum[i - 1].binaryDataArrayList.binaryDataArray[2] = new Generated.BinaryDataArrayType()
                    {
                        binary = myMsDataFile.GetOneBasedScan(i).Get64BitNoiseDataNoise()
                    };
                    mzML.run.spectrumList.spectrum[i - 1].binaryDataArrayList.binaryDataArray[2].arrayLength = (mzML.run.spectrumList.spectrum[i - 1].binaryDataArrayList.binaryDataArray[2].binary.Length / 8).ToString();
                    mzML.run.spectrumList.spectrum[i - 1].binaryDataArrayList.binaryDataArray[2].encodedLength = (4 * Math.Ceiling(((double)mzML.run.spectrumList.spectrum[i - 1].binaryDataArrayList.binaryDataArray[2].binary.Length / 3))).ToString(CultureInfo.InvariantCulture);
                    mzML.run.spectrumList.spectrum[i - 1].binaryDataArrayList.binaryDataArray[2].cvParam = new Generated.CVParamType[3];
                    mzML.run.spectrumList.spectrum[i - 1].binaryDataArrayList.binaryDataArray[2].cvParam[0] = new Generated.CVParamType()
                    {
                        accession = "MS:1002744",
                        name = "sampled noise intensity array",
                        cvRef = "MS",
                        unitCvRef = "MS",
                        value = "",
                        unitAccession = "MS:1000131",
                        unitName = "number of counts"
                    };
                    mzML.run.spectrumList.spectrum[i - 1].binaryDataArrayList.binaryDataArray[2].cvParam[1] = new Generated.CVParamType()
                    {
                        accession = "MS:1000523",
                        name = "64-bit float",
                        cvRef = "MS",
                        value = ""
                    };
                    mzML.run.spectrumList.spectrum[i - 1].binaryDataArrayList.binaryDataArray[2].cvParam[2] = new Generated.CVParamType()
                    {
                        accession = "MS:1000576",
                        name = "no compression",
                        cvRef = "MS",
                        value = ""
                    };


                    // sampled noise m/z
                    mzML.run.spectrumList.spectrum[i - 1].binaryDataArrayList.binaryDataArray[3] = new Generated.BinaryDataArrayType()
                    {
                        binary = myMsDataFile.GetOneBasedScan(i).Get64BitNoiseDataMass()
                    };
                    mzML.run.spectrumList.spectrum[i - 1].binaryDataArrayList.binaryDataArray[3].arrayLength = (mzML.run.spectrumList.spectrum[i - 1].binaryDataArrayList.binaryDataArray[3].binary.Length / 8).ToString();
                    mzML.run.spectrumList.spectrum[i - 1].binaryDataArrayList.binaryDataArray[3].encodedLength = (4 * Math.Ceiling(((double)mzML.run.spectrumList.spectrum[i - 1].binaryDataArrayList.binaryDataArray[3].binary.Length / 3))).ToString(CultureInfo.InvariantCulture);
                    mzML.run.spectrumList.spectrum[i - 1].binaryDataArrayList.binaryDataArray[3].cvParam = new Generated.CVParamType[3];
                    mzML.run.spectrumList.spectrum[i - 1].binaryDataArrayList.binaryDataArray[3].cvParam[0] = new Generated.CVParamType()
                    {
                        accession = "MS:1002743",
                        name = "sampled noise m/z array",
                        cvRef = "MS",
                        unitCvRef = "MS",
                        value = "",
                        unitAccession = "MS:1000040",
                        unitName = "m/z"
                    };
                    mzML.run.spectrumList.spectrum[i - 1].binaryDataArrayList.binaryDataArray[3].cvParam[1] = new Generated.CVParamType()
                    {
                        accession = "MS:1000523",
                        name = "64-bit float",
                        cvRef = "MS",
                        value = ""
                    };
                    mzML.run.spectrumList.spectrum[i - 1].binaryDataArrayList.binaryDataArray[3].cvParam[2] = new Generated.CVParamType()
                    {
                        accession = "MS:1000576",
                        name = "no compression",
                        cvRef = "MS",
                        value = ""
                    };

                    // baseline
                    mzML.run.spectrumList.spectrum[i - 1].binaryDataArrayList.binaryDataArray[4] = new Generated.BinaryDataArrayType()
                    {
                        binary = myMsDataFile.GetOneBasedScan(i).Get64BitNoiseDataBaseline(),
                    };
                    mzML.run.spectrumList.spectrum[i - 1].binaryDataArrayList.binaryDataArray[4].arrayLength = (mzML.run.spectrumList.spectrum[i - 1].binaryDataArrayList.binaryDataArray[4].binary.Length / 8).ToString();
                    mzML.run.spectrumList.spectrum[i - 1].binaryDataArrayList.binaryDataArray[4].encodedLength = (4 * Math.Ceiling(((double)mzML.run.spectrumList.spectrum[i - 1].binaryDataArrayList.binaryDataArray[4].binary.Length / 3))).ToString(CultureInfo.InvariantCulture);
                    mzML.run.spectrumList.spectrum[i - 1].binaryDataArrayList.binaryDataArray[4].cvParam = new Generated.CVParamType[3];
                    mzML.run.spectrumList.spectrum[i - 1].binaryDataArrayList.binaryDataArray[4].cvParam[0] = new Generated.CVParamType()
                    {
                        accession = "MS:1002745",
                        name = "sampled noise baseline array",
                        cvRef = "MS",
                        value = ""
                    };
                    mzML.run.spectrumList.spectrum[i - 1].binaryDataArrayList.binaryDataArray[4].cvParam[1] = new Generated.CVParamType()
                    {
                        accession = "MS:1000523",
                        name = "64-bit float",
                        cvRef = "MS",
                        value = "",
                        unitCvRef = "MS",
                    };
                    mzML.run.spectrumList.spectrum[i - 1].binaryDataArrayList.binaryDataArray[4].cvParam[2] = new Generated.CVParamType()
                    {
                        accession = "MS:1000576",
                        name = "no compression",
                        cvRef = "MS",
                        value = ""
                    };


                    // resolution R = (RT1 - RT2) / [0.5 * (W1 + W2)],
                   /* mzML.run.spectrumList.spectrum[i - 1].binaryDataArrayList.binaryDataArray[5] = new Generated.BinaryDataArrayType()
                    {
                       // binary = myMsDataFile.GetOneBasedScan(i).TotalIonCurrent
                    };
                    mzML.run.spectrumList.spectrum[i - 1].binaryDataArrayList.binaryDataArray[5].arrayLength = (mzML.run.spectrumList.spectrum[i - 1].binaryDataArrayList.binaryDataArray[5].binary.Length / 8).ToString();
                    mzML.run.spectrumList.spectrum[i - 1].binaryDataArrayList.binaryDataArray[5].encodedLength = (4 * Math.Ceiling(((double)mzML.run.spectrumList.spectrum[i - 1].binaryDataArrayList.binaryDataArray[5].binary.Length / 3))).ToString(CultureInfo.InvariantCulture);
                    mzML.run.spectrumList.spectrum[i - 1].binaryDataArrayList.binaryDataArray[5].cvParam = new Generated.CVParamType[3];
                    mzML.run.spectrumList.spectrum[i - 1].binaryDataArrayList.binaryDataArray[5].cvParam[0] = new Generated.CVParamType()
                    {
                        accession = "MS:1002529",
                        name = "resolution array",
                        cvRef = "MS",
                        value = "",
                        unitCvRef = "MS",
                    };
                    mzML.run.spectrumList.spectrum[i - 1].binaryDataArrayList.binaryDataArray[5].cvParam[1] = new Generated.CVParamType()
                    {
                        accession = "MS:1000523",
                        name = "64-bit float",
                        cvRef = "MS",
                        value = ""
                    };
                    mzML.run.spectrumList.spectrum[i - 1].binaryDataArrayList.binaryDataArray[5].cvParam[2] = new Generated.CVParamType()
                    {
                        accession = "MS:1000576",
                        name = "no compression",
                        cvRef = "MS",
                        value = ""
                    };*/

                }
            }

            if (!writeIndexed)
            {
                using (TextWriter writer = new StreamWriter(outputFile))
                {
                    mzmlSerializer.Serialize(writer, mzML);
                }
            }
            else if (writeIndexed)
            {
                Generated.indexedmzML indexedMzml = new Generated.indexedmzML();

                var inMemoryTextWriter = new System.IO.MemoryStream();

                //compute total offset
                indexedMzml.mzML = mzML;

                indexedSerializer.Serialize(inMemoryTextWriter, indexedMzml);
                string allmzMLData = Encoding.UTF8.GetString(inMemoryTextWriter.ToArray()).Replace("\r\n", "\n");

                long? indexListOffset = allmzMLData.Length;

                //new stream with correct formatting

                indexedMzml.indexList = new Generated.IndexListType()
                {
                    count = "2",
                    index = new Generated.IndexType[2]
                };

                //starts as spectrum be defualt
                var indexname = new Generated.IndexTypeName();

                //spectra naming
                indexedMzml.indexList.index[0] = new Generated.IndexType()
                {
                    name = indexname,
                };

                //switch to chromatogram name
                indexname = Generated.IndexTypeName.chromatogram;

                //chroma naming
                indexedMzml.indexList.index[1] = new Generated.IndexType()
                {
                    name = indexname,
                };

                int numScans = myMsDataFile.NumSpectra;
                int numChromas = Int32.Parse(mzML.run.chromatogramList.count);

                //now calculate offsets of each scan and chroma

                //add spectra offsets
                indexedMzml.indexList.index[0].offset = new Generated.OffsetType[numScans];
                //add chroma offsets
                indexedMzml.indexList.index[1].offset = new Generated.OffsetType[numChromas];

                int i = 0;
                int a = 1;
                int index;
                //indexOf search returns location fom beginning of line (3 characters short)
                int offsetFromBeforeScanTag = 3;
                //spectra offset loop
                while (i < numScans)
                {
                    index = allmzMLData.IndexOf(mzML.run.spectrumList.spectrum[i].id, (a - 1));
                    if (index != -1)
                    {
                        a = index;
                        indexedMzml.indexList.index[0].offset[i] = new Generated.OffsetType
                        {
                            idRef = mzML.run.spectrumList.spectrum[i].id,
                            Value = a + offsetFromBeforeScanTag
                        };
                        i++;
                    }
                }
                int offsetFromBeforeChromaTag = 3;
                index = allmzMLData.IndexOf("id=\"" + mzML.run.chromatogramList.chromatogram[0].id + "\"", (a - 1));
                if (index != -1)
                {
                    a = index;
                    indexedMzml.indexList.index[1].offset[0] = new Generated.OffsetType
                    {
                        idRef = mzML.run.chromatogramList.chromatogram[0].id,
                        Value = a + offsetFromBeforeChromaTag
                    };
                }
                //offset
                int offsetFromNullIndexList = 32;
                indexedMzml.indexListOffset = indexListOffset - offsetFromNullIndexList;

                //compute checksum
                string chksum = "Dummy";

                indexedMzml.fileChecksum = chksum;
                indexedSerializer.Serialize(inMemoryTextWriter, indexedMzml);

                string indexedMzmlwithBlankChecksumStream = Encoding.UTF8.GetString(inMemoryTextWriter.ToArray());

                string indexedMzmlwithBlankChecksumString = indexedMzmlwithBlankChecksumStream.Substring(0, indexedMzmlwithBlankChecksumStream.IndexOf("<fileChecksum>", (a - 1)));

                inMemoryTextWriter.Close();
                inMemoryTextWriter = new MemoryStream(Encoding.UTF8.GetBytes(indexedMzmlwithBlankChecksumString));
                chksum = BitConverter.ToString(System.Security.Cryptography.SHA1.Create().ComputeHash(inMemoryTextWriter));
                inMemoryTextWriter.Close();

                chksum = chksum.Replace("-", String.Empty);
                chksum = chksum.ToLower();
                indexedMzml.fileChecksum = chksum;

                //finally write the indexedmzml
                TextWriter writer = new StreamWriter(outputFile)
                {
                    NewLine = "\n"
                };
                indexedSerializer.Serialize(writer, indexedMzml);
                writer.Close();
            }
        }

        #endregion Public Methods
    }
}<|MERGE_RESOLUTION|>--- conflicted
+++ resolved
@@ -330,10 +330,6 @@
                 name = "Conversion to mzML",
                 value = ""
             };
-<<<<<<< HEAD
-
-=======
->>>>>>> 527e0855
 
             mzML.run = new Generated.RunType()
             {
@@ -471,10 +467,6 @@
                     id = myMsDataFile.GetOneBasedScan(i).NativeId,
                     cvParam = new Generated.CVParamType[9],
                     scanList = new Generated.ScanListType()
-<<<<<<< HEAD
-
-=======
->>>>>>> 527e0855
                 };
 
                 mzML.run.spectrumList.spectrum[i - 1].scanList = new Generated.ScanListType()
