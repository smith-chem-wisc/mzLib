--- conflicted
+++ resolved
@@ -66,11 +66,8 @@
 
                 using (StreamWriter output = new StreamWriter(@"DeconvolutionOutput-" + DateTime.Now.ToString("yyyy-MM-dd-HH-mm-ss", CultureInfo.InvariantCulture) + ".tsv"))
                 {
-<<<<<<< HEAD
                     output.WriteLine("Mass\tScore\tNumPeaks\tNumScans\tMinScan\tMaxScan\tElutionStart\tElutionEnd\tTotalNormalizedIntensity\tObservedCharges\tMostIntenseElutionTime\tMostIntenseCharge\tMostIntenseMz\tNumPeaksInMostIntenseEnvelope\tMostIntenseEnvelopeIntensity\tElutionOfMostIntenseCharge");
-=======
-                    output.WriteLine("Mass\tScore\tNumPeaks\tNumScans\tMinScan\tMaxScan\tTotalIntensity\tObservedCharges\tMostIntenseElutionTime\tMostIntenseCharge\tMostIntenseMz\tNumPeaksInMostIntenseEnvelope\tMostIntenseEnvelopeIntensity\tElutionOfMostIntenseCharge");
->>>>>>> d16f6735
+
                     foreach (var nice in myMsDataFile.Deconvolute(p.Object.MinScan, p.Object.MaxScan, p.Object.MinAssumedChargeState, p.Object.MaxAssumedChargeState, p.Object.DeconvolutionTolerancePpm, p.Object.IntensityRatioLimit, p.Object.AggregationTolerancePpm, b => b.MsnOrder == 1).OrderByDescending(b => b.Score))
                     {
                         output.WriteLine(nice.OneLineString());
