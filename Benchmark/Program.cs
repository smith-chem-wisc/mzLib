--- conflicted
+++ resolved
@@ -149,7 +149,6 @@
 
         private static void Main(string[] args)
         {
-<<<<<<< HEAD
             Loaders.LoadElements("elements2.dat");
 
             int? minScan = null;
@@ -174,14 +173,12 @@
             {
                 file.WriteLine(string.Join(Environment.NewLine, nice.OrderBy(b => -b.NumPeaks).Select(b => b.OneLineString())));
             }
-=======
             using (WebClient Client = new WebClient())
                 Client.DownloadFile(@"http://physics.nist.gov/cgi-bin/Compositions/stand_alone.pl?ele=&ascii=ascii2&isotype=some", "Dddd.temp");
 
             DoubleRange r = new DoubleRange(-187, double.PositiveInfinity);
             Console.WriteLine(r);
             Console.WriteLine(r.ToString());
->>>>>>> 0ae38a5e
 
             //Dictionary<string, Modification> um;
             //ProteinDbLoader.LoadProteinXML(@"C:\Users\stepa\Desktop\01012017_MM_ONLYGPTMD.xml", true, new List<Modification>(), false, new List<string> { "GO", "EnsemblFungi" }, null, out um);
