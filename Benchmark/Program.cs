﻿using Chemistry;
<<<<<<< HEAD
using IO.MzML;
using IO.Thermo;
=======
using IO.Thermo;
using MassSpectrometry;
>>>>>>> c7aeca59
using MzLibUtil;
using Proteomics;
using System;
using System.Collections.Generic;
using System.Diagnostics;
using System.Linq;
using UsefulProteomicsDatabases;

namespace Benchmark
{
    internal class Program
    {

        #region Private Methods

        private static void BenchmarkFormula()
        {
            Console.WriteLine("Starting benchmark BenchmarkFormula");

            int numRepetitions = 100000;

            Stopwatch stopWatch = new Stopwatch();

            var a = ChemicalFormula.ParseFormula("H1H{1}10 H{2}10 O20 O{16}20 O{17}20 O{18}20 C{12}100 C100 C{13}100 S{32}200 S200 S{33}200 S{34}200 S{36}200");
            stopWatch.Restart();
            for (int i = 0; i < numRepetitions; i++)
            {
                var b = a.Formula + i;
            }
            stopWatch.Stop();
            Console.WriteLine("Time for getting formulas: " + stopWatch.Elapsed);

            Console.WriteLine("Benchmark BenchmarkFormula finished");
        }

        private static void BenchmarkFormula2()
        {
            Console.WriteLine("Starting benchmark BenchmarkFormula2");

            int numRepetitions = 100000;

            Stopwatch stopWatch = new Stopwatch();

            stopWatch.Restart();
            for (int i = 0; i < numRepetitions; i++)
            {
                var a = ChemicalFormula.ParseFormula("H" + i + "H{1}10 H{2}10 O20 O{16}20 O{17}20 O{18}20 C{12}100 C100 C{13}100 S{32}200 S200 S{33}200 S{34}200 S{36}200");
                var b = a.Formula + i;
            }
            stopWatch.Stop();
            Console.WriteLine("Time for creating and getting formulas: " + stopWatch.Elapsed);

            Console.WriteLine("Benchmark BenchmarkFormula2 finished");
        }

        private static void BenchmarkGettingIsotopes()
        {
            Console.WriteLine("Starting benchmark BenchmarkGettingIsotopes");

            int numRepetitions = 10000000;

            Stopwatch stopWatch = new Stopwatch();

            long a = 0;
            stopWatch.Restart();
            for (int i = 0; i < numRepetitions; i++)
            {
                a += PeriodicTable.GetElement(20).Isotopes.Count();
            }
            stopWatch.Stop();
            Console.WriteLine("Time for getting isotopes1: " + stopWatch.Elapsed + " a = " + a);

            Console.WriteLine("Benchmark BenchmarkGettingIsotopes finished");
        }

        private static void BenchmarkIsotopicDistribution()
        {
            Console.WriteLine("Starting benchmark BenchmarkIsotopicDistribution");

            int numRepetitions = 100;

            Stopwatch stopWatch = new Stopwatch();

            var a = ChemicalFormula.ParseFormula("H100C100N100O100S100");
            double b = 0;
            stopWatch.Restart();
            for (int i = 0; i < numRepetitions; i++)
            {
                b += IsotopicDistribution.GetDistribution(a).Intensities.First();
            }
            stopWatch.Stop();
            Console.WriteLine("Time for generating isotopic distributions: " + stopWatch.Elapsed + " a = " + a);

            Console.WriteLine("Benchmark BenchmarkIsotopicDistribution finished");
        }

        private static void BenchmarkTimeGettingElementFromPeriodicTable()
        {
            Console.WriteLine("Starting benchmark BenchmarkTimeGettingElementFromPeriodicTable");

            int numRepetitions = 100000000;

            Stopwatch stopWatch = new Stopwatch();

            stopWatch.Restart();
            for (int i = 0; i < numRepetitions; i++)
            {
                var a = PeriodicTable.GetElement(1);
                var b = a.Protons + a.AverageMass + 4;
            }
            stopWatch.Stop();
            Console.WriteLine("Time for getting by atomic number: " + stopWatch.Elapsed);

            stopWatch.Restart();
            for (int i = 0; i < numRepetitions; i++)
            {
                var a = PeriodicTable.GetElement("H");
                var b = a.Protons + a.AverageMass + 4;
            }
            stopWatch.Stop();
            Console.WriteLine("Time for getting by atomic symbol: " + stopWatch.Elapsed);

            Console.WriteLine("Benchmark BenchmarkTimeGettingElementFromPeriodicTable finished");
        }

        private static void BenchmarkDatabaseLoadWrite()
        {
            Console.WriteLine("Starting benchmark BenchmarkDatabaseLoadWrite");

            Stopwatch stopWatch = new Stopwatch();

            Loaders.LoadElements("elements2.dat");
            IEnumerable<Modification> ya = PtmListLoader.ReadModsFromFile(@"ptmlist.txt").ToList();

            stopWatch.Restart();
            var a = ProteinDbLoader.LoadProteinXML(@"yeast_160126.xml.gz", true, ya, false, null, out Dictionary<string, Modification> um);
            ProteinDbWriter.WriteXmlDatabase(new Dictionary<string, HashSet<System.Tuple<int, ModificationWithMass>>>(), a.Where(p => !p.IsDecoy).ToList(), "rewrite_yeast.xml");
            var b = ProteinDbLoader.LoadProteinXML(@"rewrite_yeast.xml", true, ya, false, null, out um);
            stopWatch.Stop();

            Console.WriteLine("Time for getting formulas: " + stopWatch.Elapsed);

            Console.WriteLine("Benchmark BenchmarkDatabaseLoadWrite finished");
        }

        private static void Main(string[] args)
        {
            DoubleRange r = new DoubleRange(-187, double.PositiveInfinity);
            Console.WriteLine(r);
            Console.WriteLine(r.ToString());

            //Loaders.LoadElements("elements2.dat");
            //Dictionary<string, Modification> um;
            //ProteinDbLoader.LoadProteinXML(@"C:\Users\stepa\Desktop\01012017_MM_ONLYGPTMD.xml", true, new List<Modification>(), false, new List<string> { "GO", "EnsemblFungi" }, null, out um);

            //ThermoStaticData.LoadAllStaticData(@"C:\Users\stepa\Desktop\PrecursorProblems\2016_080902_SMC_EC_Glyco_EThcD.raw");

            //Mzml.LoadAllStaticData(@"C:\Users\stepa\Source\Repos\MetaMorpheus\Test\bin\Debug\ok.mzML");
            //var oddk = ThermoDynamicData.InitiateDynamicConnection(@"C:\Users\stepa\Data\CalibrationPaperData\Jurkat\120426_Jurkat_highLC_Frac1.raw");
            //ThermoStaticData.LoadAllStaticData(@"C:\Users\stepa\Desktop\yeast_tmt\m04667.raw");
            //ThermoStaticData.LoadAllStaticData(@"C:\Users\stepa\Desktop\human_spike\C14-11130.raw");
            //ThermoStaticData.LoadAllStaticData(@"C:\Users\stepa\Data\CalibrationPaperData\Jurkat\120426_Jurkat_highLC_Frac18.raw");

            //var hheh = oddk.GetMsScansInTimeRange(47.2469, 47.25693).ToList();

            //Mzml.LoadAllStaticData(@"C:\Users\stepa\Data\CalibrationPaperData\Jurkat\120426_Jurkat_highLC_Frac28.mzML");

            //var cool = Mzml.LoadAllStaticData(@"C:\Users\stepa\Data\CalibrationPaperData\Mouse\2017-04-07-16-27-21\Task2Calibrate\04-29-13_B6_Frac9_9p5uL-Calibrated.mzML");

            //var hhih = cool.GetOneBasedScan(23480).MassSpectrum;

            //Console.WriteLine(string.Join(" , ", hhih.XArray));
            //Console.WriteLine(string.Join(" , ", hhih.YArray));

            ////var okff = ThermoStaticData.LoadAllStaticData(@"C:\Users\stepa\Data\CalibrationPaperData\Jurkat\120426_Jurkat_highLC_Frac28.raw");
            //var okff = ThermoStaticData.LoadAllStaticData(@"C:\Users\stepa\Data\ForRyan\golden.raw");
            //MzmlMethods.CreateAndWriteMyMzmlWithCalibratedSpectra(okff, @"C:\Users\stepa\Data\ForRyan\adsfjk.mzML");

            //Mzml.LoadAllStaticData(@"C:\Users\stepa\Desktop\02-15-17_Cys-tag_light\02-14-17_Cl-1_rep1.mzML");
            //using (var nice = ThermoDynamicData.InitiateDynamicConnection(@"C:\Users\stepa\Desktop\02-15-17_Cys-tag_light\02-14-17_Cl-1_rep1.raw"))
            //{
            //    Console.WriteLine(nice.GetOneBasedScan(1000).RetentionTime);
            //}

            // OLD MASS SPEC
            var theFiles = new List<string>{
                @"C:\Users\stepa\Data\CalibrationPaperData\Jurkat\120426_Jurkat_highLC_Frac17.raw",
                //@"C:\Users\stepa\Data\CalibrationPaperData\Mouse\04-30-13_CAST_Frac5_4uL.raw",
                //@"C:\Users\stepa\Data\CalibrationPaperData\Yeast\12-10-16_A17A_yeast_BU_fract9_rep1_8uL.raw",
                //@"C:\Users\stepa\Desktop\MvsMM\04-21-17_Lys_1-200_rep1.raw",
            };

            // Params
            var tols = new List<Tolerance> { new Tolerance("10 PPM") };
            var isotopeRatios = new List<int> { 4 };
            var maxAssumedChargeState = 10;

            foreach (var theFile in theFiles)
            {
                var okff = ThermoStaticData.LoadAllStaticData(theFile);

                int countScans = 0;
                int totalHaveMMandCharge = 0;

                var totalHaveMyMass = new int[1, 1];
                var totalMatch = new int[1, 1];
                foreach (var scanWithPrec in okff.OfType<IMsDataScanWithPrecursor<ThermoSpectrum>>())
                {
                    countScans++;

                    Console.WriteLine("Scan " + scanWithPrec.OneBasedScanNumber + " ; isolation=" + scanWithPrec.IsolationMz + " ; mm=" + scanWithPrec.SelectedIonMonoisotopicGuessMz + " ; charge=" + scanWithPrec.SelectedIonChargeStateGuess);

                    if (scanWithPrec.SelectedIonMonoisotopicGuessMz.HasValue && scanWithPrec.SelectedIonChargeStateGuess.HasValue)
                    {
                        totalHaveMMandCharge++;
                    }

                    for (int i = 0; i < tols.Count; i++)
                    {
                        var tol = tols[i];
                        for (int j = 0; j < isotopeRatios.Count; j++)
                        {
                            var isotopeRatio = isotopeRatios[j];
                            var mzEnvelopesWithCharges = scanWithPrec.GetIsolatedMassesAndCharges(okff.GetOneBasedScan(scanWithPrec.OneBasedPrecursorScanNumber).MassSpectrum, maxAssumedChargeState, tol, isotopeRatio).ToList();

                            if (mzEnvelopesWithCharges.Count() > 0)
                                totalHaveMyMass[i, j]++;

                            if (scanWithPrec.SelectedIonMonoisotopicGuessMz.HasValue && scanWithPrec.SelectedIonChargeStateGuess.HasValue)
                            {
                                if (mzEnvelopesWithCharges.Any(bd => tol.Within(bd.Item1.First().ToMass(bd.Item2), scanWithPrec.SelectedIonMonoisotopicGuessMz.Value.ToMass(scanWithPrec.SelectedIonChargeStateGuess.Value))))
                                {
                                    totalMatch[i, j]++;
                                    Console.WriteLine("Match!");
                                }
                                else
                                {
                                    Console.WriteLine(string.Join(Environment.NewLine, mzEnvelopesWithCharges.Select(b => "\t" + b.Item2 + " : " + string.Join(",", b.Item1))));
                                }
                            }
                        }
                    }
                }

                Console.WriteLine("countScans: " + countScans);
                Console.WriteLine("totalHaveMMandCharge: " + totalHaveMMandCharge);

                for (int i = 0; i < tols.Count; i++)
                {
                    var tol = tols[i];
                    for (int j = 0; j < isotopeRatios.Count; j++)
                    {
                        Console.WriteLine("i = " + i + " j = " + j);
                        Console.WriteLine("totalHaveMyMass: " + totalHaveMyMass[i, j]);
                        Console.WriteLine("totalMatch: " + totalMatch[i, j]);
                    }
                }
            }

            //using (var nice = ThermoDynamicData.InitiateDynamicConnection(@"C:\Users\stepa\Data\CalibrationPaperData\Mouse\04-30-13_CAST_Frac5_4uL.raw"))
            ////{
            //using (var nice = ThermoDynamicData.InitiateDynamicConnection(@"C:\Users\stepa\Data\CalibrationPaperData\Jurkat\120426_Jurkat_highLC_Frac17.raw"))
            //{
            //var hehdfe = nice.GetOneBasedScan(168) as IMsDataScanWithPrecursor<ThermoSpectrum>;
            //Console.WriteLine("Scan " + hehdfe.OneBasedScanNumber + " ; isolation=" + hehdfe.IsolationMz + " ; mm=" + hehdfe.SelectedIonMonoisotopicGuessMz);

            //var fdf = hehdfe.GetIsolatedMassesAndCharges(nice.GetOneBasedScan(hehdfe.OneBasedPrecursorScanNumber).MassSpectrum, 10, new Tolerance("20 PPM"), 10, 1);

            //Console.WriteLine(fdf.Count() + ";" + hehdfe.SelectedIonMonoisotopicGuessMz.HasValue);

            //Console.WriteLine(string.Join(Environment.NewLine, fdf.Select(b => "\t" + b.Item1 + "; " + b.Item2 + "; " + b.Item1.First())));

            //    Console.WriteLine();

            //    int totalHaveMM = 0;
            //    int totalHaveMMandMatch = 0;
            //    int totalHaveMyMass = 0;
            //    int totalHaveMMandMatchAll = 0;
            //    int totalHaveMyMassAll = 0;
            //    foreach (var hehdfe in nice.OfType<IMsDataScanWithPrecursor<ThermoSpectrum>>())
            //    {
            //        Console.WriteLine("Scan " + hehdfe.OneBasedScanNumber + " ; isolation=" + hehdfe.IsolationMz + " ; mm=" + hehdfe.SelectedIonMonoisotopicGuessMz + " ; charge=" + hehdfe.SelectedIonChargeStateGuess);

            //        //var fdf = hehdfe.GetIsolatedMassesAndCharges(nice.GetOneBasedScan(hehdfe.OneBasedPrecursorScanNumber).MassSpectrum, 10, tol, 10, 1).ToList();

            //        //if (fdf.Count() > 0)
            //        //    totalHaveMyMass++;

            //        //if (hehdfe.SelectedIonMonoisotopicGuessMz.HasValue)
            //        //{
            //        //    totalHaveMM++;
            //        //    if (fdf.Any(bd => tol.Within(bd.Item1.First().ToMass(bd.Item2), hehdfe.SelectedIonMonoisotopicGuessMz.Value.ToMass(hehdfe.SelectedIonChargeStateGuess.Value))))
            //        //        totalHaveMMandMatch++;
            //        //}

            //        if (fdfAll.Count() > 0)
            //            totalHaveMyMassAll++;
            //        Console.WriteLine(fdfAll.Count() + ";" + hehdfe.SelectedIonMonoisotopicGuessMz.HasValue);

            //        if (hehdfe.SelectedIonMonoisotopicGuessMz.HasValue)
            //        {
            //            totalHaveMM++;
            //            var massFromScan = hehdfe.SelectedIonMonoisotopicGuessMz.Value.ToMass(hehdfe.SelectedIonChargeStateGuess.Value);
            //            if (fdfAll.Any(bd => tol.Within(bd.Item1.First().ToMass(bd.Item2), massFromScan)))
            //                totalHaveMMandMatchAll++;

            //            if (totalHaveMMandMatchAll - totalHaveMyMassAll < -6)
            //                    Console.WriteLine(totalHaveMMandMatchAll + " not equal " + totalHaveMyMassAll);
            //        }

            //        Console.WriteLine();
            //    }
            //}

            //using (var nice = ThermoDynamicData.InitiateDynamicConnection(@"C:\Users\stepa\Data\CalibrationPaperData\Jurkat\120426_Jurkat_highLC_Frac17.raw"))

            //using (var nice = ThermoDynamicData.InitiateDynamicConnection(@"C:\Users\stepa\Data\CalibrationPaperData\Mouse\04-29-13_B6_Frac9_9p5uL.raw"))
            //{
            //    var ok = nice.GetOneBasedScan(21365);
            //}

            //var nice = ThermoStaticData.LoadAllStaticData(@"C:\Users\stepa\Desktop\vx\Control_reanalyzed_1.raw");

            //var ok = nice.GetOneBasedScan(2565);
            //Console.WriteLine(ok.OneBasedScanNumber);
            //var ok2 = nice.GetOneBasedScan(2566);
            //Console.WriteLine(ok2.OneBasedScanNumber);

            //using (var nice = ThermoDynamicData.InitiateDynamicConnection(@"C:\Users\stepa\Desktop\vx\Control_reanalyzed_1.raw"))
            //{
            //    var ok = nice.GetOneBasedScan(2566);
            //    Console.WriteLine(ok.OneBasedScanNumber);
            //}
            //using (var nice = ThermoDynamicData.InitiateDynamicConnection(@"C:\Users\stepa\Desktop\02-15-17_Cys-tag_light\02-14-17_Cl-1_rep1.raw"))
            //{
            //    var ok = nice.GetOneBasedScan(71291);
            //    var hm = ok as IMsDataScanWithPrecursor<IMzSpectrum<IMzPeak>>;

            //    var prevSpectrum = nice.GetOneBasedScan(hm.OneBasedPrecursorScanNumber).MassSpectrum;

            //    Console.WriteLine(hm.SelectedIonGuessChargeStateGuess + Environment.NewLine
            //        + hm.SelectedIonGuessMZ + Environment.NewLine
            //        + hm.SelectedIonGuessIntensity + Environment.NewLine
            //        + hm.SelectedIonGuessMonoisotopicMZ + Environment.NewLine
            //        + hm.SelectedIonGuessMonoisotopicIntensity + Environment.NewLine);

            //    hm.RecomputeChargeState(prevSpectrum, 0.01, 4);

            //    Console.WriteLine(hm.SelectedIonGuessChargeStateGuess + Environment.NewLine
            //        + hm.SelectedIonGuessMZ + Environment.NewLine
            //        + hm.SelectedIonGuessIntensity + Environment.NewLine
            //        + hm.SelectedIonGuessMonoisotopicMZ + Environment.NewLine
            //        + hm.SelectedIonGuessMonoisotopicIntensity + Environment.NewLine);

            //    hm.ComputeSelectedPeakIntensity(prevSpectrum);

            //    Console.WriteLine(hm.SelectedIonGuessChargeStateGuess + Environment.NewLine
            //        + hm.SelectedIonGuessMZ + Environment.NewLine
            //        + hm.SelectedIonGuessIntensity + Environment.NewLine
            //        + hm.SelectedIonGuessMonoisotopicMZ + Environment.NewLine
            //        + hm.SelectedIonGuessMonoisotopicIntensity + Environment.NewLine);

            //    hm.ComputeMonoisotopicPeakIntensity(prevSpectrum);

            //    Console.WriteLine(hm.SelectedIonGuessChargeStateGuess + Environment.NewLine
            //        + hm.SelectedIonGuessMZ + Environment.NewLine
            //        + hm.SelectedIonGuessIntensity + Environment.NewLine
            //        + hm.SelectedIonGuessMonoisotopicMZ + Environment.NewLine
            //        + hm.SelectedIonGuessMonoisotopicIntensity + Environment.NewLine);

            //    hm.RecomputeSelectedPeak(prevSpectrum);

            //    Console.WriteLine(hm.SelectedIonGuessChargeStateGuess + Environment.NewLine
            //        + hm.SelectedIonGuessMZ + Environment.NewLine
            //        + hm.SelectedIonGuessIntensity + Environment.NewLine
            //        + hm.SelectedIonGuessMonoisotopicMZ + Environment.NewLine
            //        + hm.SelectedIonGuessMonoisotopicIntensity + Environment.NewLine);

            //    hm.RecomputeMonoisotopicPeak(prevSpectrum, 0.01, 0.3);

            //    Console.WriteLine(hm.SelectedIonGuessChargeStateGuess + Environment.NewLine
            //        + hm.SelectedIonGuessMZ + Environment.NewLine
            //        + hm.SelectedIonGuessIntensity + Environment.NewLine
            //        + hm.SelectedIonGuessMonoisotopicMZ + Environment.NewLine
            //        + hm.SelectedIonGuessMonoisotopicIntensity + Environment.NewLine);

            //    hm.RecomputeSelectedPeak(nice.GetOneBasedScan(hm.OneBasedPrecursorScanNumber).MassSpectrum);
            //}

            PopulatePeriodicTable();

            BenchmarkFormula();
            Console.WriteLine("");
            BenchmarkFormula2();
            Console.WriteLine("");
            BenchmarkTimeGettingElementFromPeriodicTable();
            Console.WriteLine("");
            BenchmarkGettingIsotopes();
            Console.WriteLine("");
            BenchmarkIsotopicDistribution();
            Loaders.LoadElements(@"elements.tmp");
            Console.WriteLine("");
            BenchmarkDatabaseLoadWrite();
        }

        private static void PopulatePeriodicTable()
        {
            var elementH = new Element("H", 1, 1.007975);
            PeriodicTable.Add(elementH);
            elementH.AddIsotope(1, 1.00782503223, 0.999885);
            elementH.AddIsotope(2, 2.01410177812, 0.000115);

            var elementC = new Element("C", 6, 12.0106);
            PeriodicTable.Add(elementC);
            elementC.AddIsotope(12, 12, 0.9893);
            elementC.AddIsotope(13, 13.00335483507, 0.0107);

            var elementN = new Element("N", 7, 14.006855);
            PeriodicTable.Add(elementN);
            elementN.AddIsotope(15, 15.00010889888, 0.00364);
            elementN.AddIsotope(14, 14.00307400443, 0.99636);

            var elementO = new Element("O", 8, 15.9994);
            PeriodicTable.Add(elementO);
            elementO.AddIsotope(16, 15.99491461957, 0.99757);
            elementO.AddIsotope(17, 16.99913175650, 0.00038);
            elementO.AddIsotope(18, 17.99915961286, 0.00205);

            var elementFe = new Element("Fe", 26, 55.845);
            PeriodicTable.Add(elementFe);
            elementFe.AddIsotope(54, 53.93960899, 0.05845);
            elementFe.AddIsotope(56, 55.93493633, 0.91754);
            elementFe.AddIsotope(57, 56.93539284, 0.02119);
            elementFe.AddIsotope(58, 57.93327443, 0.00282);

            var elementBr = new Element("Br", 35, 79.904);
            PeriodicTable.Add(elementBr);
            elementBr.AddIsotope(79, 78.9183376, 0.5069);
            elementBr.AddIsotope(81, 80.9162897, 0.4931);

            var elementCa = new Element("Ca", 20, 40.078);
            PeriodicTable.Add(elementCa);
            elementCa.AddIsotope(40, 39.962590863, 0.96941);
            elementCa.AddIsotope(42, 41.95861783, 0.00647);
            elementCa.AddIsotope(43, 42.95876644, 0.00135);
            elementCa.AddIsotope(44, 43.95548156, 0.02086);
            elementCa.AddIsotope(46, 45.9536890, 0.00004);
            elementCa.AddIsotope(48, 47.95252276, 0.00187);

            var elementS = new Element("S", 16, 32.0675);
            PeriodicTable.Add(elementS);
            elementS.AddIsotope(32, 31.9720711744, 0.9499);
            elementS.AddIsotope(33, 32.9714589098, 0.0075);
            elementS.AddIsotope(34, 33.967867004, 0.0425);
            elementS.AddIsotope(36, 35.96708071, 0.0001);

            var elementSe = new Element("Se", 34, 78.971);
            PeriodicTable.Add(elementSe);
            elementSe.AddIsotope(74, 73.922475934, 0.0089);
            elementSe.AddIsotope(76, 75.919213704, 0.0937);
            elementSe.AddIsotope(77, 76.919914154, 0.0763);
            elementSe.AddIsotope(78, 77.91730928, 0.2377);
            elementSe.AddIsotope(80, 79.9165218, 0.4961);
            elementSe.AddIsotope(82, 81.9166995, 0.0873);

            var elementZr = new Element("Zr", 40, 91.224);
            PeriodicTable.Add(elementZr);
            elementZr.AddIsotope(90, 89.9046977, 0.5145);
            elementZr.AddIsotope(91, 90.9056396, 0.1122);
            elementZr.AddIsotope(92, 91.9050347, 0.1715);
            elementZr.AddIsotope(94, 93.9063108, 0.1738);
        }

        #endregion Private Methods

    }
}<|MERGE_RESOLUTION|>--- conflicted
+++ resolved
@@ -1,11 +1,8 @@
 ﻿using Chemistry;
-<<<<<<< HEAD
 using IO.MzML;
 using IO.Thermo;
-=======
 using IO.Thermo;
 using MassSpectrometry;
->>>>>>> c7aeca59
 using MzLibUtil;
 using Proteomics;
 using System;
