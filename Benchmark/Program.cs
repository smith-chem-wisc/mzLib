﻿using Chemistry;
using IO.Thermo;
using MassSpectrometry;
using MzLibUtil;
using Proteomics;
using System;
using System.Collections.Generic;
using System.Diagnostics;
using System.Linq;
using System.Net;
using UsefulProteomicsDatabases;

namespace Benchmark
{
    internal class Program
    {

        #region Private Methods

        private static void BenchmarkFormula()
        {
            Console.WriteLine("Starting benchmark BenchmarkFormula");

            int numRepetitions = 100000;

            Stopwatch stopWatch = new Stopwatch();

            var a = ChemicalFormula.ParseFormula("H1H{1}10 H{2}10 O20 O{16}20 O{17}20 O{18}20 C{12}100 C100 C{13}100 S{32}200 S200 S{33}200 S{34}200 S{36}200");
            stopWatch.Restart();
            for (int i = 0; i < numRepetitions; i++)
            {
                var b = a.Formula + i;
            }
            stopWatch.Stop();
            Console.WriteLine("Time for getting formulas: " + stopWatch.Elapsed);

            Console.WriteLine("Benchmark BenchmarkFormula finished");
        }

        private static void BenchmarkFormula2()
        {
            Console.WriteLine("Starting benchmark BenchmarkFormula2");

            int numRepetitions = 100000;

            Stopwatch stopWatch = new Stopwatch();

            stopWatch.Restart();
            for (int i = 0; i < numRepetitions; i++)
            {
                var a = ChemicalFormula.ParseFormula("H" + i + "H{1}10 H{2}10 O20 O{16}20 O{17}20 O{18}20 C{12}100 C100 C{13}100 S{32}200 S200 S{33}200 S{34}200 S{36}200");
                var b = a.Formula + i;
            }
            stopWatch.Stop();
            Console.WriteLine("Time for creating and getting formulas: " + stopWatch.Elapsed);

            Console.WriteLine("Benchmark BenchmarkFormula2 finished");
        }

        private static void BenchmarkGettingIsotopes()
        {
            Console.WriteLine("Starting benchmark BenchmarkGettingIsotopes");

            int numRepetitions = 10000000;

            Stopwatch stopWatch = new Stopwatch();

            long a = 0;
            stopWatch.Restart();
            for (int i = 0; i < numRepetitions; i++)
            {
                a += PeriodicTable.GetElement(20).Isotopes.Count();
            }
            stopWatch.Stop();
            Console.WriteLine("Time for getting isotopes1: " + stopWatch.Elapsed + " a = " + a);

            Console.WriteLine("Benchmark BenchmarkGettingIsotopes finished");
        }

        private static void BenchmarkIsotopicDistribution()
        {
            Console.WriteLine("Starting benchmark BenchmarkIsotopicDistribution");

            int numRepetitions = 100;

            Stopwatch stopWatch = new Stopwatch();

            var a = ChemicalFormula.ParseFormula("H100C100N100O100S100");
            double b = 0;
            stopWatch.Restart();
            for (int i = 0; i < numRepetitions; i++)
            {
                b += IsotopicDistribution.GetDistribution(a).Intensities.First();
            }
            stopWatch.Stop();
            Console.WriteLine("Time for generating isotopic distributions: " + stopWatch.Elapsed + " a = " + a);

            Console.WriteLine("Benchmark BenchmarkIsotopicDistribution finished");
        }

        private static void BenchmarkTimeGettingElementFromPeriodicTable()
        {
            Console.WriteLine("Starting benchmark BenchmarkTimeGettingElementFromPeriodicTable");

            int numRepetitions = 100000000;

            Stopwatch stopWatch = new Stopwatch();

            stopWatch.Restart();
            for (int i = 0; i < numRepetitions; i++)
            {
                var a = PeriodicTable.GetElement(1);
                var b = a.Protons + a.AverageMass + 4;
            }
            stopWatch.Stop();
            Console.WriteLine("Time for getting by atomic number: " + stopWatch.Elapsed);

            stopWatch.Restart();
            for (int i = 0; i < numRepetitions; i++)
            {
                var a = PeriodicTable.GetElement("H");
                var b = a.Protons + a.AverageMass + 4;
            }
            stopWatch.Stop();
            Console.WriteLine("Time for getting by atomic symbol: " + stopWatch.Elapsed);

            Console.WriteLine("Benchmark BenchmarkTimeGettingElementFromPeriodicTable finished");
        }

        private static void BenchmarkDatabaseLoadWrite()
        {
            Console.WriteLine("Starting benchmark BenchmarkDatabaseLoadWrite");

            Stopwatch stopWatch = new Stopwatch();

            Loaders.LoadElements("elements2.dat");
            IEnumerable<Modification> ya = PtmListLoader.ReadModsFromFile(@"ptmlist.txt").ToList();

            stopWatch.Restart();
            var a = ProteinDbLoader.LoadProteinXML(@"yeast_160126.xml.gz", true, ya, false, null, out Dictionary<string, Modification> um);
            ProteinDbWriter.WriteXmlDatabase(new Dictionary<string, HashSet<Tuple<int, Modification>>>(), a.Where(p => !p.IsDecoy).ToList(), "rewrite_yeast.xml");
            var b = ProteinDbLoader.LoadProteinXML(@"rewrite_yeast.xml", true, ya, false, null, out um);
            stopWatch.Stop();

            Console.WriteLine("Time for getting formulas: " + stopWatch.Elapsed);

            Console.WriteLine("Benchmark BenchmarkDatabaseLoadWrite finished");
        }

        private static void Main(string[] args)
        {
<<<<<<< HEAD
            Loaders.LoadElements("elements2.dat");

            Console.WriteLine("Neucode mass:" + ChemicalFormula.ParseFormula("H{2}8 H{1}-8 N{15}-2 C{13}-6 N{14}2 C{12}6").MonoisotopicMass);

            int? minScan = 605;
            int? maxScan = 631;
            double deconvolutionTolerancePpm = 1;
            double aggregationTolerancePpm = 3;
            //string filename = @"C:\Users\stepa\Desktop\DeconvolutionStuff\03-01-17_B2A_targeted_td_yeast_fract6_intact.raw";
            //string filename = @"C:\Users\stepa\Desktop\neucode_for_deconv\10-23-15_A_fract5_rep2.raw";
            string filename = @"C:\Users\stepa\Desktop\neucode_for_deconv\2to1-10-28-15_S_fract5_rep1.raw";
            int maxAssumedChargeState = 30;
            double intensityRatioLimit = 2;
            Func<IMzPeak, bool> peakFilter = b => (b as ThermoMzPeak).SignalToNoise > 2;
            //Func<IMzPeak, bool> peakFilter = b => true;

            //IMsDataFile<IMsDataScan<IMzSpectrum<IMzPeak>>> raw = ThermoStaticData.LoadAllStaticData(filename);
            IMsDataFile<IMsDataScan<IMzSpectrum<IMzPeak>>> raw = ThermoDynamicData.InitiateDynamicConnection(filename);
            List<DeconvolutionFeatureWithMassesAndScans> nice = raw.Deconvolute(minScan, maxScan, maxAssumedChargeState, deconvolutionTolerancePpm, intensityRatioLimit, peakFilter, aggregationTolerancePpm).ToList();
            Console.WriteLine(string.Join(Environment.NewLine, nice.OrderBy(b => -b.NumPeaks).Take(15)));

            Console.WriteLine();

            //Console.WriteLine("Combining 3");
            //IMsDataFile<IMsDataScan<IMzSpectrum<IMzPeak>>> f = new GeneratedMsDataFile(raw, 3, 1);
            //nice = f.Deconvolute(minScan - 1, maxScan - 1, maxAssumedChargeState, deconvolutionTolerancePpm, intensityRatioLimit, peakFilter, aggregationTolerancePpm).ToList();
            //Console.WriteLine(string.Join(Environment.NewLine, nice.OrderBy(b => -b.TotalIntensity).Take(5)));

            //Console.WriteLine();

            //Console.WriteLine();
            //Console.WriteLine("Combining 5");
            //f = new GeneratedMsDataFile(raw, 5, 1);
            //nice = f.Deconvolute(minScan - 2, maxScan - 2, maxAssumedChargeState, deconvolutionTolerancePpm, intensityRatioLimit, peakFilter, aggregationTolerancePpm).ToList();
            //Console.WriteLine(string.Join(Environment.NewLine, nice.OrderBy(b => -b.TotalIntensity).Take(10).Select(b => b.OneLineString())));

            //Console.WriteLine();
            //Console.WriteLine("Combining 7");
            //f = new GeneratedMsDataFile(raw, 7, 1);
            //nice = f.Deconvolute(minScan - 3, maxScan - 3, maxAssumedChargeState, deconvolutionTolerancePpm, intensityRatioLimit, peakFilter, aggregationTolerancePpm).ToList();
            //Console.WriteLine(string.Join(Environment.NewLine, nice.OrderBy(b => -b.TotalIntensity).Take(10).Select(b => b.OneLineString())));

            //using (System.IO.StreamWriter file =
            //new System.IO.StreamWriter(@"orderedByNumPeaks.txt"))
            //{
            //    file.WriteLine(string.Join(Environment.NewLine, nice.OrderBy(b => -b.NumPeaks).Select(b => b.OneLineString())));
            //}

            //using (System.IO.StreamWriter file =
            //new System.IO.StreamWriter(@"orderedByElution.txt"))
            //{
            //    file.WriteLine(string.Join(Environment.NewLine, nice.OrderBy(b => (b.MinElutionTime + b.MaxElutionTime) / 2).Select(b => b.OneLineString())));
            //}

            //using (System.IO.StreamWriter file =
            //new System.IO.StreamWriter(@"orderedByTotalIntensity.txt"))
            //{
            //    file.WriteLine(string.Join(Environment.NewLine, nice.OrderBy(b => -b.TotalIntensity).Select(b => b.OneLineString())));
            //}
=======
            using (WebClient Client = new WebClient())
                Client.DownloadFile(@"http://physics.nist.gov/cgi-bin/Compositions/stand_alone.pl?ele=&ascii=ascii2&isotype=some", "Dddd.temp");

            DoubleRange r = new DoubleRange(-187, double.PositiveInfinity);
            Console.WriteLine(r);
            Console.WriteLine(r.ToString());
>>>>>>> b1d25bb3

            //Dictionary<string, Modification> um;
            //ProteinDbLoader.LoadProteinXML(@"C:\Users\stepa\Desktop\01012017_MM_ONLYGPTMD.xml", true, new List<Modification>(), false, new List<string> { "GO", "EnsemblFungi" }, null, out um);

            //ThermoStaticData.LoadAllStaticData(@"C:\Users\stepa\Desktop\PrecursorProblems\2016_080902_SMC_EC_Glyco_EThcD.raw");

            //Mzml.LoadAllStaticData(@"C:\Users\stepa\Source\Repos\MetaMorpheus\Test\bin\Debug\ok.mzML");
            //var oddk = ThermoDynamicData.InitiateDynamicConnection(@"C:\Users\stepa\Data\CalibrationPaperData\Jurkat\120426_Jurkat_highLC_Frac1.raw");
            //ThermoStaticData.LoadAllStaticData(@"C:\Users\stepa\Desktop\yeast_tmt\m04667.raw");
            //ThermoStaticData.LoadAllStaticData(@"C:\Users\stepa\Desktop\human_spike\C14-11130.raw");
            //ThermoStaticData.LoadAllStaticData(@"C:\Users\stepa\Data\CalibrationPaperData\Jurkat\120426_Jurkat_highLC_Frac18.raw");
            //ThermoStaticData.LoadAllStaticData(@"C:\Users\stepa\Desktop\CoIsolation\05-11-17_YL_25iso.raw");

            //var hheh = oddk.GetMsScansInTimeRange(47.2469, 47.25693).ToList();

            //Mzml.LoadAllStaticData(@"C:\Users\stepa\Data\CalibrationPaperData\Jurkat\120426_Jurkat_highLC_Frac28.mzML");
            //var okff = ThermoStaticData.LoadAllStaticData(@"C:\Users\stepa\Data\CalibrationPaperData\Jurkat\120426_Jurkat_highLC_Frac28.raw");
            //var okff = ThermoStaticData.LoadAllStaticData(@"C:\Users\stepa\Data\ForRyan\golden.raw");
            //MzmlMethods.CreateAndWriteMyMzmlWithCalibratedSpectra(okff, @"C:\Users\stepa\Data\ForRyan\adsfjk.mzML");

            //Mzml.LoadAllStaticData(@"C:\Users\stepa\Desktop\02-15-17_Cys-tag_light\02-14-17_Cl-1_rep1.mzML");
            //using (var nice = ThermoDynamicData.InitiateDynamicConnection(@"C:\Users\stepa\Desktop\02-15-17_Cys-tag_light\02-14-17_Cl-1_rep1.raw"))
            //{
            //    Console.WriteLine(nice.GetOneBasedScan(1000).RetentionTime);
            //}

            //// OLD MASS SPEC
            //var theFiles = new List<string>{
            //    //@"C:\Users\stepa\Data\CalibrationPaperData\Jurkat\120426_Jurkat_highLC_Frac17.raw",
            //    //@"C:\Users\stepa\Data\CalibrationPaperData\Mouse\04-30-13_CAST_Frac5_4uL.raw",
            //    //@"C:\Users\stepa\Data\CalibrationPaperData\Yeast\12-10-16_A17A_yeast_BU_fract9_rep1_8uL.raw",
            //    //@"C:\Users\stepa\Desktop\MvsMM\04-21-17_Lys_1-200_rep1.raw",
            //    //@"C:\Users\stepa\Desktop\MvsMM\04-21-17_Lys_1-200_rep1.mzML",
            //    @"C:\Users\stepa\Data\CalibrationPaperData\Mouse\04-29-13_B6_Frac7_5uL.raw"
            //};

            //// Params
            //var tols = new List<Tolerance> { new Tolerance("5 PPM") };
            //var isotopeRatios = new List<int> { 4 };
            //var maxAssumedChargeState = 10;

            //foreach (var theFile in theFiles)
            //{
            //    var okff = ThermoStaticData.LoadAllStaticData(theFile);
            //    //var okff = Mzml.LoadAllStaticData(theFile);

            //    int countScans = 0;
            //    int totalHaveMMandCharge = 0;

            //    var totalHaveMyMass = new int[1, 1];
            //    var totalMatch = new int[1, 1];
            //    //foreach (var scanWithPrec in okff.OfType<IMsDataScanWithPrecursor<IMzSpectrum<IMzPeak>>>())
            //    var scanWithPrec = okff.GetOneBasedScan(11042) as IMsDataScanWithPrecursor<IMzSpectrum<IMzPeak>>;
            //    {
            //        countScans++;

            //        Console.WriteLine("Scan " + scanWithPrec.OneBasedScanNumber + " ; isolation=" + scanWithPrec.IsolationMz + " ; mm=" + scanWithPrec.SelectedIonMonoisotopicGuessMz + " ; charge=" + scanWithPrec.SelectedIonChargeStateGuess);

            //        if (scanWithPrec.SelectedIonMonoisotopicGuessMz.HasValue && scanWithPrec.SelectedIonChargeStateGuess.HasValue)
            //        {
            //            totalHaveMMandCharge++;
            //        }

            //        for (int i = 0; i < tols.Count; i++)
            //        {
            //            var tol = tols[i];
            //            for (int j = 0; j < isotopeRatios.Count; j++)
            //            {
            //                var isotopeRatio = isotopeRatios[j];
            //                var mzEnvelopesWithCharges = scanWithPrec.GetIsolatedMassesAndCharges(okff.GetOneBasedScan(scanWithPrec.OneBasedPrecursorScanNumber).MassSpectrum, maxAssumedChargeState, tol, isotopeRatio).ToList();

            //                if (mzEnvelopesWithCharges.Count() > 0)
            //                    totalHaveMyMass[i, j]++;

            //                if (scanWithPrec.SelectedIonMonoisotopicGuessMz.HasValue && scanWithPrec.SelectedIonChargeStateGuess.HasValue)
            //                {
            //                    if (mzEnvelopesWithCharges.Any(bd => tol.Within(bd.Item1.First().Mz.ToMass(bd.Item2), scanWithPrec.SelectedIonMonoisotopicGuessMz.Value.ToMass(scanWithPrec.SelectedIonChargeStateGuess.Value))))
            //                    {
            //                        totalMatch[i, j]++;
            //                        Console.WriteLine("Match!");
            //                    }
            //                    else
            //                    {
            //                        Console.WriteLine(string.Join(Environment.NewLine, mzEnvelopesWithCharges.Select(b => "\t" + b.Item2 + " : " + string.Join(",", b.Item1))));
            //                    }
            //                }
            //                else
            //                {
            //                    Console.WriteLine(string.Join(Environment.NewLine, mzEnvelopesWithCharges.Select(b => "\t" + b.Item2 + " : " + string.Join(",", b.Item1))));
            //                }
            //            }
            //        }
            //    }

            //    Console.WriteLine("countScans: " + countScans);
            //    Console.WriteLine("totalHaveMMandCharge: " + totalHaveMMandCharge);

            //    for (int i = 0; i < tols.Count; i++)
            //    {
            //        var tol = tols[i];
            //        for (int j = 0; j < isotopeRatios.Count; j++)
            //        {
            //            Console.WriteLine("i = " + i + " j = " + j);
            //            Console.WriteLine("totalHaveMyMass: " + totalHaveMyMass[i, j]);
            //            Console.WriteLine("totalMatch: " + totalMatch[i, j]);
            //        }
            //    }
            //}

            //using (var nice = ThermoDynamicData.InitiateDynamicConnection(@"C:\Users\stepa\Data\CalibrationPaperData\Mouse\04-30-13_CAST_Frac5_4uL.raw"))
            ////{
            //using (var nice = ThermoDynamicData.InitiateDynamicConnection(@"C:\Users\stepa\Data\CalibrationPaperData\Jurkat\120426_Jurkat_highLC_Frac17.raw"))
            //{
            //var hehdfe = nice.GetOneBasedScan(168) as IMsDataScanWithPrecursor<ThermoSpectrum>;
            //Console.WriteLine("Scan " + hehdfe.OneBasedScanNumber + " ; isolation=" + hehdfe.IsolationMz + " ; mm=" + hehdfe.SelectedIonMonoisotopicGuessMz);

            //var fdf = hehdfe.GetIsolatedMassesAndCharges(nice.GetOneBasedScan(hehdfe.OneBasedPrecursorScanNumber).MassSpectrum, 10, new Tolerance("20 PPM"), 10, 1);

            //Console.WriteLine(fdf.Count() + ";" + hehdfe.SelectedIonMonoisotopicGuessMz.HasValue);

            //Console.WriteLine(string.Join(Environment.NewLine, fdf.Select(b => "\t" + b.Item1 + "; " + b.Item2 + "; " + b.Item1.First())));

            //    Console.WriteLine();

            //    int totalHaveMM = 0;
            //    int totalHaveMMandMatch = 0;
            //    int totalHaveMyMass = 0;
            //    int totalHaveMMandMatchAll = 0;
            //    int totalHaveMyMassAll = 0;
            //    foreach (var hehdfe in nice.OfType<IMsDataScanWithPrecursor<ThermoSpectrum>>())
            //    {
            //        Console.WriteLine("Scan " + hehdfe.OneBasedScanNumber + " ; isolation=" + hehdfe.IsolationMz + " ; mm=" + hehdfe.SelectedIonMonoisotopicGuessMz + " ; charge=" + hehdfe.SelectedIonChargeStateGuess);

            //        //var fdf = hehdfe.GetIsolatedMassesAndCharges(nice.GetOneBasedScan(hehdfe.OneBasedPrecursorScanNumber).MassSpectrum, 10, tol, 10, 1).ToList();

            //        //if (fdf.Count() > 0)
            //        //    totalHaveMyMass++;

            //        //if (hehdfe.SelectedIonMonoisotopicGuessMz.HasValue)
            //        //{
            //        //    totalHaveMM++;
            //        //    if (fdf.Any(bd => tol.Within(bd.Item1.First().ToMass(bd.Item2), hehdfe.SelectedIonMonoisotopicGuessMz.Value.ToMass(hehdfe.SelectedIonChargeStateGuess.Value))))
            //        //        totalHaveMMandMatch++;
            //        //}

            //        if (fdfAll.Count() > 0)
            //            totalHaveMyMassAll++;
            //        Console.WriteLine(fdfAll.Count() + ";" + hehdfe.SelectedIonMonoisotopicGuessMz.HasValue);

            //        if (hehdfe.SelectedIonMonoisotopicGuessMz.HasValue)
            //        {
            //            totalHaveMM++;
            //            var massFromScan = hehdfe.SelectedIonMonoisotopicGuessMz.Value.ToMass(hehdfe.SelectedIonChargeStateGuess.Value);
            //            if (fdfAll.Any(bd => tol.Within(bd.Item1.First().ToMass(bd.Item2), massFromScan)))
            //                totalHaveMMandMatchAll++;

            //            if (totalHaveMMandMatchAll - totalHaveMyMassAll < -6)
            //                    Console.WriteLine(totalHaveMMandMatchAll + " not equal " + totalHaveMyMassAll);
            //        }

            //        Console.WriteLine();
            //    }
            //}

            //using (var nice = ThermoDynamicData.InitiateDynamicConnection(@"C:\Users\stepa\Data\CalibrationPaperData\Jurkat\120426_Jurkat_highLC_Frac17.raw"))
            //{
            //    var ok = nice.GetOneBasedScan(24676);
            //    var hm = ok as IMsDataScanWithPrecursor<IMzSpectrum<IMzPeak>>;
            //    hm.RecomputeSelectedPeak(nice.GetOneBasedScan(hm.OneBasedPrecursorScanNumber).MassSpectrum);
            //}

            //using (var nice = ThermoDynamicData.InitiateDynamicConnection(@"C:\Users\stepa\Desktop\02-15-17_Cys-tag_light\02-14-17_Cl-1_rep1.raw"))
            //{
            //    var ok = nice.GetOneBasedScan(71291);
            //    var hm = ok as IMsDataScanWithPrecursor<IMzSpectrum<IMzPeak>>;

            //    var prevSpectrum = nice.GetOneBasedScan(hm.OneBasedPrecursorScanNumber).MassSpectrum;

            //    Console.WriteLine(hm.SelectedIonGuessChargeStateGuess + Environment.NewLine
            //        + hm.SelectedIonGuessMZ + Environment.NewLine
            //        + hm.SelectedIonGuessIntensity + Environment.NewLine
            //        + hm.SelectedIonGuessMonoisotopicMZ + Environment.NewLine
            //        + hm.SelectedIonGuessMonoisotopicIntensity + Environment.NewLine);

            //    hm.RecomputeChargeState(prevSpectrum, 0.01, 4);

            //    Console.WriteLine(hm.SelectedIonGuessChargeStateGuess + Environment.NewLine
            //        + hm.SelectedIonGuessMZ + Environment.NewLine
            //        + hm.SelectedIonGuessIntensity + Environment.NewLine
            //        + hm.SelectedIonGuessMonoisotopicMZ + Environment.NewLine
            //        + hm.SelectedIonGuessMonoisotopicIntensity + Environment.NewLine);

            //    hm.ComputeSelectedPeakIntensity(prevSpectrum);

            //    Console.WriteLine(hm.SelectedIonGuessChargeStateGuess + Environment.NewLine
            //        + hm.SelectedIonGuessMZ + Environment.NewLine
            //        + hm.SelectedIonGuessIntensity + Environment.NewLine
            //        + hm.SelectedIonGuessMonoisotopicMZ + Environment.NewLine
            //        + hm.SelectedIonGuessMonoisotopicIntensity + Environment.NewLine);

            //    hm.ComputeMonoisotopicPeakIntensity(prevSpectrum);

            //    Console.WriteLine(hm.SelectedIonGuessChargeStateGuess + Environment.NewLine
            //        + hm.SelectedIonGuessMZ + Environment.NewLine
            //        + hm.SelectedIonGuessIntensity + Environment.NewLine
            //        + hm.SelectedIonGuessMonoisotopicMZ + Environment.NewLine
            //        + hm.SelectedIonGuessMonoisotopicIntensity + Environment.NewLine);

            //    hm.RecomputeSelectedPeak(prevSpectrum);

            //    Console.WriteLine(hm.SelectedIonGuessChargeStateGuess + Environment.NewLine
            //        + hm.SelectedIonGuessMZ + Environment.NewLine
            //        + hm.SelectedIonGuessIntensity + Environment.NewLine
            //        + hm.SelectedIonGuessMonoisotopicMZ + Environment.NewLine
            //        + hm.SelectedIonGuessMonoisotopicIntensity + Environment.NewLine);

            //    hm.RecomputeMonoisotopicPeak(prevSpectrum, 0.01, 0.3);

            //    Console.WriteLine(hm.SelectedIonGuessChargeStateGuess + Environment.NewLine
            //        + hm.SelectedIonGuessMZ + Environment.NewLine
            //        + hm.SelectedIonGuessIntensity + Environment.NewLine
            //        + hm.SelectedIonGuessMonoisotopicMZ + Environment.NewLine
            //        + hm.SelectedIonGuessMonoisotopicIntensity + Environment.NewLine);

            //    hm.RecomputeSelectedPeak(nice.GetOneBasedScan(hm.OneBasedPrecursorScanNumber).MassSpectrum);
            //}

            //PopulatePeriodicTable();

            //BenchmarkFormula();
            //Console.WriteLine("");
            //BenchmarkFormula2();
            //Console.WriteLine("");
            //BenchmarkTimeGettingElementFromPeriodicTable();
            //Console.WriteLine("");
            //BenchmarkGettingIsotopes();
            //Console.WriteLine("");
            //BenchmarkIsotopicDistribution();
            //Loaders.LoadElements(@"elements.tmp");
            //Console.WriteLine("");
            //BenchmarkDatabaseLoadWrite();
        }

        private static void PopulatePeriodicTable()
        {
            var elementH = new Element("H", 1, 1.007975);
            PeriodicTable.Add(elementH);
            elementH.AddIsotope(1, 1.00782503223, 0.999885);
            elementH.AddIsotope(2, 2.01410177812, 0.000115);

            var elementC = new Element("C", 6, 12.0106);
            PeriodicTable.Add(elementC);
            elementC.AddIsotope(12, 12, 0.9893);
            elementC.AddIsotope(13, 13.00335483507, 0.0107);

            var elementN = new Element("N", 7, 14.006855);
            PeriodicTable.Add(elementN);
            elementN.AddIsotope(15, 15.00010889888, 0.00364);
            elementN.AddIsotope(14, 14.00307400443, 0.99636);

            var elementO = new Element("O", 8, 15.9994);
            PeriodicTable.Add(elementO);
            elementO.AddIsotope(16, 15.99491461957, 0.99757);
            elementO.AddIsotope(17, 16.99913175650, 0.00038);
            elementO.AddIsotope(18, 17.99915961286, 0.00205);

            var elementFe = new Element("Fe", 26, 55.845);
            PeriodicTable.Add(elementFe);
            elementFe.AddIsotope(54, 53.93960899, 0.05845);
            elementFe.AddIsotope(56, 55.93493633, 0.91754);
            elementFe.AddIsotope(57, 56.93539284, 0.02119);
            elementFe.AddIsotope(58, 57.93327443, 0.00282);

            var elementBr = new Element("Br", 35, 79.904);
            PeriodicTable.Add(elementBr);
            elementBr.AddIsotope(79, 78.9183376, 0.5069);
            elementBr.AddIsotope(81, 80.9162897, 0.4931);

            var elementCa = new Element("Ca", 20, 40.078);
            PeriodicTable.Add(elementCa);
            elementCa.AddIsotope(40, 39.962590863, 0.96941);
            elementCa.AddIsotope(42, 41.95861783, 0.00647);
            elementCa.AddIsotope(43, 42.95876644, 0.00135);
            elementCa.AddIsotope(44, 43.95548156, 0.02086);
            elementCa.AddIsotope(46, 45.9536890, 0.00004);
            elementCa.AddIsotope(48, 47.95252276, 0.00187);

            var elementS = new Element("S", 16, 32.0675);
            PeriodicTable.Add(elementS);
            elementS.AddIsotope(32, 31.9720711744, 0.9499);
            elementS.AddIsotope(33, 32.9714589098, 0.0075);
            elementS.AddIsotope(34, 33.967867004, 0.0425);
            elementS.AddIsotope(36, 35.96708071, 0.0001);

            var elementSe = new Element("Se", 34, 78.971);
            PeriodicTable.Add(elementSe);
            elementSe.AddIsotope(74, 73.922475934, 0.0089);
            elementSe.AddIsotope(76, 75.919213704, 0.0937);
            elementSe.AddIsotope(77, 76.919914154, 0.0763);
            elementSe.AddIsotope(78, 77.91730928, 0.2377);
            elementSe.AddIsotope(80, 79.9165218, 0.4961);
            elementSe.AddIsotope(82, 81.9166995, 0.0873);

            var elementZr = new Element("Zr", 40, 91.224);
            PeriodicTable.Add(elementZr);
            elementZr.AddIsotope(90, 89.9046977, 0.5145);
            elementZr.AddIsotope(91, 90.9056396, 0.1122);
            elementZr.AddIsotope(92, 91.9050347, 0.1715);
            elementZr.AddIsotope(94, 93.9063108, 0.1738);
        }

        #endregion Private Methods

    }
}<|MERGE_RESOLUTION|>--- conflicted
+++ resolved
@@ -149,74 +149,6 @@
 
         private static void Main(string[] args)
         {
-<<<<<<< HEAD
-            Loaders.LoadElements("elements2.dat");
-
-            Console.WriteLine("Neucode mass:" + ChemicalFormula.ParseFormula("H{2}8 H{1}-8 N{15}-2 C{13}-6 N{14}2 C{12}6").MonoisotopicMass);
-
-            int? minScan = 605;
-            int? maxScan = 631;
-            double deconvolutionTolerancePpm = 1;
-            double aggregationTolerancePpm = 3;
-            //string filename = @"C:\Users\stepa\Desktop\DeconvolutionStuff\03-01-17_B2A_targeted_td_yeast_fract6_intact.raw";
-            //string filename = @"C:\Users\stepa\Desktop\neucode_for_deconv\10-23-15_A_fract5_rep2.raw";
-            string filename = @"C:\Users\stepa\Desktop\neucode_for_deconv\2to1-10-28-15_S_fract5_rep1.raw";
-            int maxAssumedChargeState = 30;
-            double intensityRatioLimit = 2;
-            Func<IMzPeak, bool> peakFilter = b => (b as ThermoMzPeak).SignalToNoise > 2;
-            //Func<IMzPeak, bool> peakFilter = b => true;
-
-            //IMsDataFile<IMsDataScan<IMzSpectrum<IMzPeak>>> raw = ThermoStaticData.LoadAllStaticData(filename);
-            IMsDataFile<IMsDataScan<IMzSpectrum<IMzPeak>>> raw = ThermoDynamicData.InitiateDynamicConnection(filename);
-            List<DeconvolutionFeatureWithMassesAndScans> nice = raw.Deconvolute(minScan, maxScan, maxAssumedChargeState, deconvolutionTolerancePpm, intensityRatioLimit, peakFilter, aggregationTolerancePpm).ToList();
-            Console.WriteLine(string.Join(Environment.NewLine, nice.OrderBy(b => -b.NumPeaks).Take(15)));
-
-            Console.WriteLine();
-
-            //Console.WriteLine("Combining 3");
-            //IMsDataFile<IMsDataScan<IMzSpectrum<IMzPeak>>> f = new GeneratedMsDataFile(raw, 3, 1);
-            //nice = f.Deconvolute(minScan - 1, maxScan - 1, maxAssumedChargeState, deconvolutionTolerancePpm, intensityRatioLimit, peakFilter, aggregationTolerancePpm).ToList();
-            //Console.WriteLine(string.Join(Environment.NewLine, nice.OrderBy(b => -b.TotalIntensity).Take(5)));
-
-            //Console.WriteLine();
-
-            //Console.WriteLine();
-            //Console.WriteLine("Combining 5");
-            //f = new GeneratedMsDataFile(raw, 5, 1);
-            //nice = f.Deconvolute(minScan - 2, maxScan - 2, maxAssumedChargeState, deconvolutionTolerancePpm, intensityRatioLimit, peakFilter, aggregationTolerancePpm).ToList();
-            //Console.WriteLine(string.Join(Environment.NewLine, nice.OrderBy(b => -b.TotalIntensity).Take(10).Select(b => b.OneLineString())));
-
-            //Console.WriteLine();
-            //Console.WriteLine("Combining 7");
-            //f = new GeneratedMsDataFile(raw, 7, 1);
-            //nice = f.Deconvolute(minScan - 3, maxScan - 3, maxAssumedChargeState, deconvolutionTolerancePpm, intensityRatioLimit, peakFilter, aggregationTolerancePpm).ToList();
-            //Console.WriteLine(string.Join(Environment.NewLine, nice.OrderBy(b => -b.TotalIntensity).Take(10).Select(b => b.OneLineString())));
-
-            //using (System.IO.StreamWriter file =
-            //new System.IO.StreamWriter(@"orderedByNumPeaks.txt"))
-            //{
-            //    file.WriteLine(string.Join(Environment.NewLine, nice.OrderBy(b => -b.NumPeaks).Select(b => b.OneLineString())));
-            //}
-
-            //using (System.IO.StreamWriter file =
-            //new System.IO.StreamWriter(@"orderedByElution.txt"))
-            //{
-            //    file.WriteLine(string.Join(Environment.NewLine, nice.OrderBy(b => (b.MinElutionTime + b.MaxElutionTime) / 2).Select(b => b.OneLineString())));
-            //}
-
-            //using (System.IO.StreamWriter file =
-            //new System.IO.StreamWriter(@"orderedByTotalIntensity.txt"))
-            //{
-            //    file.WriteLine(string.Join(Environment.NewLine, nice.OrderBy(b => -b.TotalIntensity).Select(b => b.OneLineString())));
-            //}
-=======
-            using (WebClient Client = new WebClient())
-                Client.DownloadFile(@"http://physics.nist.gov/cgi-bin/Compositions/stand_alone.pl?ele=&ascii=ascii2&isotype=some", "Dddd.temp");
-
-            DoubleRange r = new DoubleRange(-187, double.PositiveInfinity);
-            Console.WriteLine(r);
-            Console.WriteLine(r.ToString());
->>>>>>> b1d25bb3
 
             //Dictionary<string, Modification> um;
             //ProteinDbLoader.LoadProteinXML(@"C:\Users\stepa\Desktop\01012017_MM_ONLYGPTMD.xml", true, new List<Modification>(), false, new List<string> { "GO", "EnsemblFungi" }, null, out um);
