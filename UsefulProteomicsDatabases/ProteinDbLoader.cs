﻿using Proteomics;
using System;
using System.Collections.Generic;
using System.Diagnostics.CodeAnalysis;
using System.IO;
using System.IO.Compression;
using System.Linq;
using System.Text;
using System.Text.RegularExpressions;
using System.Xml;

namespace UsefulProteomicsDatabases
{
    public static class ProteinDbLoader
    {
        public static readonly FastaHeaderFieldRegex UniprotAccessionRegex = new FastaHeaderFieldRegex("accession", @"([A-Z0-9_.]+)", 0, 1);
        public static readonly FastaHeaderFieldRegex UniprotFullNameRegex = new FastaHeaderFieldRegex("fullName", @"\s(.*?)\sOS=", 0, 1);
        public static readonly FastaHeaderFieldRegex UniprotNameRegex = new FastaHeaderFieldRegex("name", @"\|([^\|][A-Z0-9_]+)", 1, 1);
        public static readonly FastaHeaderFieldRegex UniprotGeneNameRegex = new FastaHeaderFieldRegex("geneName", @"GN=([^ ]+)", 0, 1);
        public static readonly FastaHeaderFieldRegex UniprotOrganismRegex = new FastaHeaderFieldRegex("organism", @"OS=(.*?)\sGN=", 0, 1);

        public static readonly FastaHeaderFieldRegex EnsemblAccessionRegex = new FastaHeaderFieldRegex("accession", @"([A-Z0-9_.]+)", 0, 1);
        public static readonly FastaHeaderFieldRegex EnsemblFullNameRegex = new FastaHeaderFieldRegex("fullName", @"(pep:.*)", 0, 1);
        public static readonly FastaHeaderFieldRegex EnsemblGeneNameRegex = new FastaHeaderFieldRegex("geneName", @"gene:([^ ]+)", 0, 1);

        /// <summary>
        /// Stores the last database file path.
        /// </summary>
        private static string last_database_location;

        /// <summary>
        /// Stores the modification list read during LoadProteinXML
        /// </summary>
        private static List<ModificationGeneral> protein_xml_modlist_general;

        /// <summary>
        /// Load a mzLibProteinDb or UniProt XML file. Protein modifications may be specified before the protein entries (mzLibProteinDb format).
        /// If so, this modification list can be acquired with GetPtmListFromProteinXml after using this method.
        /// They may also be read in separately from a ptmlist text file, and then input as allKnownModifications.
        /// If protein modifications are specified both in the mzLibProteinDb XML file and in allKnownModifications, they are collapsed into a HashSet of Modifications before generating Protein entries.
        /// </summary>
        /// <typeparam name="T"></typeparam>
        /// <param name="proteinDbLocation"></param>
        /// <param name="generateTargetProteins"></param>
        /// <param name="generateDecoyProteins"></param>
        /// <param name="allKnownModifications"></param>
        /// <param name="isContaminant"></param>
        /// <param name="dbRefTypesToKeep"></param>
        /// <param name="modTypesToExclude"></param>
        /// <param name="unknownModifications"></param>
        /// <returns></returns>
        [SuppressMessage("Microsoft.Usage", "CA2202:Do not dispose objects multiple times")]
<<<<<<< HEAD
        public static List<Protein> LoadProteinXML(string proteinDbLocation, bool generateTargets, DecoyType decoyType, IEnumerable<ModificationGeneral> allKnownModifications,
            bool isContaminant, IEnumerable<string> modTypesToExclude, out Dictionary<string, ModificationGeneral> unknownModifications)
=======
        public static List<Protein> LoadProteinXML(string proteinDbLocation, bool generateTargets, DecoyType decoyType, IEnumerable<Modification> allKnownModifications,
            bool isContaminant, IEnumerable<string> modTypesToExclude, out Dictionary<string, Modification> unknownModifications, int maxThreads = -1)
>>>>>>> d0960006
        {
            List<ModificationGeneral> prespecified = GetPtmListFromProteinXml(proteinDbLocation);
            allKnownModifications = allKnownModifications ?? new List<ModificationGeneral>();
            modTypesToExclude = modTypesToExclude ?? new List<string>();

            Dictionary<string, IList<ModificationGeneral>> mod_dict = new Dictionary<string, IList<ModificationGeneral>>();
            if (prespecified.Count > 0 || allKnownModifications.Count() > 0)
            {
                mod_dict = GetModificationDict(new HashSet<ModificationGeneral>(prespecified.Concat(allKnownModifications)));
            }

            List<Protein> targets = new List<Protein>();
            unknownModifications = new Dictionary<string, ModificationGeneral>();
            using (var stream = new FileStream(proteinDbLocation, FileMode.Open, FileAccess.Read, FileShare.Read))
            {
                Regex substituteWhitespace = new Regex(@"\s+");

                Stream uniprotXmlFileStream = proteinDbLocation.EndsWith("gz") ? // allow for .bgz and .tgz, which are (rarely) used
                    (Stream)(new GZipStream(stream, CompressionMode.Decompress)) :
                    stream;

                ProteinXmlEntry block = new ProteinXmlEntry();

                using (XmlReader xml = XmlReader.Create(uniprotXmlFileStream))
                {
                    while (xml.Read())
                    {
                        if (xml.NodeType == XmlNodeType.Element)
                        {
                            block.ParseElement(xml.Name, xml);
                        }
                        if (xml.NodeType == XmlNodeType.EndElement || xml.IsEmptyElement)
                        {
                            var newProteinEntries = block.ParseEndElement(xml, mod_dict, modTypesToExclude, unknownModifications,
                                isContaminant, proteinDbLocation);
                            targets.AddRange(newProteinEntries);
                        }
                    }
                }
            }
            List<Protein> decoys = DecoyProteinGenerator.GenerateDecoys(targets, decoyType, maxThreads);
            return (generateTargets ? targets : new List<Protein>()).Concat(decoyType != DecoyType.None ? decoys : new List<Protein>()).ToList();
        }

        /// <summary>
        /// Get the modification entries specified in a mzLibProteinDb XML file (.xml or .xml.gz).
        /// </summary>
        /// <param name="proteinDbLocation"></param>
        /// <returns></returns>
        [SuppressMessage("Microsoft.Usage", "CA2202:Do not dispose objects multiple times")]
        public static List<ModificationGeneral> GetPtmListFromProteinXml(string proteinDbLocation)
        {
            if (proteinDbLocation.Equals(last_database_location))
            {
                return protein_xml_modlist_general;
            }
            last_database_location = proteinDbLocation;

            StringBuilder storedKnownModificationsBuilder = new StringBuilder();
            using (var stream = new FileStream(proteinDbLocation, FileMode.Open, FileAccess.Read, FileShare.Read))
            {
                Regex startingWhitespace = new Regex(@"/^\s+/gm");
                Stream uniprotXmlFileStream = proteinDbLocation.EndsWith(".gz") ?
                    (Stream)(new GZipStream(stream, CompressionMode.Decompress)) :
                    stream;

                using (XmlReader xml = XmlReader.Create(uniprotXmlFileStream))
                {
                    while (xml.Read())
                    {
                        if (xml.NodeType == XmlNodeType.Element)
                        {
                            if (xml.Name == "modification")
                            {
                                string modification = startingWhitespace.Replace(xml.ReadElementString(), "");
                                storedKnownModificationsBuilder.AppendLine(modification);
                            }
                            else if (xml.Name == "entry")
                            {
                                protein_xml_modlist_general = storedKnownModificationsBuilder.Length <= 0 ?
                                    new List<ModificationGeneral>() :
                                    PtmListLoaderGeneral.ReadModsFromString(storedKnownModificationsBuilder.ToString()).ToList();
                                return protein_xml_modlist_general;
                            }
                        }
                    }
                }
            }
            protein_xml_modlist_general = new List<ModificationGeneral>();
            return protein_xml_modlist_general;
        }

        /// <summary>
        /// Load a protein fasta database, using regular expressions to get various aspects of the headers. The first regex capture group is used as each field.
        /// </summary>
        /// <param name="proteinDbLocation"></param>
        /// <param name="generateTargets"></param>
        /// <param name="decoyType"></param>
        /// <param name="isContaminant"></param>
        /// <param name="accessionRegex"></param>
        /// <param name="fullNameRegex"></param>
        /// <param name="nameRegex"></param>
        /// <param name="geneNameRegex"></param>
        /// <param name="organismRegex"></param>
        /// <param name="errors"></param>
        /// <returns></returns>
        public static List<Protein> LoadProteinFasta(string proteinDbLocation, bool generateTargets, DecoyType decoyType, bool isContaminant,
            FastaHeaderFieldRegex accessionRegex, FastaHeaderFieldRegex fullNameRegex, FastaHeaderFieldRegex nameRegex,
            FastaHeaderFieldRegex geneNameRegex, FastaHeaderFieldRegex organismRegex, out List<string> errors, int maxThreads = -1)
        {
            HashSet<string> unique_accessions = new HashSet<string>();
            int unique_identifier = 1;
            string accession = null;
            string name = null;
            string fullName = null;
            string organism = null;
            List<Tuple<string, string>> geneName = new List<Tuple<string, string>>();
            errors = new List<string>();
            Regex substituteWhitespace = new Regex(@"\s+");

            List<Protein> targets = new List<Protein>();

            using (var stream = new FileStream(proteinDbLocation, FileMode.Open, FileAccess.Read, FileShare.Read))
            {
                Stream fastaFileStream = proteinDbLocation.EndsWith("gz") ? // allow for .bgz and .tgz, which are (rarely) used
                    (Stream)(new GZipStream(stream, CompressionMode.Decompress)) :
                    stream;

                StringBuilder sb = null;
                StreamReader fasta = new StreamReader(fastaFileStream);

                while (true)
                {
                    string line = "";
                    line = fasta.ReadLine();
                    if (line == null) { break; }

                    if (line.StartsWith(">"))
                    {
                        accession = ApplyRegex(accessionRegex, line);
                        fullName = ApplyRegex(fullNameRegex, line);
                        name = ApplyRegex(nameRegex, line);
                        organism = ApplyRegex(organismRegex, line);
                        string geneNameString = ApplyRegex(geneNameRegex, line);
                        if (geneNameString != null)
                        {
                            geneName.Add(new Tuple<string, string>("primary", geneNameString));
                        }

                        if (accession == null || accession == "")
                        {
                            accession = line.Substring(1).TrimEnd();
                        }

                        sb = new StringBuilder();
                    }
                    else if (sb != null)
                    {
                        sb.Append(line.Trim());
                    }

                    if ((fasta.Peek() == '>' || fasta.Peek() == -1) && accession != null && sb != null)
                    {
                        string sequence = substituteWhitespace.Replace(sb.ToString(), "");
                        while (unique_accessions.Contains(accession))
                        {
                            accession += "_" + unique_identifier.ToString();
                            unique_identifier++;
                        }
                        unique_accessions.Add(accession);
                        Protein protein = new Protein(sequence, accession, organism, geneName, name: name, full_name: fullName,
                            isContaminant: isContaminant, databaseFilePath: proteinDbLocation);
                        if (protein.Length == 0)
                        {
                            errors.Add("Line" + line + ", Protein Length of 0: " + protein.Name + " was skipped from database: " + proteinDbLocation);
                        }
                        else
                        {
                            targets.Add(protein);
                        }

                        accession = null;
                        name = null;
                        fullName = null;
                        organism = null;
                        geneName = new List<Tuple<string, string>>();
                    }

                    // no input left
                    if (fasta.Peek() == -1)
                    {
                        break;
                    }
                }
            }
            if (!targets.Any())
            {
                errors.Add("Error: No proteins could be read from the database: " + proteinDbLocation);
            }
            List<Protein> decoys = DecoyProteinGenerator.GenerateDecoys(targets, decoyType, maxThreads);
            return (generateTargets ? targets : new List<Protein>()).Concat(decoyType != DecoyType.None ? decoys : new List<Protein>()).ToList();
        }

        /// <summary>
        /// Merge proteins that have the same accession, sequence, and contaminant designation.
        /// </summary>
        /// <param name="mergeThese"></param>
        /// <returns></returns>
        public static IEnumerable<Protein> MergeProteins(IEnumerable<Protein> mergeThese)
        {
            Dictionary<Tuple<string, string, bool, bool>, List<Protein>> proteinsByAccessionSequenceContaminant = new Dictionary<Tuple<string, string, bool, bool>, List<Protein>>();
            foreach (Protein p in mergeThese)
            {
                Tuple<string, string, bool, bool> key = new Tuple<string, string, bool, bool>(p.Accession, p.BaseSequence, p.IsContaminant, p.IsDecoy);
                if (!proteinsByAccessionSequenceContaminant.TryGetValue(key, out List<Protein> bundled))
                {
                    proteinsByAccessionSequenceContaminant.Add(key, new List<Protein> { p });
                }
                else
                {
                    bundled.Add(p);
                }
            }

            foreach (KeyValuePair<Tuple<string, string, bool, bool>, List<Protein>> proteins in proteinsByAccessionSequenceContaminant)
            {
                HashSet<string> names = new HashSet<string>(proteins.Value.Select(p => p.Name));
                HashSet<string> fullnames = new HashSet<string>(proteins.Value.Select(p => p.FullName));
                HashSet<string> descriptions = new HashSet<string>(proteins.Value.Select(p => p.FullDescription));
                HashSet<Tuple<string, string>> genenames = new HashSet<Tuple<string, string>>(proteins.Value.SelectMany(p => p.GeneNames));
                HashSet<ProteolysisProduct> proteolysis = new HashSet<ProteolysisProduct>(proteins.Value.SelectMany(p => p.ProteolysisProducts));
                HashSet<SequenceVariation> variants = new HashSet<SequenceVariation>(proteins.Value.SelectMany(p => p.SequenceVariations));
                HashSet<DatabaseReference> references = new HashSet<DatabaseReference>(proteins.Value.SelectMany(p => p.DatabaseReferences));
                HashSet<DisulfideBond> bonds = new HashSet<DisulfideBond>(proteins.Value.SelectMany(p => p.DisulfideBonds));

                Dictionary<int, HashSet<ModificationGeneral>> mod_dict = new Dictionary<int, HashSet<ModificationGeneral>>();
                foreach (KeyValuePair<int, List<ModificationGeneral>> nice in proteins.Value.SelectMany(p => p.OneBasedPossibleLocalizedModifications).ToList())
                {
                    if (!mod_dict.TryGetValue(nice.Key, out HashSet<ModificationGeneral> val))
                    {
                        mod_dict.Add(nice.Key, new HashSet<ModificationGeneral>(nice.Value));
                    }
                    else
                    {
                        foreach (ModificationGeneral mod in nice.Value)
                        {
                            val.Add(mod);
                        }
                    }
                }
                Dictionary<int, List<ModificationGeneral>> mod_dict2 = mod_dict.ToDictionary(kv => kv.Key, kv => kv.Value.ToList());

                yield return new Protein(
                    proteins.Key.Item2,
                    proteins.Key.Item1,
                    isContaminant: proteins.Key.Item3,
                    isDecoy: proteins.Key.Item4,
                    gene_names: genenames.ToList(),
                    oneBasedModifications: mod_dict2,
                    proteolysisProducts: proteolysis.ToList(),
                    name: names.FirstOrDefault(),
                    full_name: fullnames.FirstOrDefault(),
                    databaseReferences: references.ToList(),
                    disulfideBonds: bonds.ToList(),
                    sequenceVariations: variants.ToList()
                    );
            }
        }

        private static string ApplyRegex(FastaHeaderFieldRegex regex, string line)
        {
            string result = null;
            if (regex != null)
            {
                var matches = regex.Regex.Matches(line);
                if (matches.Count > regex.Match && matches[regex.Match].Groups.Count > regex.Group)
                {
                    result = matches[regex.Match].Groups[regex.Group].Value;
                }
            }
            return result;
        }

        private static Dictionary<string, IList<ModificationGeneral>> GetModificationDict(IEnumerable<ModificationGeneral> mods)
        {
            var mod_dict = new Dictionary<string, IList<ModificationGeneral>>();
            foreach (ModificationGeneral nice in mods)
            {
                if (mod_dict.TryGetValue(nice.Id, out IList<ModificationGeneral> val))
                {
                    val.Add(nice);
                }
                else
                {
                    mod_dict.Add(nice.Id, new List<ModificationGeneral> { nice });
                }
            }
            return mod_dict;
        }
    }
}<|MERGE_RESOLUTION|>--- conflicted
+++ resolved
@@ -50,13 +50,8 @@
         /// <param name="unknownModifications"></param>
         /// <returns></returns>
         [SuppressMessage("Microsoft.Usage", "CA2202:Do not dispose objects multiple times")]
-<<<<<<< HEAD
         public static List<Protein> LoadProteinXML(string proteinDbLocation, bool generateTargets, DecoyType decoyType, IEnumerable<ModificationGeneral> allKnownModifications,
-            bool isContaminant, IEnumerable<string> modTypesToExclude, out Dictionary<string, ModificationGeneral> unknownModifications)
-=======
-        public static List<Protein> LoadProteinXML(string proteinDbLocation, bool generateTargets, DecoyType decoyType, IEnumerable<Modification> allKnownModifications,
-            bool isContaminant, IEnumerable<string> modTypesToExclude, out Dictionary<string, Modification> unknownModifications, int maxThreads = -1)
->>>>>>> d0960006
+            bool isContaminant, IEnumerable<string> modTypesToExclude, out Dictionary<string, ModificationGeneral> unknownModifications, int maxThreads = -1)
         {
             List<ModificationGeneral> prespecified = GetPtmListFromProteinXml(proteinDbLocation);
             allKnownModifications = allKnownModifications ?? new List<ModificationGeneral>();
