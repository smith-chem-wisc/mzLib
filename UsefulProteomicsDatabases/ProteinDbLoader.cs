--- conflicted
+++ resolved
@@ -580,12 +580,9 @@
                     {
                         break;
                     }
-<<<<<<< HEAD
-
-
-
-=======
->>>>>>> 915803a6
+
+
+
 
                     if (line.StartsWith(">"))
                     {
