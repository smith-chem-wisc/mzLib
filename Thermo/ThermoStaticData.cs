--- conflicted
+++ resolved
@@ -21,7 +21,6 @@
 using MzLibUtil;
 using System;
 using System.IO;
-using System.Runtime.InteropServices;
 using System.Security.Cryptography;
 
 namespace IO.Thermo
@@ -37,33 +36,12 @@
         #endregion Private Constructors
 
         #region Public Methods
-        private const string THERMO_READER_CLSID = "{1d23188d-53fe-4c25-b032-dc70acdbdc02}";
 
         public static ThermoStaticData LoadAllStaticData(string filePath, int? topNpeaks = null, double? minRatio = null, bool trimMs1Peaks = true, bool trimMsMsPeaks = true)
         {
 
-<<<<<<< HEAD
-            try
-            {
-                var thermoReader = Type.GetTypeFromCLSID(Guid.Parse(THERMO_READER_CLSID));
-                Console.WriteLine("Instantiated Type object from CLSID {0}",
-                               THERMO_READER_CLSID);
-                Object wordObj = Activator.CreateInstance(thermoReader);
-                Console.WriteLine("\n\n\n\n\n\n\n\n\n\n\n Instantiated {0}",
-                                  wordObj.GetType().FullName, THERMO_READER_CLSID);
-            }
-            catch (COMException ex)
-            {
-                if (ex.ErrorCode == -2147287036)
-                {
-                    throw new MzLibException("MS File Reader Not Installed");
-                }
-            }
-
-=======
             if (CheckForMsFileReader() == false)
                 throw new MzLibException("MsFileReader Not Installed");
->>>>>>> 0c91a067
 
             var ok = new ManagedThermoHelperLayer.HelperClass();
             IXRawfile5 theConnection = (IXRawfile5)new MSFileReader_XRawfile();
