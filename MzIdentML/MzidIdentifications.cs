--- conflicted
+++ resolved
@@ -57,18 +57,6 @@
                         // Read the XML file into the variable
                         dd111 = _indexedSerializer.Deserialize(stream) as mzIdentML111.Generated.MzIdentMLType111;
                     }
-<<<<<<< HEAD
-=======
-                }
-                catch
-                {
-                    using (Stream stream = new FileStream(mzidFile, FileMode.Open, FileAccess.Read, FileShare.Read))
-                    {
-                        XmlSerializer _indexedSerializer = new XmlSerializer(typeof(mzIdentML120.Generated.MzIdentMLType120));
-                        // Read the XML file into the variable
-                        dd120 = _indexedSerializer.Deserialize(stream) as mzIdentML120.Generated.MzIdentMLType120;
-                    }
->>>>>>> 91f9cac2
                 }
                 catch
                 {
@@ -115,11 +103,6 @@
                                (Tolerance)new AbsoluteTolerance(Convert.ToDouble(hm[0].value)) :
                                new PpmTolerance(Convert.ToDouble(hm[0].value));
                     }
-<<<<<<< HEAD
-
-                    
-=======
->>>>>>> 91f9cac2
                 }
             }
         }
@@ -151,11 +134,6 @@
                                (Tolerance)new AbsoluteTolerance(Convert.ToDouble(hm[0].value)) :
                                new PpmTolerance(Convert.ToDouble(hm[0].value));
                     }
-<<<<<<< HEAD
-
-                    
-=======
->>>>>>> 91f9cac2
                 }
             }
         }
@@ -178,10 +156,6 @@
                     {
                         return dd120.DataCollection.AnalysisData.SpectrumIdentificationList[0].SpectrumIdentificationResult.Count();
                     }
-<<<<<<< HEAD
-                    
-=======
->>>>>>> 91f9cac2
                 }
             }
         }
@@ -206,10 +180,6 @@
                 {
                     return dd120.DataCollection.AnalysisData.SpectrumIdentificationList[0].SpectrumIdentificationResult[sirIndex].SpectrumIdentificationItem[siiIndex].calculatedMassToCharge;
                 }
-<<<<<<< HEAD
-                
-=======
->>>>>>> 91f9cac2
             }
         }
 
@@ -229,10 +199,6 @@
                 {
                     return dd120.DataCollection.AnalysisData.SpectrumIdentificationList[0].SpectrumIdentificationResult[sirIndex].SpectrumIdentificationItem[siiIndex].chargeState;
                 }
-<<<<<<< HEAD
-                
-=======
->>>>>>> 91f9cac2
             }
         }
 
@@ -252,10 +218,6 @@
                 {
                     return dd120.DataCollection.AnalysisData.SpectrumIdentificationList[0].SpectrumIdentificationResult[sirIndex].SpectrumIdentificationItem[siiIndex].experimentalMassToCharge;
                 }
-<<<<<<< HEAD
-                
-=======
->>>>>>> 91f9cac2
             }
         }
 
@@ -281,11 +243,8 @@
             {
                 try
                 {
-<<<<<<< HEAD
+
                     foreach (mzIdentML111.Generated.PeptideEvidenceRefType pe 
-=======
-                    foreach (mzIdentML111.Generated.PeptideEvidenceRefType pe
->>>>>>> 91f9cac2
                         in dd111.DataCollection.AnalysisData.SpectrumIdentificationList[0].SpectrumIdentificationResult[sirIndex].SpectrumIdentificationItem[siiIndex].PeptideEvidenceRef)
                     {
                         string peptideEvidenceRef = pe.peptideEvidence_ref;
@@ -300,9 +259,6 @@
                             {
                                 return false;
                             }
-<<<<<<< HEAD
-
-
                         }
                     }
                     return true;
@@ -329,35 +285,6 @@
                     }
                     return true;
                 }
-
-                
-=======
-                        }
-                    }
-                    return true;
-                }
-                catch
-                {
-                    foreach (mzIdentML120.Generated.PeptideEvidenceRefType pe
-                        in dd120.DataCollection.AnalysisData.SpectrumIdentificationList[0].SpectrumIdentificationResult[sirIndex].SpectrumIdentificationItem[siiIndex].PeptideEvidenceRef)
-                    {
-                        string peptideEvidenceRef = pe.peptideEvidence_ref;
-                        foreach (var ok in dd120.SequenceCollection.PeptideEvidence)
-                        {
-                            //if (ok.id.Equals(peptideEvidenceRef))
-                            //{
-                            //    if (!ok.isDecoy) return false;
-                            //}
-
-                            if (ok.id.Equals(peptideEvidenceRef) && !ok.isDecoy)
-                            {
-                                return false;
-                            }
-                        }
-                    }
-                    return true;
-                }
->>>>>>> 91f9cac2
             }
         }
 
@@ -383,10 +310,7 @@
                         Where(cv => cv.accession == "MS:1002354").FirstOrDefault();
                     return cvParam == null ? -1 : Convert.ToDouble(cvParam.value);
                 }
-<<<<<<< HEAD
-                
-=======
->>>>>>> 91f9cac2
+
             }
         }
 
@@ -406,10 +330,6 @@
                 {
                     return dd120.DataCollection.AnalysisData.SpectrumIdentificationList[0].SpectrumIdentificationResult[sirIndex].SpectrumIdentificationItem.Count(i => i != null);
                 }
-<<<<<<< HEAD
-                
-=======
->>>>>>> 91f9cac2
             }
         }
 
@@ -418,11 +338,7 @@
             string s = null;
             try
             {
-<<<<<<< HEAD
                 string peptideEvidenceRef = 
-=======
-                string peptideEvidenceRef =
->>>>>>> 91f9cac2
                     dd110.DataCollection.AnalysisData.SpectrumIdentificationList[0].SpectrumIdentificationResult[sirIndex].SpectrumIdentificationItem[siiIndex].PeptideEvidenceRef[0].peptideEvidence_ref;
                 foreach (var ok in dd110.SequenceCollection.PeptideEvidence)
                 {
@@ -443,11 +359,7 @@
             {
                 try
                 {
-<<<<<<< HEAD
-                    string peptideEvidenceRef = 
-=======
-                    string peptideEvidenceRef =
->>>>>>> 91f9cac2
+                    string peptideEvidenceRef = 
                         dd111.DataCollection.AnalysisData.SpectrumIdentificationList[0].SpectrumIdentificationResult[sirIndex].SpectrumIdentificationItem[siiIndex].PeptideEvidenceRef[0].peptideEvidence_ref;
                     foreach (var ok in dd111.SequenceCollection.PeptideEvidence)
                     {
@@ -466,11 +378,7 @@
                 }
                 catch
                 {
-<<<<<<< HEAD
-                    string peptideEvidenceRef = 
-=======
-                    string peptideEvidenceRef =
->>>>>>> 91f9cac2
+                    string peptideEvidenceRef = 
                         dd120.DataCollection.AnalysisData.SpectrumIdentificationList[0].SpectrumIdentificationResult[sirIndex].SpectrumIdentificationItem[siiIndex].PeptideEvidenceRef[0].peptideEvidence_ref;
                     foreach (var ok in dd120.SequenceCollection.PeptideEvidence)
                     {
@@ -498,11 +406,7 @@
             string s = null;
             try
             {
-<<<<<<< HEAD
                 string peptideEvidenceRef = 
-=======
-                string peptideEvidenceRef =
->>>>>>> 91f9cac2
                     dd110.DataCollection.AnalysisData.SpectrumIdentificationList[0].SpectrumIdentificationResult[sirIndex].SpectrumIdentificationItem[siiIndex].PeptideEvidenceRef[0].peptideEvidence_ref;
                 foreach (var ok in dd110.SequenceCollection.PeptideEvidence)
                 {
@@ -523,11 +427,7 @@
             {
                 try
                 {
-<<<<<<< HEAD
-                    string peptideEvidenceRef = 
-=======
-                    string peptideEvidenceRef =
->>>>>>> 91f9cac2
+                    string peptideEvidenceRef = 
                         dd111.DataCollection.AnalysisData.SpectrumIdentificationList[0].SpectrumIdentificationResult[sirIndex].SpectrumIdentificationItem[siiIndex].PeptideEvidenceRef[0].peptideEvidence_ref;
                     foreach (var ok in dd111.SequenceCollection.PeptideEvidence)
                     {
@@ -546,11 +446,7 @@
                 }
                 catch
                 {
-<<<<<<< HEAD
-                    string peptideEvidenceRef = 
-=======
-                    string peptideEvidenceRef =
->>>>>>> 91f9cac2
+                    string peptideEvidenceRef = 
                         dd120.DataCollection.AnalysisData.SpectrumIdentificationList[0].SpectrumIdentificationResult[sirIndex].SpectrumIdentificationItem[siiIndex].PeptideEvidenceRef[0].peptideEvidence_ref;
                     foreach (var ok in dd120.SequenceCollection.PeptideEvidence)
                     {
@@ -577,11 +473,7 @@
             string s = null;
             try
             {
-<<<<<<< HEAD
                 string peptideEvidenceRef = 
-=======
-                string peptideEvidenceRef =
->>>>>>> 91f9cac2
                     dd110.DataCollection.AnalysisData.SpectrumIdentificationList[0].SpectrumIdentificationResult[sirIndex].SpectrumIdentificationItem[siiIndex].PeptideEvidenceRef[0].peptideEvidence_ref;
                 foreach (var ok in dd110.SequenceCollection.PeptideEvidence)
                 {
@@ -602,11 +494,7 @@
             {
                 try
                 {
-<<<<<<< HEAD
-                    string peptideEvidenceRef = 
-=======
-                    string peptideEvidenceRef =
->>>>>>> 91f9cac2
+                    string peptideEvidenceRef = 
                         dd111.DataCollection.AnalysisData.SpectrumIdentificationList[0].SpectrumIdentificationResult[sirIndex].SpectrumIdentificationItem[siiIndex].PeptideEvidenceRef[0].peptideEvidence_ref;
                     foreach (var ok in dd111.SequenceCollection.PeptideEvidence)
                     {
@@ -625,11 +513,7 @@
                 }
                 catch
                 {
-<<<<<<< HEAD
-                    string peptideEvidenceRef = 
-=======
-                    string peptideEvidenceRef =
->>>>>>> 91f9cac2
+                    string peptideEvidenceRef = 
                         dd120.DataCollection.AnalysisData.SpectrumIdentificationList[0].SpectrumIdentificationResult[sirIndex].SpectrumIdentificationItem[siiIndex].PeptideEvidenceRef[0].peptideEvidence_ref;
                     foreach (var ok in dd120.SequenceCollection.PeptideEvidence)
                     {
@@ -656,11 +540,7 @@
             int modLoc = -1;
             try
             {
-<<<<<<< HEAD
                 string peptideEvidenceRef = 
-=======
-                string peptideEvidenceRef =
->>>>>>> 91f9cac2
                     dd110.DataCollection.AnalysisData.SpectrumIdentificationList[0].SpectrumIdentificationResult[sirIndex].SpectrumIdentificationItem[siiIndex].PeptideEvidenceRef[0].peptideEvidence_ref;
                 foreach (var ok in dd110.SequenceCollection.PeptideEvidence)
                 {
@@ -681,11 +561,7 @@
             {
                 try
                 {
-<<<<<<< HEAD
-                    string peptideEvidenceRef = 
-=======
-                    string peptideEvidenceRef =
->>>>>>> 91f9cac2
+                    string peptideEvidenceRef = 
                         dd111.DataCollection.AnalysisData.SpectrumIdentificationList[0].SpectrumIdentificationResult[sirIndex].SpectrumIdentificationItem[siiIndex].PeptideEvidenceRef[0].peptideEvidence_ref;
                     foreach (var ok in dd111.SequenceCollection.PeptideEvidence)
                     {
@@ -704,11 +580,7 @@
                 }
                 catch
                 {
-<<<<<<< HEAD
-                    string peptideEvidenceRef = 
-=======
-                    string peptideEvidenceRef =
->>>>>>> 91f9cac2
+                    string peptideEvidenceRef = 
                         dd120.DataCollection.AnalysisData.SpectrumIdentificationList[0].SpectrumIdentificationResult[sirIndex].SpectrumIdentificationItem[siiIndex].PeptideEvidenceRef[0].peptideEvidence_ref;
                     foreach (var ok in dd120.SequenceCollection.PeptideEvidence)
                     {
@@ -735,11 +607,7 @@
             double modMass = -1;
             try
             {
-<<<<<<< HEAD
                 string peptideEvidenceRef = 
-=======
-                string peptideEvidenceRef =
->>>>>>> 91f9cac2
                     dd110.DataCollection.AnalysisData.SpectrumIdentificationList[0].SpectrumIdentificationResult[sirIndex].SpectrumIdentificationItem[siiIndex].PeptideEvidenceRef[0].peptideEvidence_ref;
                 foreach (var ok in dd110.SequenceCollection.PeptideEvidence)
                 {
@@ -760,11 +628,7 @@
             {
                 try
                 {
-<<<<<<< HEAD
-                    string peptideEvidenceRef = 
-=======
-                    string peptideEvidenceRef =
->>>>>>> 91f9cac2
+                    string peptideEvidenceRef = 
                         dd111.DataCollection.AnalysisData.SpectrumIdentificationList[0].SpectrumIdentificationResult[sirIndex].SpectrumIdentificationItem[siiIndex].PeptideEvidenceRef[0].peptideEvidence_ref;
                     foreach (var ok in dd111.SequenceCollection.PeptideEvidence)
                     {
@@ -783,11 +647,7 @@
                 }
                 catch
                 {
-<<<<<<< HEAD
-                    string peptideEvidenceRef = 
-=======
-                    string peptideEvidenceRef =
->>>>>>> 91f9cac2
+                    string peptideEvidenceRef = 
                         dd120.DataCollection.AnalysisData.SpectrumIdentificationList[0].SpectrumIdentificationResult[sirIndex].SpectrumIdentificationItem[siiIndex].PeptideEvidenceRef[0].peptideEvidence_ref;
                     foreach (var ok in dd120.SequenceCollection.PeptideEvidence)
                     {
@@ -814,11 +674,7 @@
             int numMod = 0;
             try
             {
-<<<<<<< HEAD
                 string peptideEvidenceRef = 
-=======
-                string peptideEvidenceRef =
->>>>>>> 91f9cac2
                     dd110.DataCollection.AnalysisData.SpectrumIdentificationList[0].SpectrumIdentificationResult[sirIndex].SpectrumIdentificationItem[siiIndex].PeptideEvidenceRef[0].peptideEvidence_ref;
                 foreach (var ok in dd110.SequenceCollection.PeptideEvidence)
                 {
@@ -841,11 +697,7 @@
             {
                 try
                 {
-<<<<<<< HEAD
-                    string peptideEvidenceRef = 
-=======
-                    string peptideEvidenceRef =
->>>>>>> 91f9cac2
+                    string peptideEvidenceRef = 
                         dd111.DataCollection.AnalysisData.SpectrumIdentificationList[0].SpectrumIdentificationResult[sirIndex].SpectrumIdentificationItem[siiIndex].PeptideEvidenceRef[0].peptideEvidence_ref;
                     foreach (var ok in dd111.SequenceCollection.PeptideEvidence)
                     {
@@ -866,11 +718,7 @@
                 }
                 catch
                 {
-<<<<<<< HEAD
-                    string peptideEvidenceRef = 
-=======
-                    string peptideEvidenceRef =
->>>>>>> 91f9cac2
+                    string peptideEvidenceRef = 
                         dd120.DataCollection.AnalysisData.SpectrumIdentificationList[0].SpectrumIdentificationResult[sirIndex].SpectrumIdentificationItem[siiIndex].PeptideEvidenceRef[0].peptideEvidence_ref;
                     foreach (var ok in dd120.SequenceCollection.PeptideEvidence)
                     {
@@ -899,11 +747,7 @@
             string s = null;
             try
             {
-<<<<<<< HEAD
                 string peptideEvidenceRef = 
-=======
-                string peptideEvidenceRef =
->>>>>>> 91f9cac2
                     dd110.DataCollection.AnalysisData.SpectrumIdentificationList[0].SpectrumIdentificationResult[sirIndex].SpectrumIdentificationItem[siiIndex].PeptideEvidenceRef[0].peptideEvidence_ref;
                 foreach (var ok in dd110.SequenceCollection.PeptideEvidence)
                 {
@@ -924,11 +768,7 @@
             {
                 try
                 {
-<<<<<<< HEAD
-                    string peptideEvidenceRef = 
-=======
-                    string peptideEvidenceRef =
->>>>>>> 91f9cac2
+                    string peptideEvidenceRef = 
                         dd111.DataCollection.AnalysisData.SpectrumIdentificationList[0].SpectrumIdentificationResult[sirIndex].SpectrumIdentificationItem[siiIndex].PeptideEvidenceRef[0].peptideEvidence_ref;
                     foreach (var ok in dd111.SequenceCollection.PeptideEvidence)
                     {
@@ -947,11 +787,7 @@
                 }
                 catch
                 {
-<<<<<<< HEAD
-                    string peptideEvidenceRef = 
-=======
-                    string peptideEvidenceRef =
->>>>>>> 91f9cac2
+                    string peptideEvidenceRef = 
                         dd120.DataCollection.AnalysisData.SpectrumIdentificationList[0].SpectrumIdentificationResult[sirIndex].SpectrumIdentificationItem[siiIndex].PeptideEvidenceRef[0].peptideEvidence_ref;
                     foreach (var ok in dd120.SequenceCollection.PeptideEvidence)
                     {
@@ -1036,10 +872,6 @@
                 {
                     return dd120.DataCollection.AnalysisData.SpectrumIdentificationList[0].SpectrumIdentificationResult[sirIndex].SpectrumIdentificationItem[siiIndex].Fragmentation[i].FragmentArray[0].values;
                 }
-<<<<<<< HEAD
-                
-=======
->>>>>>> 91f9cac2
             }
         }
 
@@ -1059,10 +891,6 @@
                 {
                     return dd120.DataCollection.AnalysisData.SpectrumIdentificationList[0].SpectrumIdentificationResult[sirIndex].SpectrumIdentificationItem[siiIndex].Fragmentation[i].FragmentArray[0].values.Length;
                 }
-<<<<<<< HEAD
-                
-=======
->>>>>>> 91f9cac2
             }
         }
 
@@ -1072,11 +900,7 @@
 
             try
             {
-<<<<<<< HEAD
                 string peptideEvidenceRef = 
-=======
-                string peptideEvidenceRef =
->>>>>>> 91f9cac2
                     dd110.DataCollection.AnalysisData.SpectrumIdentificationList[0].SpectrumIdentificationResult[sirIndex].SpectrumIdentificationItem[siiIndex].PeptideEvidenceRef[0].peptideEvidence_ref;
                 foreach (var ok in dd110.SequenceCollection.PeptideEvidence)
                 {
@@ -1097,11 +921,7 @@
             {
                 try
                 {
-<<<<<<< HEAD
-                    string peptideEvidenceRef = 
-=======
-                    string peptideEvidenceRef =
->>>>>>> 91f9cac2
+                    string peptideEvidenceRef = 
                         dd111.DataCollection.AnalysisData.SpectrumIdentificationList[0].SpectrumIdentificationResult[sirIndex].SpectrumIdentificationItem[siiIndex].PeptideEvidenceRef[0].peptideEvidence_ref;
                     foreach (var ok in dd111.SequenceCollection.PeptideEvidence)
                     {
@@ -1120,11 +940,7 @@
                 }
                 catch
                 {
-<<<<<<< HEAD
-                    string peptideEvidenceRef = 
-=======
-                    string peptideEvidenceRef =
->>>>>>> 91f9cac2
+                    string peptideEvidenceRef = 
                         dd120.DataCollection.AnalysisData.SpectrumIdentificationList[0].SpectrumIdentificationResult[sirIndex].SpectrumIdentificationItem[siiIndex].PeptideEvidenceRef[0].peptideEvidence_ref;
                     foreach (var ok in dd120.SequenceCollection.PeptideEvidence)
                     {
@@ -1152,11 +968,7 @@
 
             try
             {
-<<<<<<< HEAD
                 foreach (mzIdentML110.Generated.PeptideEvidenceRefType pe 
-=======
-                foreach (mzIdentML110.Generated.PeptideEvidenceRefType pe
->>>>>>> 91f9cac2
                     in dd110.DataCollection.AnalysisData.SpectrumIdentificationList[0].SpectrumIdentificationResult[sirIndex].SpectrumIdentificationItem[siiIndex].PeptideEvidenceRef)
                 {
                     string peptideEvidenceRef = pe.peptideEvidence_ref;
@@ -1181,11 +993,7 @@
             {
                 try
                 {
-<<<<<<< HEAD
                     foreach (mzIdentML111.Generated.PeptideEvidenceRefType pe 
-=======
-                    foreach (mzIdentML111.Generated.PeptideEvidenceRefType pe
->>>>>>> 91f9cac2
                         in dd111.DataCollection.AnalysisData.SpectrumIdentificationList[0].SpectrumIdentificationResult[sirIndex].SpectrumIdentificationItem[siiIndex].PeptideEvidenceRef)
                     {
                         string peptideEvidenceRef = pe.peptideEvidence_ref;
@@ -1201,16 +1009,14 @@
                                         s += ok2.name;
                                         break;
                                     }
-<<<<<<< HEAD
-=======
-                                }
-                            }
-                        }
-                    }
-                }
-                catch
-                {
-                    foreach (mzIdentML120.Generated.PeptideEvidenceRefType pe
+                                }
+                            }
+                        }
+                    }
+                }
+                catch
+                {
+                    foreach (mzIdentML120.Generated.PeptideEvidenceRefType pe 
                         in dd120.DataCollection.AnalysisData.SpectrumIdentificationList[0].SpectrumIdentificationResult[sirIndex].SpectrumIdentificationItem[siiIndex].PeptideEvidenceRef)
                     {
                         string peptideEvidenceRef = pe.peptideEvidence_ref;
@@ -1226,30 +1032,6 @@
                                         s += ok2.name;
                                         break;
                                     }
->>>>>>> 91f9cac2
-                                }
-                            }
-                        }
-                    }
-                }
-                catch
-                {
-                    foreach (mzIdentML120.Generated.PeptideEvidenceRefType pe 
-                        in dd120.DataCollection.AnalysisData.SpectrumIdentificationList[0].SpectrumIdentificationResult[sirIndex].SpectrumIdentificationItem[siiIndex].PeptideEvidenceRef)
-                    {
-                        string peptideEvidenceRef = pe.peptideEvidence_ref;
-                        foreach (var ok in dd120.SequenceCollection.PeptideEvidence)
-                        {
-                            if (ok.id.Equals(peptideEvidenceRef))
-                            {
-                                foreach (var ok2 in dd120.SequenceCollection.DBSequence)
-                                {
-                                    if (ok2.id.Equals(ok.dBSequence_ref))
-                                    {
-                                        if (s.Length != 0) s += " or ";
-                                        s += ok2.name;
-                                        break;
-                                    }
                                 }
                             }
                         }
@@ -1265,11 +1047,7 @@
             string startResidue = "";
             try
             {
-<<<<<<< HEAD
                 foreach (mzIdentML110.Generated.PeptideEvidenceRefType pe 
-=======
-                foreach (mzIdentML110.Generated.PeptideEvidenceRefType pe
->>>>>>> 91f9cac2
                     in dd110.DataCollection.AnalysisData.SpectrumIdentificationList[0].SpectrumIdentificationResult[sirIndex].SpectrumIdentificationItem[siiIndex].PeptideEvidenceRef)
                 {
                     string peptideEvidenceRef = pe.peptideEvidence_ref;
@@ -1288,11 +1066,8 @@
             {
                 try
                 {
-<<<<<<< HEAD
+
                     foreach (mzIdentML111.Generated.PeptideEvidenceRefType pe 
-=======
-                    foreach (mzIdentML111.Generated.PeptideEvidenceRefType pe
->>>>>>> 91f9cac2
                         in dd111.DataCollection.AnalysisData.SpectrumIdentificationList[0].SpectrumIdentificationResult[sirIndex].SpectrumIdentificationItem[siiIndex].PeptideEvidenceRef)
                     {
                         string peptideEvidenceRef = pe.peptideEvidence_ref;
@@ -1304,14 +1079,12 @@
                                 startResidue += ok.start;
                                 break;
                             }
-<<<<<<< HEAD
-=======
-                        }
-                    }
-                }
-                catch
-                {
-                    foreach (mzIdentML120.Generated.PeptideEvidenceRefType pe
+                        }
+                    }
+                }
+                catch
+                {
+                    foreach (mzIdentML120.Generated.PeptideEvidenceRefType pe 
                         in dd120.DataCollection.AnalysisData.SpectrumIdentificationList[0].SpectrumIdentificationResult[sirIndex].SpectrumIdentificationItem[siiIndex].PeptideEvidenceRef)
                     {
                         string peptideEvidenceRef = pe.peptideEvidence_ref;
@@ -1323,24 +1096,6 @@
                                 startResidue += ok.start;
                                 break;
                             }
->>>>>>> 91f9cac2
-                        }
-                    }
-                }
-                catch
-                {
-                    foreach (mzIdentML120.Generated.PeptideEvidenceRefType pe 
-                        in dd120.DataCollection.AnalysisData.SpectrumIdentificationList[0].SpectrumIdentificationResult[sirIndex].SpectrumIdentificationItem[siiIndex].PeptideEvidenceRef)
-                    {
-                        string peptideEvidenceRef = pe.peptideEvidence_ref;
-                        foreach (var ok in dd120.SequenceCollection.PeptideEvidence)
-                        {
-                            if (ok.id.Equals(peptideEvidenceRef))
-                            {
-                                if (startResidue.Length != 0) startResidue += " or ";
-                                startResidue += ok.start;
-                                break;
-                            }
                         }
                     }
                 }
@@ -1354,11 +1109,7 @@
             string endResidue = "";
             try
             {
-<<<<<<< HEAD
                 foreach (mzIdentML110.Generated.PeptideEvidenceRefType pe 
-=======
-                foreach (mzIdentML110.Generated.PeptideEvidenceRefType pe
->>>>>>> 91f9cac2
                     in dd110.DataCollection.AnalysisData.SpectrumIdentificationList[0].SpectrumIdentificationResult[sirIndex].SpectrumIdentificationItem[siiIndex].PeptideEvidenceRef)
                 {
                     string peptideEvidenceRef = pe.peptideEvidence_ref;
@@ -1377,11 +1128,7 @@
             {
                 try
                 {
-<<<<<<< HEAD
                     foreach (mzIdentML111.Generated.PeptideEvidenceRefType pe 
-=======
-                    foreach (mzIdentML111.Generated.PeptideEvidenceRefType pe
->>>>>>> 91f9cac2
                         in dd111.DataCollection.AnalysisData.SpectrumIdentificationList[0].SpectrumIdentificationResult[sirIndex].SpectrumIdentificationItem[siiIndex].PeptideEvidenceRef)
                     {
                         string peptideEvidenceRef = pe.peptideEvidence_ref;
@@ -1398,11 +1145,7 @@
                 }
                 catch
                 {
-<<<<<<< HEAD
                     foreach (mzIdentML120.Generated.PeptideEvidenceRefType pe 
-=======
-                    foreach (mzIdentML120.Generated.PeptideEvidenceRefType pe
->>>>>>> 91f9cac2
                         in dd120.DataCollection.AnalysisData.SpectrumIdentificationList[0].SpectrumIdentificationResult[sirIndex].SpectrumIdentificationItem[siiIndex].PeptideEvidenceRef)
                     {
                         string peptideEvidenceRef = pe.peptideEvidence_ref;
