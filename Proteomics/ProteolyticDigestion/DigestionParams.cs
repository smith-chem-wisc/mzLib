--- conflicted
+++ resolved
@@ -68,12 +68,8 @@
         public override string ToString()
         {
             return MaxMissedCleavages + "," + InitiatorMethionineBehavior + "," + MinPeptideLength + "," + MaxPeptideLength + ","
-<<<<<<< HEAD
-                + MaxModificationIsoforms + "," + MaxModsForPeptide + "," + SpecificProtease.Name + "," + SearchModeType + "," + FragmentationTerminus;
-=======
-                + MaxModificationIsoforms + "," + MaxModsForPeptide + "," + Protease.Name + "," + SearchModeType + "," + FragmentationTerminus + ","
+                + MaxModificationIsoforms + "," + MaxModsForPeptide + "," + SpecificProtease.Name + "," + SearchModeType + "," + FragmentationTerminus + ","
                 + GeneratehUnlabeledProteinsForSilac;
->>>>>>> d8909ded
         }
 
         /// <summary>
