--- conflicted
+++ resolved
@@ -271,19 +271,12 @@
                             cleavageIndexWithinProteolysisProduct++;
                         }
 
-<<<<<<< HEAD
                         bool startPeptide = cleavageIndexWithinProteolysisProduct + missedCleavages < oneBasedIndicesToCleaveAfter.Count //if the current missed cleavages doesn't hit the end
                             && oneBasedIndicesToCleaveAfter[cleavageIndexWithinProteolysisProduct + missedCleavages] <= proteolysisProduct.OneBasedEndPosition //and the cleavage occurs before the proteolytic end
                             && proteolysisProduct.OneBasedBeginPosition.HasValue //and the proteolytic peptide even has a beginning
                             && !oneBasedIndicesToCleaveAfter.Contains(proteolysisProduct.OneBasedBeginPosition.Value - 1) //and we haven't already cleaved here
                             && (proteolysisProduct.OneBasedBeginPosition.Value != 1 || !Cleave(0, initiatorMethionineBehavior, firstResidueInProtein)) //and it's not the initiator methionine
                             && OkayLength(oneBasedIndicesToCleaveAfter[cleavageIndexWithinProteolysisProduct + missedCleavages] - proteolysisProduct.OneBasedBeginPosition.Value + 1, minPeptideLength, maxPeptideLength); //and it's the correct size
-=======
-                        bool startPeptide = i + missedCleavages < oneBasedIndicesToCleaveAfter.Count
-                            && oneBasedIndicesToCleaveAfter[i + missedCleavages] <= proteolysisProduct.OneBasedEndPosition
-                            && proteolysisProduct.OneBasedBeginPosition.HasValue
-                            && OkayLength(oneBasedIndicesToCleaveAfter[i + missedCleavages] - proteolysisProduct.OneBasedBeginPosition.Value + 1, minPeptideLength, maxPeptideLength);
->>>>>>> d7e62b0b
                         if (startPeptide)
                         {
                             yield return new ProteolyticPeptide(protein, proteolysisProduct.OneBasedBeginPosition.Value, oneBasedIndicesToCleaveAfter[cleavageIndexWithinProteolysisProduct + missedCleavages],
@@ -296,19 +289,12 @@
                             cleavageIndexWithinProteolysisProduct++;
                         }
 
-<<<<<<< HEAD
-                        bool end = cleavageIndexWithinProteolysisProduct - missedCleavages - 1 >= 0 //if we're not going to go out of bounds (-1 to get in front of the end)
+                        bool endPeptide = cleavageIndexWithinProteolysisProduct - missedCleavages - 1 >= 0 //if we're not going to go out of bounds (-1 to get in front of the end)
                             && oneBasedIndicesToCleaveAfter[cleavageIndexWithinProteolysisProduct - missedCleavages - 1] + 1 >= proteolysisProduct.OneBasedBeginPosition //and it's not before the beginning
                             && proteolysisProduct.OneBasedEndPosition.HasValue //and the proteolytic peptide even has an end
                             && !oneBasedIndicesToCleaveAfter.Contains(proteolysisProduct.OneBasedEndPosition.Value) //and we haven't already cleaved here
                             && OkayLength(proteolysisProduct.OneBasedEndPosition.Value - oneBasedIndicesToCleaveAfter[cleavageIndexWithinProteolysisProduct - missedCleavages - 1] + 1 - 1, minPeptideLength, maxPeptideLength); //and it's the correct size
-=======
-                        bool end = i - missedCleavages - 1 >= 0
-                            && oneBasedIndicesToCleaveAfter[i - missedCleavages - 1] + 1 >= proteolysisProduct.OneBasedBeginPosition
-                            && proteolysisProduct.OneBasedEndPosition.HasValue
-                            && OkayLength(proteolysisProduct.OneBasedEndPosition.Value - oneBasedIndicesToCleaveAfter[i - missedCleavages - 1] + 1 - 1, minPeptideLength, maxPeptideLength);
->>>>>>> d7e62b0b
-                        if (end)
+                        if (endPeptide)
                         {
                             yield return new ProteolyticPeptide(protein, oneBasedIndicesToCleaveAfter[cleavageIndexWithinProteolysisProduct - missedCleavages - 1] + 1, proteolysisProduct.OneBasedEndPosition.Value,
                                 missedCleavages, CleavageSpecificity.Full, proteolysisProduct.Type + " end");
