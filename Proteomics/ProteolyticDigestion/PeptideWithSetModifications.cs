﻿using Chemistry;
using MassSpectrometry;
using Proteomics.AminoAcidPolymer;
using Proteomics.Fragmentation;
using System;
using System.Collections.Generic;
using System.Linq;
using System.Text;

namespace Proteomics.ProteolyticDigestion
{
    [Serializable]
    public class PeptideWithSetModifications : ProteolyticPeptide
    {
        public string FullSequence { get; private set; } //sequence with modifications
        public readonly int NumFixedMods;

        /// <summary>
        /// Dictionary of modifications on the peptide. The N terminus is index 1.
        /// The key indicates which residue modification is on (with 1 being N terminus).
        /// </summary>
        [NonSerialized] private Dictionary<int, Modification> _allModsOneIsNterminus; //we currently only allow one mod per position
        [NonSerialized] private bool? _hasChemicalFormulas;
        [NonSerialized] private string _sequenceWithChemicalFormulas;
        [NonSerialized] private double? _monoisotopicMass;
        [NonSerialized] private DigestionParams _digestionParams;
        private static readonly double WaterMonoisotopicMass = PeriodicTable.GetElement("H").PrincipalIsotope.AtomicMass * 2 + PeriodicTable.GetElement("O").PrincipalIsotope.AtomicMass;
        private readonly string ProteinAccession; // used to get protein object after deserialization


        /// <summary>
        /// Creates a PeptideWithSetModifications object from a protein. Used when a Protein is digested.
        /// </summary>
        public PeptideWithSetModifications(Protein protein, DigestionParams digestionParams, int oneBasedStartResidueInProtein,
            int oneBasedEndResidueInProtein, CleavageSpecificity cleavageSpecificity, string peptideDescription, int missedCleavages,
           Dictionary<int, Modification> allModsOneIsNterminus, int numFixedMods, string baseSequence = null)
           : base(protein, oneBasedStartResidueInProtein, oneBasedEndResidueInProtein, missedCleavages, cleavageSpecificity, peptideDescription, baseSequence)
        {
            _allModsOneIsNterminus = allModsOneIsNterminus;
            NumFixedMods = numFixedMods;
            _digestionParams = digestionParams;
            DetermineFullSequence();
            ProteinAccession = protein.Accession;
            UpdateCleavageSpecificity();
        }

        /// <summary>
        /// Creates a PeptideWithSetModifications object from a sequence string.
        /// Useful for reading in MetaMorpheus search engine output into mzLib objects.
        /// </summary>
        public PeptideWithSetModifications(string sequence, Dictionary<string, Modification> allKnownMods, int numFixedMods = 0,
            DigestionParams digestionParams = null, Protein p = null, int oneBasedStartResidueInProtein = int.MinValue,
            int oneBasedEndResidueInProtein = int.MinValue, int missedCleavages = int.MinValue,
            CleavageSpecificity cleavageSpecificity = CleavageSpecificity.Full, string peptideDescription = null)
            : base(p, oneBasedStartResidueInProtein, oneBasedEndResidueInProtein, missedCleavages, cleavageSpecificity, peptideDescription)
        {
            if (sequence.Contains("|"))
            {
                throw new MzLibUtil.MzLibException("Ambiguous peptide cannot be parsed from string: " + sequence);
            }

            FullSequence = sequence;
            _baseSequence = GetBaseSequenceFromFullSequence(sequence);
            GetModsAfterDeserialization(allKnownMods);
            NumFixedMods = numFixedMods;
            _digestionParams = digestionParams;

            if (p != null)
            {
                ProteinAccession = p.Accession;
            }
        }

        public DigestionParams DigestionParams
        {
            get { return _digestionParams; }
        }

        public Dictionary<int, Modification> AllModsOneIsNterminus
        {
            get { return _allModsOneIsNterminus; }
        }

        public int NumMods
        {
            get { return AllModsOneIsNterminus.Count; }
        }

        public int NumVariableMods
        {
            get { return NumMods - NumFixedMods; }
        }

        public double MonoisotopicMass
        {
            get
            {
                if (!_monoisotopicMass.HasValue)
                {
                    double monoMass = WaterMonoisotopicMass;

                    foreach (var mod in AllModsOneIsNterminus.Values)
                    {
                        monoMass += mod.MonoisotopicMass.Value;
                    }
                    monoMass += BaseSequence.Sum(b => Residue.ResidueMonoisotopicMass[b]);

                    _monoisotopicMass = monoMass;
                }
                return (double)ClassExtensions.RoundedDouble(_monoisotopicMass.Value);
            }

        }

        public string SequenceWithChemicalFormulas
        {
            get
            {
                if (!_hasChemicalFormulas.HasValue)
                {
                    _hasChemicalFormulas = true;
                    var subsequence = new StringBuilder();

                    // variable modification on peptide N-terminus
                    if (AllModsOneIsNterminus.TryGetValue(1, out Modification pep_n_term_variable_mod))
                    {
                        if (pep_n_term_variable_mod is Modification jj)
                        {
                            subsequence.Append('[' + jj.ChemicalFormula.Formula + ']');
                        }
                        else
                        {
                            return null;
                        }
                    }

                    for (int r = 0; r < Length; r++)
                    {
                        subsequence.Append(this[r]);
                        // variable modification on this residue
                        if (AllModsOneIsNterminus.TryGetValue(r + 2, out Modification residue_variable_mod))
                        {
                            if (residue_variable_mod is Modification jj)
                            {
                                subsequence.Append('[' + jj.ChemicalFormula.Formula + ']');
                            }
                            else
                            {
                                return null;
                            }
                        }
                    }

                    // variable modification on peptide C-terminus
                    if (AllModsOneIsNterminus.TryGetValue(Length + 2, out Modification pep_c_term_variable_mod))
                    {
                        if (pep_c_term_variable_mod is Modification jj)
                        {
                            subsequence.Append('[' + jj.ChemicalFormula.Formula + ']');
                        }
                        else
                        {
                            return null;
                        }
                    }

                    _sequenceWithChemicalFormulas = subsequence.ToString();
                }
                return _sequenceWithChemicalFormulas;
            }
        }

        /// <summary>
        /// Generates theoretical fragments for given dissociation type for this peptide. 
        /// The "products" parameter is filled with these fragments.
        /// </summary>
        public void Fragment(DissociationType dissociationType, FragmentationTerminus fragmentationTerminus, List<Product> products)
        {
            // This code is specifically written to be memory- and CPU -efficient because it is 
            // called millions of times for a typical search (i.e., at least once per peptide). 
            // If you modify this code, BE VERY CAREFUL about allocating new memory, especially 
            // for new collections. This code also deliberately avoids using "yield return", again
            // for performance reasons. Be sure to benchmark any changes with a parallelized 
            // fragmentation of every peptide in a database (i.e., test for speed decreases and 
            // memory issues).

            products.Clear();

            var massCaps = DissociationTypeCollection.GetNAndCTerminalMassShiftsForDissociationType(dissociationType);

            double cTermMass = 0;
            double nTermMass = 0;

            List<ProductType> nTermProductTypes = DissociationTypeCollection.GetTerminusSpecificProductTypesFromDissociation(dissociationType, FragmentationTerminus.N);
            List<ProductType> cTermProductTypes = DissociationTypeCollection.GetTerminusSpecificProductTypesFromDissociation(dissociationType, FragmentationTerminus.C);

            bool calculateNTermFragments = fragmentationTerminus == FragmentationTerminus.N
                || fragmentationTerminus == FragmentationTerminus.Both;

            bool calculateCTermFragments = fragmentationTerminus == FragmentationTerminus.C
                || fragmentationTerminus == FragmentationTerminus.Both;

            //From http://www.matrixscience.com/help/fragmentation_help.html
            //Low Energy CID -- In low energy CID(i.e.collision induced dissociation in a triple quadrupole or an ion trap) a peptide carrying a positive charge fragments mainly along its backbone, 
            //generating predominantly b and y ions. In addition, for fragments containing RKNQ, peaks are seen for ions that have lost ammonia (-17 Da) denoted a*, b* and y*. For fragments containing 
            //STED, loss of water(-18 Da) is denoted a°, b° and y°. Satellite ions from side chain cleavage are not observed.
            bool haveSeenNTermDegreeIon = false;
            bool haveSeenNTermStarIon = false;
            bool haveSeenCTermDegreeIon = false;
            bool haveSeenCTermStarIon = false;

            // these two collections keep track of the neutral losses observed so far on the n-term or c-term.
            // they are apparently necessary, but allocating memory for collections in this function results in
            // inefficient memory usage and thus frequent garbage collection. 
            // TODO: If you can think of a way to remove these collections and still maintain correct 
            // fragmentation, please do so.
            HashSet<double> nTermNeutralLosses = null;
            HashSet<double> cTermNeutralLosses = null;

            // n-terminus mod
            if (calculateNTermFragments)
            {
                if (AllModsOneIsNterminus.TryGetValue(1, out Modification mod))
                {
                    nTermMass += mod.MonoisotopicMass.Value;

                    // n-term mod neutral loss
                    nTermNeutralLosses = AddNeutralLossesFromMods(mod, nTermNeutralLosses, dissociationType);
                }
            }

            // c-terminus mod
            if (calculateCTermFragments)
            {
                if (AllModsOneIsNterminus.TryGetValue(BaseSequence.Length + 2, out Modification mod))
                {
                    cTermMass += mod.MonoisotopicMass.Value;

                    // c-term mod neutral loss
                    cTermNeutralLosses = AddNeutralLossesFromMods(mod, cTermNeutralLosses, dissociationType);
                }
            }

            for (int r = 0; r < BaseSequence.Length - 1; r++)
            {
                // n-term fragments
                if (calculateNTermFragments)
                {
                    char nTermResidue = BaseSequence[r];

                    // get n-term residue mass
                    if (Residue.TryGetResidue(nTermResidue, out Residue residue))
                    {
                        nTermMass += residue.MonoisotopicMass;
                    }
                    else
                    {
                        nTermMass = double.NaN;
                    }

                    // add side-chain mod
                    if (AllModsOneIsNterminus.TryGetValue(r + 2, out Modification mod))
                    {
                        nTermMass += mod.MonoisotopicMass.Value;
                    }

                    // handle star and degree ions for low-res CID
                    if (dissociationType == DissociationType.LowCID)
                    {
                        if (nTermResidue == 'R' || nTermResidue == 'K' || nTermResidue == 'N' || nTermResidue == 'Q')
                        {
                            haveSeenNTermStarIon = true;
                        }

                        if (nTermResidue == 'S' || nTermResidue == 'T' || nTermResidue == 'E' || nTermResidue == 'D')
                        {
                            haveSeenNTermDegreeIon = true;
                        }
                    }

                    // skip first N-terminal fragment (b1, aDegree1, ...) for CID
                    if (r == 0 && (dissociationType == DissociationType.CID || dissociationType == DissociationType.LowCID))
                    {
                        goto CTerminusFragments;
                    }

                    // generate products
                    for (int i = 0; i < nTermProductTypes.Count; i++)
                    {
                        if (dissociationType == DissociationType.LowCID)
                        {
                            if (!haveSeenNTermStarIon && (nTermProductTypes[i] == ProductType.aStar || nTermProductTypes[i] == ProductType.bStar))
                            {
                                continue;
                            }

                            if (!haveSeenNTermDegreeIon && (nTermProductTypes[i] == ProductType.aDegree || nTermProductTypes[i] == ProductType.bDegree))
                            {
                                continue;
                            }
                        }

                        products.Add(new Product(
                            nTermProductTypes[i],
                            FragmentationTerminus.N,
                            nTermMass + massCaps.Item1[i],
                            r + 1,
                            r + 1,
                            0));

                        nTermNeutralLosses = AddNeutralLossesFromMods(mod, nTermNeutralLosses, dissociationType);

                        if (nTermNeutralLosses != null)
                        {
                            foreach (double neutralLoss in nTermNeutralLosses)
                            {
                                products.Add(new Product(
                                    nTermProductTypes[i],
                                    FragmentationTerminus.N,
                                    nTermMass + massCaps.Item1[i] - neutralLoss,
                                    r + 1,
                                    r + 1,
                                    neutralLoss));
                            }
                        }
                    }
                }

            // c-term fragments
            CTerminusFragments:
                if (calculateCTermFragments)
                {
                    char cTermResidue = BaseSequence[BaseSequence.Length - r - 1];

                    // get c-term residue mass
                    if (Residue.TryGetResidue(cTermResidue, out Residue residue))
                    {
                        cTermMass += residue.MonoisotopicMass;
                    }
                    else
                    {
                        cTermMass = double.NaN;
                    }

                    // add side-chain mod
                    if (AllModsOneIsNterminus.TryGetValue(BaseSequence.Length - r + 1, out Modification mod))
                    {
                        cTermMass += mod.MonoisotopicMass.Value;
                    }

                    // handle star and degree ions for low-res CID
                    if (dissociationType == DissociationType.LowCID)
                    {
                        if (cTermResidue == 'R' || cTermResidue == 'K' || cTermResidue == 'N' || cTermResidue == 'Q')
                        {
                            haveSeenCTermStarIon = true;
                        }

                        if (cTermResidue == 'S' || cTermResidue == 'T' || cTermResidue == 'E' || cTermResidue == 'D')
                        {
                            haveSeenCTermDegreeIon = true;
                        }
                    }

                    // generate products
                    for (int i = 0; i < cTermProductTypes.Count; i++)
                    {
                        // skip zDot ions for proline residues for ETD/ECD/EThcD
                        if (cTermResidue == 'P'
                            && (dissociationType == DissociationType.ECD || dissociationType == DissociationType.ETD || dissociationType == DissociationType.EThcD)
                            && cTermProductTypes[i] == ProductType.zDot)
                        {
                            continue;
                        }

                        if (dissociationType == DissociationType.LowCID)
                        {
                            if (!haveSeenCTermStarIon && cTermProductTypes[i] == ProductType.yStar)
                            {
                                continue;
                            }

                            if (!haveSeenCTermDegreeIon && cTermProductTypes[i] == ProductType.yDegree)
                            {
                                continue;
                            }
                        }

                        products.Add(new Product(
                            cTermProductTypes[i],
                            FragmentationTerminus.C,
                            cTermMass + massCaps.Item2[i],
                            r + 1,
                            BaseSequence.Length - r,
                            0));

                        cTermNeutralLosses = AddNeutralLossesFromMods(mod, cTermNeutralLosses, dissociationType);

                        if (cTermNeutralLosses != null)
                        {
                            foreach (double neutralLoss in cTermNeutralLosses)
                            {
                                products.Add(new Product(
                                    cTermProductTypes[i],
                                    FragmentationTerminus.C,
                                    cTermMass + massCaps.Item2[i] - neutralLoss,
                                    r + 1,
                                    BaseSequence.Length - r,
                                    neutralLoss));
                            }
                        }
                    }
                }
            }

            // zDot generates one more ion...
            //ETD will cleave between N - C bond.So ETD will remove a NH3 from the N-terminal amino acid, and generate(MH + minus NH3) ion
            if (cTermProductTypes.Contains(ProductType.zDot) && BaseSequence[0] != 'P')
            {
                // get c-term residue mass
                if (Residue.TryGetResidue(BaseSequence[0], out Residue residue))
                {
                    cTermMass += residue.MonoisotopicMass;
                }
                else
                {
                    cTermMass = double.NaN;
                }

                // add side-chain mod
                if (AllModsOneIsNterminus.TryGetValue(2, out Modification mod))
                {
                    cTermMass += mod.MonoisotopicMass.Value;
                }

                // generate zDot product
                products.Add(new Product(
                    ProductType.zDot,
                    FragmentationTerminus.C,
                    cTermMass + DissociationTypeCollection.GetMassShiftFromProductType(ProductType.zDot),
                    BaseSequence.Length,
                    1,
                    0));

                cTermNeutralLosses = AddNeutralLossesFromMods(mod, cTermNeutralLosses, dissociationType);

                if (cTermNeutralLosses != null)
                {
                    foreach (double neutralLoss in cTermNeutralLosses)
                    {
                        products.Add(new Product(
                            ProductType.zDot,
                            FragmentationTerminus.C,
                            cTermMass + DissociationTypeCollection.GetMassShiftFromProductType(ProductType.zDot) - neutralLoss,
                            BaseSequence.Length,
                            1,
                            neutralLoss));
                    }
                }
            }

            foreach (var mod in AllModsOneIsNterminus.Where(p => p.Value.NeutralLosses != null))
            {
                // molecular ion minus neutral losses
                if (mod.Value.NeutralLosses.TryGetValue(dissociationType, out List<double> losses))
                {
                    foreach (double neutralLoss in losses.Where(p => p != 0))
                    {
                        if (neutralLoss != 0)
                        {
                            products.Add(new Product(ProductType.M, FragmentationTerminus.Both, MonoisotopicMass - neutralLoss, 0, 0, neutralLoss));
                        }
                    }
                }

                if (mod.Value.NeutralLosses.TryGetValue(DissociationType.AnyActivationType, out losses))
                {
                    foreach (double neutralLoss in losses.Where(p => p != 0))
                    {
                        if (neutralLoss != 0)
                        {
                            products.Add(new Product(ProductType.M, FragmentationTerminus.Both, MonoisotopicMass - neutralLoss, 0, 0, neutralLoss));
                        }
                    }
                }
            }

            // generate diagnostic ions
            // TODO: this code is memory-efficient but sort of CPU inefficient; it can be further optimized.
            // however, diagnostic ions are fairly rare so it's probably OK for now
            foreach (double diagnosticIon in AllModsOneIsNterminus
                .Where(p => p.Value.DiagnosticIons != null)
                .SelectMany(p => p.Value.DiagnosticIons.Where(v => v.Key == dissociationType || v.Key == DissociationType.AnyActivationType))
                .SelectMany(p => p.Value)
                .Distinct())
            {
                int diagnosticIonLabel = (int)Math.Round(diagnosticIon.ToMz(1), 0);

                // the diagnostic ion is assumed to be annotated in the mod info as the *neutral mass* of the diagnostic ion, not the ionized species
                products.Add(new Product(ProductType.D, FragmentationTerminus.Both, diagnosticIon, diagnosticIonLabel, 0, 0));
            }
        }

        /// <summary>
        /// Generates theoretical internal fragments for given dissociation type for this peptide. 
        /// The "products" parameter is filled with these fragments.
        /// The "minLengthOfFragments" parameter is the minimum number of amino acids for an internal fragment to be included
        /// TODO: Implement neutral losses (e.g. phospho)
        /// TODO: Implement Star/Degree ions from CID
        /// </summary>
        public void FragmentInternally(DissociationType dissociationType, int minLengthOfFragments, List<Product> products)
        {
            products.Clear();

            var massCaps = DissociationTypeCollection.GetNAndCTerminalMassShiftsForDissociationType(dissociationType);

            List<ProductType> nTermProductTypes = DissociationTypeCollection.GetTerminusSpecificProductTypesFromDissociation(dissociationType, FragmentationTerminus.N);
            List<ProductType> cTermProductTypes = DissociationTypeCollection.GetTerminusSpecificProductTypesFromDissociation(dissociationType, FragmentationTerminus.C);

            //foreach start (N-term) index possible
            for (int n = 1; n <= BaseSequence.Length - minLengthOfFragments - 1; n++)
            {
                double fragmentMass = 0;
                //populate with smallest possible fragment (minus 1) from this starting residue
                for (int i = 0; i < minLengthOfFragments - 1; i++)
                {
                    if (Residue.TryGetResidue(BaseSequence[n + i], out Residue residue))
                    {
                        fragmentMass += residue.MonoisotopicMass;

                        // add side-chain mod
                        if (AllModsOneIsNterminus.TryGetValue(n + i + 2, out Modification mod))
                        {
                            fragmentMass += mod.MonoisotopicMass.Value;
                        }
                    }
                    else
                    {
                        fragmentMass = double.NaN;
                    }
                }

                //expand length of fragment, adding each new length as a new fragment ion, until we reach the C1 residue.
                for (int c = n + minLengthOfFragments - 1; c < BaseSequence.Length - 1; c++)
                {
                    if (Residue.TryGetResidue(BaseSequence[c], out Residue residue))
                    {
                        fragmentMass += residue.MonoisotopicMass;
                        // add side-chain mod
                        if (AllModsOneIsNterminus.TryGetValue(c + 2, out Modification mod))
                        {
                            fragmentMass += mod.MonoisotopicMass.Value;
                        }
                        //add new fragment
                        //loop to accomodate EThcD
                        for (int i = 0; i < nTermProductTypes.Count; i++)
                        {
                            double massCap = massCaps.Item1[i];
                            for (int j = 0; j < cTermProductTypes.Count; j++)
                            {
                                double massCap2 = massCaps.Item2[j];
                                //do c, then n terminal ions
                                products.Add(new Product(cTermProductTypes[j], FragmentationTerminus.None, fragmentMass + massCap + massCap2 - WaterMonoisotopicMass,
                                    n + 1, c - n + 1, 0, nTermProductTypes[i], c + 1));
                            }
                        }
                    }
                    else
                    {
                        fragmentMass = double.NaN;
                    }
                }
            }
        }

        public virtual string EssentialSequence(IReadOnlyDictionary<string, int> modstoWritePruned)
        {
            string essentialSequence = BaseSequence;
            if (modstoWritePruned != null)
            {
                var sbsequence = new StringBuilder();

                // variable modification on peptide N-terminus
                if (AllModsOneIsNterminus.TryGetValue(1, out Modification pep_n_term_variable_mod))
                {
                    if (modstoWritePruned.ContainsKey(pep_n_term_variable_mod.ModificationType))
                    {
                        sbsequence.Append('[' + pep_n_term_variable_mod.ModificationType + ":" + pep_n_term_variable_mod.IdWithMotif + ']');
                    }
                }
                for (int r = 0; r < Length; r++)
                {
                    sbsequence.Append(this[r]);
                    // variable modification on this residue
                    if (AllModsOneIsNterminus.TryGetValue(r + 2, out Modification residue_variable_mod))
                    {
                        if (modstoWritePruned.ContainsKey(residue_variable_mod.ModificationType))
                        {
                            sbsequence.Append('[' + residue_variable_mod.ModificationType + ":" + residue_variable_mod.IdWithMotif + ']');
                        }
                    }
                }

                // variable modification on peptide C-terminus
                if (AllModsOneIsNterminus.TryGetValue(Length + 2, out Modification pep_c_term_variable_mod))
                {
                    if (modstoWritePruned.ContainsKey(pep_c_term_variable_mod.ModificationType))
                    {
                        sbsequence.Append('[' + pep_c_term_variable_mod.ModificationType + ":" + pep_c_term_variable_mod.IdWithMotif + ']');
                    }
                }

                essentialSequence = sbsequence.ToString();
            }
            return essentialSequence;
        }

        public PeptideWithSetModifications Localize(int j, double massToLocalize)
        {
            var dictWithLocalizedMass = new Dictionary<int, Modification>(AllModsOneIsNterminus);
            double massOfExistingMod = 0;
            if (dictWithLocalizedMass.TryGetValue(j + 2, out Modification modToReplace))
            {
                massOfExistingMod = (double)modToReplace.MonoisotopicMass;
                dictWithLocalizedMass.Remove(j + 2);
            }

            dictWithLocalizedMass.Add(j + 2, new Modification(_locationRestriction: "Anywhere.", _monoisotopicMass: massToLocalize + massOfExistingMod));

            var peptideWithLocalizedMass = new PeptideWithSetModifications(Protein, _digestionParams, OneBasedStartResidueInProtein, OneBasedEndResidueInProtein,
                CleavageSpecificityForFdrCategory, PeptideDescription, MissedCleavages, dictWithLocalizedMass, NumFixedMods);

            return peptideWithLocalizedMass;
        }

        /// <summary>
        /// Determines whether a peptide includes a splice site
        /// </summary>
        /// <param name="pep"></param>
        /// <param name="site"></param>
        /// <returns></returns>
        public bool IncludesSpliceSite(SpliceSite site)
        {
            return OneBasedStartResidueInProtein <= site.OneBasedBeginPosition && OneBasedEndResidueInProtein >= site.OneBasedEndPosition;
        }

        /// <summary>
        /// Checks if sequence variant and peptide intersect, also checks if the seuqence variatn can be identified whether they intersect
        /// or not (ie if the variant causes a cleavage site generating the peptide). Returns a tuple with item 1 being a bool value
        /// representing if the varaint intersects the peptide and item 2 beign abool that represents if the variatn is identified.
        /// </summary>
        /// <param name="pep"></param>
        /// <param name="appliedVariation"></param>
        /// <returns></returns>
        public (bool intersects, bool identifies) IntersectsAndIdentifiesVariation(SequenceVariation appliedVariation)
        {
            // does it intersect?
            //possible locations for variant start site
            bool VariantStartsBeforePeptide = appliedVariation.OneBasedBeginPosition < OneBasedStartResidueInProtein;
            bool VariantStartsAtPeptideStart = appliedVariation.OneBasedBeginPosition == OneBasedStartResidueInProtein;
            bool VariantStartsInsidePeptide = appliedVariation.OneBasedBeginPosition >= OneBasedStartResidueInProtein && appliedVariation.OneBasedBeginPosition < OneBasedEndResidueInProtein;
            bool VariantStartsAtPeptideEnd = appliedVariation.OneBasedBeginPosition == OneBasedEndResidueInProtein;
            //possibe locations for variant end stite
            bool VariantEndsAtPeptideStart = appliedVariation.OneBasedEndPosition == OneBasedStartResidueInProtein;
            bool VariantEndsInsidePeptide = appliedVariation.OneBasedEndPosition > OneBasedStartResidueInProtein && appliedVariation.OneBasedEndPosition <= OneBasedEndResidueInProtein;
            bool VariantEndsAtPeptideEnd = appliedVariation.OneBasedEndPosition == OneBasedEndResidueInProtein;
            bool VariantEndsAfterPeptide = appliedVariation.OneBasedEndPosition > OneBasedEndResidueInProtein;

            bool intersects = false;
            bool identifies = false;
            //start and end  combinations that lead to variants being intersected by the peptide sequnce
            if (VariantStartsBeforePeptide || VariantStartsAtPeptideStart)
            {
                if (VariantEndsAtPeptideStart || VariantEndsInsidePeptide || VariantEndsAtPeptideEnd || VariantEndsAfterPeptide)
                {
                    intersects = true;
                }
            }
            else if (VariantStartsInsidePeptide)
            {
                if (VariantEndsInsidePeptide || VariantEndsAfterPeptide || VariantEndsAtPeptideEnd)
                {
                    intersects = true;
                }
            }
            else if (VariantStartsAtPeptideEnd)
            {
                if (VariantEndsAfterPeptide || VariantEndsAtPeptideEnd)
                {
                    intersects = true;
                }
            }

            if (intersects == true)
            {
                int lengthDiff = appliedVariation.VariantSequence.Length - appliedVariation.OriginalSequence.Length;
                int intersectOneBasedStart = Math.Max(OneBasedStartResidueInProtein, appliedVariation.OneBasedBeginPosition);
                int intersectOneBasedEnd = Math.Min(OneBasedEndResidueInProtein, appliedVariation.OneBasedEndPosition + lengthDiff);
                int intersectSize = intersectOneBasedEnd - intersectOneBasedStart + 1;

                // if the original sequence within the peptide is shorter or longer than the variant sequence within the peptide, there is a sequence change
                int variantZeroBasedStartInPeptide = intersectOneBasedStart - appliedVariation.OneBasedBeginPosition;
                bool origSeqIsShort = appliedVariation.OriginalSequence.Length - variantZeroBasedStartInPeptide < intersectSize;
                bool origSeqIsLong = appliedVariation.OriginalSequence.Length > intersectSize && OneBasedEndResidueInProtein > intersectOneBasedEnd;
                if (origSeqIsShort || origSeqIsLong)
                {
                    identifies = true;
                }
                else
                {
                    // crosses the entire variant sequence (needed to identify truncations and certain deletions, like KAAAAAAAAA -> K, but also catches synonymous variations A -> A)
                    bool crossesEntireVariant = intersectSize == appliedVariation.VariantSequence.Length;

                    if (crossesEntireVariant == true)
                    {
                        // is the variant sequence intersecting the peptide different than the original sequence?
                        string originalAtIntersect = appliedVariation.OriginalSequence.Substring(intersectOneBasedStart - appliedVariation.OneBasedBeginPosition, intersectSize);
                        string variantAtIntersect = appliedVariation.VariantSequence.Substring(intersectOneBasedStart - appliedVariation.OneBasedBeginPosition, intersectSize);
                        identifies = originalAtIntersect != variantAtIntersect;
                    }
                }
            }
            //checks to see if the variant causes a cleavage event creating the peptide. This is how a variant can be identified without intersecting
            //with the peptide itself
            else
            {
                //We need to account for any variants that occur in the protien prior to the variant in question.
                //This information is used to calculate a scaling factor to calculate the AA that proceeds the peptide seqeunce in the original (variant free) protein
                List<SequenceVariation> VariantsThatAffectPreviousAAPosition = Protein.AppliedSequenceVariations.Where(v => v.OneBasedEndPosition <= OneBasedStartResidueInProtein).ToList();
                int totalLengthDifference = 0;
                foreach (var variant in VariantsThatAffectPreviousAAPosition)
                {
                    totalLengthDifference += variant.VariantSequence.Length - variant.OriginalSequence.Length;
                }

                //need to determine what the cleavage sites are for the protease used (will allow us to determine if new cleavage sites were made by variant)
                List<DigestionMotif> proteasesCleavageSites = DigestionParams.Protease.DigestionMotifs;
                //if the variant ends the AA before the peptide starts then it may have caused c-terminal cleavage
                //see if the protease used for digestion has C-terminal cleavage sites
                List<string> cTerminalResidue = proteasesCleavageSites.Where(dm => dm.CutIndex == 1).Select(d => d.InducingCleavage).ToList();

                if (appliedVariation.OneBasedEndPosition == (OneBasedStartResidueInProtein - 1))
                {
                    if (cTerminalResidue.Count > 0)
                    {
                        // get the AA that proceeds the peptide from the variant protein (AKA the last AA in the variant)
                        PeptideWithSetModifications previousAA_Variant = new PeptideWithSetModifications(Protein, DigestionParams, OneBasedStartResidueInProtein - 1, OneBasedStartResidueInProtein - 1, CleavageSpecificity.Full, "full", 0, AllModsOneIsNterminus, NumFixedMods);

                        // get the AA that proceeds the peptide sequence in the original protein (wihtout any applied variants)
                        PeptideWithSetModifications previousAA_Original = new PeptideWithSetModifications(Protein.NonVariantProtein, DigestionParams, (OneBasedStartResidueInProtein - 1) - totalLengthDifference, (OneBasedStartResidueInProtein - 1) - totalLengthDifference, CleavageSpecificity.Full, "full", 0, AllModsOneIsNterminus, NumFixedMods);
                        bool newSite = cTerminalResidue.Contains(previousAA_Variant.BaseSequence);
                        bool oldSite = cTerminalResidue.Contains(previousAA_Original.BaseSequence);
                        // if the new AA causes a cleavage event, and that cleavage event would not have occurred without the variant then it is identified
                        if (newSite == true && oldSite == false)
                        {
                            identifies = true;
                        }
                    }
                }
                //if the variant begins the AA after the peptide ends then it may have caused n-terminal cleavage
                else if (appliedVariation.OneBasedBeginPosition == (OneBasedEndResidueInProtein + 1))
                {
                    //see if the protease used for digestion has N-terminal cleavage sites
                    List<string> nTerminalResidue = proteasesCleavageSites.Where(dm => dm.CutIndex == 0).Select(d => d.InducingCleavage).ToList();
                    // stop gain variation can create a peptide this checks for this with cTerminal cleavage proteases
                    if (cTerminalResidue.Count > 0)
                    {
                        if (appliedVariation.VariantSequence == "*")
                        {
                            PeptideWithSetModifications lastAAofPeptide = new PeptideWithSetModifications(Protein, DigestionParams, OneBasedEndResidueInProtein, OneBasedEndResidueInProtein, CleavageSpecificity.Full, "full", 0, AllModsOneIsNterminus, NumFixedMods);
                            bool oldSite = cTerminalResidue.Contains(lastAAofPeptide.BaseSequence);
                            if (oldSite == false)
                            {
                                identifies = true;
                            }
                        }
                    }

                    if (nTerminalResidue.Count > 0)
                    {
                        if (Protein.Length >= OneBasedEndResidueInProtein + 1)
                        {
                            //get the AA that follows the peptide sequence fromt he variant protein (AKA the first AA of the varaint)
                            PeptideWithSetModifications nextAA_Variant = new PeptideWithSetModifications(Protein, DigestionParams, OneBasedEndResidueInProtein + 1, OneBasedEndResidueInProtein + 1, CleavageSpecificity.Full, "full", 0, AllModsOneIsNterminus, NumFixedMods);

                            // checks to make sure the original protein has an amino acid following the peptide (an issue with stop loss variants or variatns that add AA after the previous stop residue)
                            // no else statement because if the peptide end residue was the previous protein stop site, there is no way to truly identify the variant. 
                            // if the peptide were to extend into the stop loss region then the peptide would intesect the variant and this code block would not be triggered.
                            if (Protein.NonVariantProtein.Length >= OneBasedEndResidueInProtein + 1)
                            {
                                // get the AA that follows the peptide sequence in the original protein (without any applied variants)
                                PeptideWithSetModifications nextAA_Original = new PeptideWithSetModifications(Protein.NonVariantProtein, DigestionParams, (OneBasedEndResidueInProtein + 1) - totalLengthDifference, (OneBasedEndResidueInProtein + 1) - totalLengthDifference, CleavageSpecificity.Full, "full", 0, AllModsOneIsNterminus, NumFixedMods);
                                bool newSite = nTerminalResidue.Contains(nextAA_Variant.BaseSequence);
                                bool oldSite = nTerminalResidue.Contains(nextAA_Original.BaseSequence);
                                // if the new AA causes a cleavage event, and that cleavage event would not have occurred without the variant then it is identified
                                if (newSite == true && oldSite == false)
                                {
                                    identifies = true;
                                }
                            }

                        }
                        //for stop gain varations that cause peptide
                        else
                        {
                            // get the AA that follows the peptide sequence in the original protein (without any applied variants)
                            PeptideWithSetModifications nextAA_Original = new PeptideWithSetModifications(Protein.NonVariantProtein, DigestionParams, (OneBasedEndResidueInProtein + 1) - totalLengthDifference, (OneBasedEndResidueInProtein + 1) - totalLengthDifference, CleavageSpecificity.Full, "full", 0, AllModsOneIsNterminus, NumFixedMods);
                            bool oldSite = nTerminalResidue.Contains(nextAA_Original.BaseSequence);
                            // if the new AA causes a cleavage event, and that cleavage event would not have occurred without the variant then it is identified
                            if (oldSite == false)
                            {
                                identifies = true;
                            }
                        }
                    }
                }
            }

            return (intersects, identifies);
        }

        /// <summary>
        /// Makes the string representing a detected sequence variation, including any modifications on a variant amino acid.
        /// takes in the variant as well as the bool value of wheter the peptid eintersects the variant. (this allows for identified
        /// variants that cause the cleavage site for the peptide.
        /// </summary>
        /// <param name="p"></param>
        /// <param name="d"></param>
        /// <returns></returns>
        public string SequenceVariantString(SequenceVariation applied, bool intersects)
        {
            if (intersects == true)
            {
                bool startAtNTerm = applied.OneBasedBeginPosition == 1 && OneBasedStartResidueInProtein == 1;
                bool onlyPeptideStartAtNTerm = OneBasedStartResidueInProtein == 1 && applied.OneBasedBeginPosition != 1;
                int modResidueScale = 0;
                if (startAtNTerm)
                {
                    modResidueScale = 1;
                }
                else if (onlyPeptideStartAtNTerm)
                {
                    modResidueScale = 2;
                }
                else
                {
                    modResidueScale = 3;
                }
                int lengthDiff = applied.VariantSequence.Length - applied.OriginalSequence.Length;
                var modsOnVariantOneIsNTerm = AllModsOneIsNterminus
                    .Where(kv => kv.Key == 1 && applied.OneBasedBeginPosition == 1 || applied.OneBasedBeginPosition <= kv.Key - 2 + OneBasedStartResidueInProtein && kv.Key - 2 + OneBasedStartResidueInProtein <= applied.OneBasedEndPosition)
                    .ToDictionary(kv => kv.Key - applied.OneBasedBeginPosition + (modResidueScale), kv => kv.Value);
                PeptideWithSetModifications variantWithAnyMods = new PeptideWithSetModifications(Protein, DigestionParams, applied.OneBasedBeginPosition == 1 ? applied.OneBasedBeginPosition : applied.OneBasedBeginPosition - 1, applied.OneBasedEndPosition, CleavageSpecificityForFdrCategory, PeptideDescription, MissedCleavages, modsOnVariantOneIsNTerm, NumFixedMods);
                return $"{applied.OriginalSequence}{applied.OneBasedBeginPosition}{variantWithAnyMods.FullSequence.Substring(applied.OneBasedBeginPosition == 1 ? 0 : 1)}";
            }
            //if the variant caused a cleavage site leading the the peptide sequence (variant does not intersect but is identified)
            else
            {
                return $"{applied.OriginalSequence}{ applied.OneBasedBeginPosition}{applied.VariantSequence}";
            }
        }

        /// <summary>
        /// Takes an individual peptideWithSetModifications and determines if applied variations from the protein are found within its length
        /// </summary>
        /// <returns></returns>
        public bool IsVariantPeptide()
        {
            bool identifiedVariant = false;
            if (this.Protein.AppliedSequenceVariations.Count() > 0)
            {
                foreach (var variant in this.Protein.AppliedSequenceVariations)
                {
                    if (this.IntersectsAndIdentifiesVariation(variant).identifies)
                    {
                        identifiedVariant = true;
                        break;
                    }
                }
            }
            return identifiedVariant;
        }

        public override string ToString()
        {
            return FullSequence + string.Join("\t", AllModsOneIsNterminus.Select(m => m.ToString()));
        }

        public override bool Equals(object obj)
        {
            var q = obj as PeptideWithSetModifications;

            if (Protein == null && q.Protein == null)
            {
                return q.FullSequence.Equals(this.FullSequence);
            }

            return q != null
                && q.FullSequence.Equals(this.FullSequence)
                && q.OneBasedStartResidueInProtein == this.OneBasedStartResidueInProtein
                && (q.Protein.Accession == null && this.Protein.Accession == null || q.Protein.Accession.Equals(this.Protein.Accession))
                && q.DigestionParams.Protease.Equals(this.DigestionParams.Protease);
        }

        public override int GetHashCode()
        {
            if (DigestionParams == null)
            {
                return FullSequence.GetHashCode();
            }
            else
            {
                return FullSequence.GetHashCode() + DigestionParams.Protease.GetHashCode();
            }
        }

        /// <summary>
        /// This should be run after deserialization of a PeptideWithSetModifications, in order to set its Protein and Modification objects, which were not serialized
        /// </summary>
        public void SetNonSerializedPeptideInfo(Dictionary<string, Modification> idToMod, Dictionary<string, Protein> accessionToProtein, DigestionParams dp)
        {
            GetModsAfterDeserialization(idToMod);
            GetProteinAfterDeserialization(accessionToProtein);
            _digestionParams = dp;
        }

        private void GetModsAfterDeserialization(Dictionary<string, Modification> idToMod)
        {
            _allModsOneIsNterminus = new Dictionary<int, Modification>();
            int currentModStart = 0;
            int currentModificationLocation = 1;
            bool currentlyReadingMod = false;
            int bracketCount = 0;

            for (int r = 0; r < FullSequence.Length; r++)
            {
                char c = FullSequence[r];
                if (c == '[')
                {
                    currentlyReadingMod = true;
                    if (bracketCount == 0)
                    {
                        currentModStart = r + 1;
                    }
                    bracketCount++;
                }
                else if (c == ']')
                {
                    string modId = null;
                    bracketCount--;
                    if (bracketCount == 0)
                    {
                        try
                        {
                            //remove the beginning section (e.g. "Fixed", "Variable", "Uniprot")
                            string modString = FullSequence.Substring(currentModStart, r - currentModStart);
                            int splitIndex = modString.IndexOf(':');
                            string modType = modString.Substring(0, splitIndex);
                            modId = modString.Substring(splitIndex + 1, modString.Length - splitIndex - 1);
                        }
                        catch (Exception e)
                        {
                            throw new MzLibUtil.MzLibException(
                                "Error while trying to parse string into peptide: " + e.Message);
                        }
                        if (!idToMod.TryGetValue(modId, out Modification mod))
                        {
                            throw new MzLibUtil.MzLibException(
                                "Could not find modification while reading string: " + FullSequence);
                        }
                        if (mod.LocationRestriction.Contains("C-terminal.") && r == FullSequence.Length - 1)
                        {
                            currentModificationLocation = BaseSequence.Length + 2;
                        }
                        _allModsOneIsNterminus.Add(currentModificationLocation, mod);
                        currentlyReadingMod = false;
                    }
                }
                else if (!currentlyReadingMod)
                {
                    currentModificationLocation++;
                }
                //else do nothing
            }
        }

        private void GetProteinAfterDeserialization(Dictionary<string, Protein> idToProtein)
        {
            Protein protein = null;

            if (ProteinAccession != null && !idToProtein.TryGetValue(ProteinAccession, out protein))
            {
                throw new MzLibUtil.MzLibException("Could not find protein accession after deserialization! " + ProteinAccession);
            }

            Protein = protein;
        }

        public static string GetBaseSequenceFromFullSequence(string fullSequence)
        {
            StringBuilder sb = new StringBuilder();
            int bracketCount = 0;
            foreach (char c in fullSequence)
            {
                if (c == '[')
                {
                    bracketCount++;
                }
                else if (c == ']')
                {
                    bracketCount--;
                }
                else if (bracketCount == 0)
                {
                    sb.Append(c);
                }
            }
            return sb.ToString();
        }

        private void DetermineFullSequence()
        {
            var subsequence = new StringBuilder();

            // modification on peptide N-terminus
            if (AllModsOneIsNterminus.TryGetValue(1, out Modification mod))
            {
                subsequence.Append('[' + mod.ModificationType + ":" + mod.IdWithMotif + ']');
            }

            for (int r = 0; r < Length; r++)
            {
                subsequence.Append(this[r]);

                // modification on this residue
                if (AllModsOneIsNterminus.TryGetValue(r + 2, out mod))
                {
                    subsequence.Append('[' + mod.ModificationType + ":" + mod.IdWithMotif + ']');
                }
            }

            // modification on peptide C-terminus
            if (AllModsOneIsNterminus.TryGetValue(Length + 2, out mod))
            {
                subsequence.Append('[' + mod.ModificationType + ":" + mod.IdWithMotif + ']');
            }

            FullSequence = subsequence.ToString();
        }

        private void UpdateCleavageSpecificity()
        {
            if (CleavageSpecificityForFdrCategory == CleavageSpecificity.Unknown)
            {
                CleavageSpecificityForFdrCategory = DigestionParams.SpecificProtease.GetCleavageSpecificity(Protein, OneBasedStartResidueInProtein, OneBasedEndResidueInProtein, DigestionParams.InitiatorMethionineBehavior == InitiatorMethionineBehavior.Retain);
                PeptideDescription = CleavageSpecificityForFdrCategory.ToString();
            }
        }

<<<<<<< HEAD
        private HashSet<double> AddNeutralLossesFromMods(Modification mod, HashSet<double> allNeutralLossesSoFar, DissociationType dissociationType)
        {
            // add neutral losses specific to this dissociation type
            if (mod != null
                && mod.NeutralLosses != null
                && mod.NeutralLosses.TryGetValue(dissociationType, out List<double> neutralLossesFromMod))
            {
                foreach (double neutralLoss in neutralLossesFromMod.Where(p => p != 0))
                {
                    if (allNeutralLossesSoFar == null)
                    {
                        allNeutralLossesSoFar = new HashSet<double>();
                    }

                    allNeutralLossesSoFar.Add(neutralLoss);
                }
            }

            // add neutral losses that are generic to any dissociation type
            if (mod != null
                && mod.NeutralLosses != null
                && mod.NeutralLosses.TryGetValue(DissociationType.AnyActivationType, out neutralLossesFromMod))
            {
                foreach (double neutralLoss in neutralLossesFromMod.Where(p => p != 0))
                {
                    if (allNeutralLossesSoFar == null)
                    {
                        allNeutralLossesSoFar = new HashSet<double>();
                    }

                    allNeutralLossesSoFar.Add(neutralLoss);
                }
            }

            return allNeutralLossesSoFar;
=======
        //This function maintains the amino acids associated with the protease motif and reverses all other amino acids.
        //N-terminal modificatons are preserved. Other modifications travel with their respective amino acids. this results
        //in a decoy peptide composed the same amino acids and modifications as the original. 
        //Occasionally, this process results in peptide with exactly the same sequence. Therefore, there is a stop-gap measure
        //the returns the mirror image of the original. N-terminal mods are preserved, but other mods are also reversed. 
        //this should yield a unique decoy for each target sequence.
        public PeptideWithSetModifications GetReverseDecoyFromTarget(int[] revisedAminoAcidOrder)
        {
            Dictionary<int, Modification> newModificationsDictionary = new Dictionary<int, Modification>();
            //Copy N-terminal modifications from target dictionary to decoy dictionary.
            if (this.AllModsOneIsNterminus.ContainsKey(1))
            {
                newModificationsDictionary.Add(1, this.AllModsOneIsNterminus[1]);
            }
            char[] newBase = new char[this.BaseSequence.Length];
            Array.Fill(newBase, '0');
            char[] evaporatingBase = this.BaseSequence.ToCharArray();
            List<DigestionMotif> motifs = this.DigestionParams.Protease.DigestionMotifs;
            if (motifs != null && motifs.Count > 0)
            {
                foreach (var motif in motifs.Where(m => m.InducingCleavage != ""))//check the empty "" for topdown
                {
                    string cleavingMotif = motif.InducingCleavage;
                    List<int> cleavageMotifLocations = new List<int>();

                    for (int i = 0; i < BaseSequence.Length; i++)
                    {
                        bool fits;
                        bool prevents;
                        (fits, prevents) = motif.Fits(BaseSequence, i);

                        if (fits && !prevents)
                        {
                            cleavageMotifLocations.Add(i);
                        }
                    }

                    foreach (int location in cleavageMotifLocations)
                    {
                        char[] motifArray = BaseSequence.Substring(location, cleavingMotif.Length).ToCharArray();
                        
                        for (int i = 0; i < cleavingMotif.Length; i++)
                        {
                            newBase[location + i] = motifArray[i];
                            revisedAminoAcidOrder[location + i] = location + i;//
                            //directly copy mods that were on amino acids in the motif. Those amino acids don't change position.
                            if (this.AllModsOneIsNterminus.ContainsKey(location + i + 2))
                            {
                                newModificationsDictionary.Add(location + i + 2, this.AllModsOneIsNterminus[location + i + 2]);
                            }

                            evaporatingBase[location + i] = '0';//can null a char so i use a number which doesnt' appear in peptide string
                        }
                    }
                }
            }

            //We've kept amino acids in the digestion motif in the same position in the decoy peptide.
            //Now we will fill the remaining open positions in the decoy with the reverse of amino acids from the target.
            int fillPosition = 0;
            int extractPosition = this.BaseSequence.Length - 1;
            while (fillPosition < this.BaseSequence.Length && extractPosition >= 0)
            {
                if (evaporatingBase[extractPosition] != '0')
                {
                    while (newBase[fillPosition] != '0')
                    {
                        fillPosition++;
                    }
                    newBase[fillPosition] = evaporatingBase[extractPosition];
                    revisedAminoAcidOrder[fillPosition] = extractPosition;
                    if (this.AllModsOneIsNterminus.ContainsKey(extractPosition + 2))
                    {
                        newModificationsDictionary.Add(fillPosition + 2, this.AllModsOneIsNterminus[extractPosition + 2]);
                    }
                    fillPosition++;
                }
                extractPosition--;
            }

            string newBaseString = new string(newBase);

            var proteinSequence = this.Protein.BaseSequence;
            var aStringBuilder = new StringBuilder(proteinSequence);
            aStringBuilder.Remove(this.OneBasedStartResidueInProtein - 1, this.BaseSequence.Length);
            aStringBuilder.Insert(this.OneBasedStartResidueInProtein - 1, newBaseString);
            proteinSequence = aStringBuilder.ToString();

            Protein decoyProtein = new Protein(proteinSequence, "DECOY_" + this.Protein.Accession, null, new List<Tuple<string, string>>(), new Dictionary<int, List<Modification>>(), null, null, null, true);
            DigestionParams d = this.DigestionParams;

            if (newBaseString != this.BaseSequence)
            {
                return new PeptideWithSetModifications(decoyProtein, d, this.OneBasedStartResidueInProtein, this.OneBasedEndResidueInProtein, this.CleavageSpecificityForFdrCategory, this.PeptideDescription, this.MissedCleavages, newModificationsDictionary, this.NumFixedMods, newBaseString);
            }
            else
            {
                //The reverse decoy procedure failed to create a PeptideWithSetModificatons with a different sequence. Therefore,
                //we retrun the mirror image peptide.
                return this.GetPeptideMirror(revisedAminoAcidOrder);
            }

        }

        //Returns a PeptideWithSetModifications mirror image. Used when reverse decoy sequence is same as target sequence
        public PeptideWithSetModifications GetPeptideMirror(int[] revisedOrderNisOne)
        {
            Dictionary<int, Modification> newModificationsDictionary = new Dictionary<int, Modification>();
            //Copy N-terminal modifications from target dictionary to decoy dictionary.
            if (this.AllModsOneIsNterminus.ContainsKey(1))
            {
                newModificationsDictionary.Add(1, this.AllModsOneIsNterminus[1]);
            }

            //First step is to reverse the position of all modifications except the mod on the peptide N-terminus.
            if (this.AllModsOneIsNterminus.Any())
            {
                foreach (var kvp in this.AllModsOneIsNterminus.Where(p => p.Key != 1).ToList())
                {
                    newModificationsDictionary.Add(this.BaseSequence.Length - kvp.Key + 3, kvp.Value);
                }
            }

            //Second step is to reverse the sequence.
            string newBaseString = new string(this.BaseSequence.Reverse().ToArray());

            var proteinSequence = this.Protein.BaseSequence;
            var aStringBuilder = new StringBuilder(proteinSequence);
            aStringBuilder.Remove(this.OneBasedStartResidueInProtein - 1, this.BaseSequence.Length);
            aStringBuilder.Insert(this.OneBasedStartResidueInProtein - 1, newBaseString);
            proteinSequence = aStringBuilder.ToString();

            Protein decoyProtein = new Protein(proteinSequence, "DECOY_" + this.Protein.Accession, null, new List<Tuple<string, string>>(), new Dictionary<int, List<Modification>>(), null, null, null, true);
            DigestionParams d = this.DigestionParams;

            //now fill in the revised amino acid order
            int oldStringPosition = this.BaseSequence.Length - 1;
            for (int i = 0; i < newBaseString.Length; i++)
            {
                revisedOrderNisOne[i] = oldStringPosition;
                oldStringPosition--;
            }
            return new PeptideWithSetModifications(decoyProtein, d, this.OneBasedStartResidueInProtein, this.OneBasedEndResidueInProtein, this.CleavageSpecificityForFdrCategory, this.PeptideDescription, this.MissedCleavages, newModificationsDictionary, this.NumFixedMods, newBaseString);
>>>>>>> 33c42364
        }
    }
}<|MERGE_RESOLUTION|>--- conflicted
+++ resolved
@@ -1056,8 +1056,7 @@
                 PeptideDescription = CleavageSpecificityForFdrCategory.ToString();
             }
         }
-
-<<<<<<< HEAD
+        
         private HashSet<double> AddNeutralLossesFromMods(Modification mod, HashSet<double> allNeutralLossesSoFar, DissociationType dissociationType)
         {
             // add neutral losses specific to this dissociation type
@@ -1093,7 +1092,8 @@
             }
 
             return allNeutralLossesSoFar;
-=======
+        }
+
         //This function maintains the amino acids associated with the protease motif and reverses all other amino acids.
         //N-terminal modificatons are preserved. Other modifications travel with their respective amino acids. this results
         //in a decoy peptide composed the same amino acids and modifications as the original. 
@@ -1237,7 +1237,6 @@
                 oldStringPosition--;
             }
             return new PeptideWithSetModifications(decoyProtein, d, this.OneBasedStartResidueInProtein, this.OneBasedEndResidueInProtein, this.CleavageSpecificityForFdrCategory, this.PeptideDescription, this.MissedCleavages, newModificationsDictionary, this.NumFixedMods, newBaseString);
->>>>>>> 33c42364
         }
     }
 }