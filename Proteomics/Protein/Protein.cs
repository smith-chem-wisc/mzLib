﻿using Proteomics.ProteolyticDigestion;
using System;
using System.Collections.Generic;
using System.Linq;

namespace Proteomics
{
    public class Protein
    {
        /// <summary>
        /// Protein. Filters out modifications that do not match their amino acid target site.
        /// </summary>
        /// <param name="sequence">Base sequence of the protein.</param>
        /// <param name="accession">Unique accession for the protein.</param>
        /// <param name="organism">Organism with this protein.</param>
        /// <param name="geneNames">List of gene names as tuple of (nameType, name), e.g. (primary, HLA-A)</param>
        /// <param name="oneBasedModifications">Modifications at positions along the sequence.</param>
        /// <param name="proteolysisProducts"></param>
        /// <param name="name"></param>
        /// <param name="fullName"></param>
        /// <param name="isDecoy"></param>
        /// <param name="isContaminant"></param>
        /// <param name="databaseReferences"></param>
        /// <param name="sequenceVariations"></param>
        /// <param name="disulfideBonds"></param>
        /// <param name="spliceSites"></param>
        /// <param name="databaseFilePath"></param>
        public Protein(string sequence, string accession, string organism = null, List<Tuple<string, string>> geneNames = null,
            IDictionary<int, List<Modification>> oneBasedModifications = null, List<ProteolysisProduct> proteolysisProducts = null,
            string name = null, string fullName = null, bool isDecoy = false, bool isContaminant = false, List<DatabaseReference> databaseReferences = null,
            List<SequenceVariation> sequenceVariations = null, List<SequenceVariation> appliedSequenceVariations = null, string sampleNameForVariants = null,
            List<DisulfideBond> disulfideBonds = null, List<SpliceSite> spliceSites = null, string databaseFilePath = null)
        {
            // Mandatory
            BaseSequence = sequence;
            NonVariantProtein = this;
            Accession = accession;

            Name = name;
            Organism = organism;
            FullName = fullName;
            IsDecoy = isDecoy;
            IsContaminant = isContaminant;
            DatabaseFilePath = databaseFilePath;
            SampleNameForVariants = sampleNameForVariants;

            GeneNames = geneNames ?? new List<Tuple<string, string>>();
            ProteolysisProducts = proteolysisProducts ?? new List<ProteolysisProduct>();
            SequenceVariations = sequenceVariations ?? new List<SequenceVariation>();
            AppliedSequenceVariations = appliedSequenceVariations ?? new List<SequenceVariation>();
            OriginalNonVariantModifications = oneBasedModifications ?? new Dictionary<int, List<Modification>>();
            if (oneBasedModifications != null)
            {
                OneBasedPossibleLocalizedModifications = SelectValidOneBaseMods(oneBasedModifications);
            }
            else
            {
                OneBasedPossibleLocalizedModifications = new Dictionary<int, List<Modification>>();
            }
            DatabaseReferences = databaseReferences ?? new List<DatabaseReference>();
            DisulfideBonds = disulfideBonds ?? new List<DisulfideBond>();
            SpliceSites = spliceSites ?? new List<SpliceSite>();
        }

        /// <summary>
        /// Protein construction that clones a protein but assigns a different base sequence
        /// For use in SILAC experiments
        /// </summary>
        /// <param name="originalProtein"></param>
        /// <param name="silacSequence"></param>
        /// <param name="silacAccession"></param>
        public Protein(Protein originalProtein, string silacSequence, string silacAccession)
        {
            BaseSequence = silacSequence;
            Accession = silacAccession;
<<<<<<< HEAD
          
=======

>>>>>>> e1bd97eb
            NonVariantProtein = originalProtein.NonVariantProtein;
            Name = originalProtein.Name;
            Organism = originalProtein.Organism;
            FullName = originalProtein.FullName;
            IsDecoy = originalProtein.IsDecoy;
            IsContaminant = originalProtein.IsContaminant;
            DatabaseFilePath = originalProtein.DatabaseFilePath;
            SampleNameForVariants = originalProtein.SampleNameForVariants;
            GeneNames = originalProtein.GeneNames;
            ProteolysisProducts = originalProtein.ProteolysisProducts;
            SequenceVariations = originalProtein.SequenceVariations;
            AppliedSequenceVariations = originalProtein.AppliedSequenceVariations;
            OriginalNonVariantModifications = originalProtein.OriginalNonVariantModifications;
            OneBasedPossibleLocalizedModifications = originalProtein.OneBasedPossibleLocalizedModifications;
            DatabaseReferences = originalProtein.DatabaseReferences;
            DisulfideBonds = originalProtein.DisulfideBonds;
            SpliceSites = originalProtein.SpliceSites;
            DatabaseFilePath = originalProtein.DatabaseFilePath;
        }

        /// <summary>
        /// Protein construction with applied variations
        /// </summary>
        /// <param name="variantBaseSequence"></param>
        /// <param name="protein"></param>
        /// <param name="appliedSequenceVariations"></param>
        /// <param name="applicableProteolysisProducts"></param>
        /// <param name="oneBasedModifications"></param>
        /// <param name="sampleNameForVariants"></param>
        public Protein(string variantBaseSequence, Protein protein, IEnumerable<SequenceVariation> appliedSequenceVariations,
            IEnumerable<ProteolysisProduct> applicableProteolysisProducts, IDictionary<int, List<Modification>> oneBasedModifications, string sampleNameForVariants)
            : this(variantBaseSequence,
                  VariantApplication.GetAccession(protein, appliedSequenceVariations),
                  organism: protein.Organism,
                  geneNames: new List<Tuple<string, string>>(protein.GeneNames),
                  oneBasedModifications: oneBasedModifications != null ? oneBasedModifications.ToDictionary(x => x.Key, x => x.Value) : new Dictionary<int, List<Modification>>(),
                  proteolysisProducts: new List<ProteolysisProduct>(applicableProteolysisProducts ?? new List<ProteolysisProduct>()),
                  name: GetName(appliedSequenceVariations, protein.Name),
                  fullName: GetName(appliedSequenceVariations, protein.FullName),
                  isDecoy: protein.IsDecoy,
                  isContaminant: protein.IsContaminant,
                  databaseReferences: new List<DatabaseReference>(protein.DatabaseReferences),
                  sequenceVariations: new List<SequenceVariation>(protein.SequenceVariations),
                  disulfideBonds: new List<DisulfideBond>(protein.DisulfideBonds),
                  spliceSites: new List<SpliceSite>(protein.SpliceSites),
                  databaseFilePath: protein.DatabaseFilePath)
        {
            NonVariantProtein = protein.NonVariantProtein;
            OriginalNonVariantModifications = NonVariantProtein.OriginalNonVariantModifications;
            AppliedSequenceVariations = (appliedSequenceVariations ?? new List<SequenceVariation>()).ToList();
            SampleNameForVariants = sampleNameForVariants;
        }

        /// <summary>
        /// Modifications (values) located at one-based protein positions (keys)
        /// </summary>
        public IDictionary<int, List<Modification>> OneBasedPossibleLocalizedModifications { get; private set; }

        /// <summary>
        /// The list of gene names consists of tuples, where Item1 is the type of gene name, and Item2 is the name. There may be many genes and names of a certain type produced when reading an XML protein database.
        /// </summary>
        public IEnumerable<Tuple<string, string>> GeneNames { get; }

        /// <summary>
        /// Unique accession for this protein.
        /// </summary>
        public string Accession { get; }

        /// <summary>
        /// Base sequence, which may contain applied sequence variations.
        /// </summary>
        public string BaseSequence { get; }

        public string Organism { get; }
        public bool IsDecoy { get; }
        public IEnumerable<SequenceVariation> SequenceVariations { get; }
        public IEnumerable<DisulfideBond> DisulfideBonds { get; }
        public IEnumerable<SpliceSite> SpliceSites { get; }
        public IEnumerable<ProteolysisProduct> ProteolysisProducts { get; }
        public IEnumerable<DatabaseReference> DatabaseReferences { get; }
        public string DatabaseFilePath { get; }

        /// <summary>
        /// Protein before applying variations.
        /// </summary>
        public Protein NonVariantProtein { get; }

        /// <summary>
        /// Sequence variations that have been applied to the base sequence.
        /// </summary>
        public List<SequenceVariation> AppliedSequenceVariations { get; }

        /// <summary>
        /// Sample name from which applied variants came, e.g. tumor or normal.
        /// </summary>
        public string SampleNameForVariants { get; }

        public int Length
        {
            get
            {
                return BaseSequence.Length;
            }
        }

        public string FullDescription
        {
            get
            {
                return Accession + "|" + Name + "|" + FullName;
            }
        }

        public string Name { get; }
        public string FullName { get; }
        public bool IsContaminant { get; }
        internal IDictionary<int, List<Modification>> OriginalNonVariantModifications { get; set; }

        public char this[int zeroBasedIndex]
        {
            get
            {
                return BaseSequence[zeroBasedIndex];
            }
        }

        /// <summary>
        /// Formats a string for a UniProt fasta header. See https://www.uniprot.org/help/fasta-headers.
        /// Note that the db field isn't very applicable here, so mz is placed in to denote written by mzLib.
        /// </summary>
        public string GetUniProtFastaHeader()
        {
            var n = GeneNames.FirstOrDefault();
            string geneName = n == null ? "" : n.Item2;
            return string.Format("mz|{0}|{1} {2} OS={3} GN={4}", Accession, Name, FullName, Organism, geneName);
        }

        /// <summary>
        /// Formats a string for an ensembl header
        /// </summary>
        public string GetEnsemblFastaHeader()
        {
            return string.Format("{0} {1}", Accession, FullName);
        }

        /// <summary>
        /// Gets peptides for digestion of a protein
        /// </summary>
        public IEnumerable<PeptideWithSetModifications> Digest(DigestionParams digestionParams, IEnumerable<Modification> allKnownFixedModifications,
            List<Modification> variableModifications, List<SilacLabel> silacLabels = null)
        {
            //can't be null
            allKnownFixedModifications = allKnownFixedModifications ?? new List<Modification>();
            variableModifications = variableModifications ?? new List<Modification>();

            ProteinDigestion digestion = new ProteinDigestion(digestionParams, allKnownFixedModifications, variableModifications);
            IEnumerable<ProteolyticPeptide> unmodifiedPeptides =
                digestionParams.SearchModeType == CleavageSpecificity.Semi ?
                digestion.SpeedySemiSpecificDigestion(this) :
                digestion.Digestion(this);

            IEnumerable<PeptideWithSetModifications> modifiedPeptides = unmodifiedPeptides.SelectMany(peptide => peptide.GetModifiedPeptides(allKnownFixedModifications, digestionParams, variableModifications));

            if (silacLabels != null)
            {
                return GetSilacPeptides(modifiedPeptides, silacLabels, digestionParams.GeneratehUnlabeledProteinsForSilac);
            }
            return modifiedPeptides;
        }

        /// <summary>
        /// Add additional peptides with SILAC amino acids
        /// </summary>
        internal IEnumerable<PeptideWithSetModifications> GetSilacPeptides(IEnumerable<PeptideWithSetModifications> originalPeptides, List<SilacLabel> silacLabels, bool generateUnlabeledProteins)
        {
            //unlabeled peptides
            if (generateUnlabeledProteins)
            {
                foreach (PeptideWithSetModifications pwsm in originalPeptides)
                {
                    yield return pwsm;
                }
            }

            //labeled peptides
            foreach (SilacLabel label in silacLabels)
            {
<<<<<<< HEAD
                string updatedBaseSequence = BaseSequence.Replace(label.OriginalAminoAcid, label.AminoAcidLabel);
                string updatedAccession = Accession + label.MassDifference;
                if (label.AdditionalLabels != null) //if there is more than one label per replicate (i.e both R and K were labeled in a sample before pooling)
                {
                    foreach (SilacLabel additionalLabel in label.AdditionalLabels)
                    {
                        updatedBaseSequence = updatedBaseSequence.Replace(additionalLabel.OriginalAminoAcid, additionalLabel.AminoAcidLabel);
                        updatedAccession += additionalLabel.MassDifference;
                    }
                }
                Protein silacProtein = new Protein(this, updatedBaseSequence, updatedAccession);

=======
                Protein silacProtein = new Protein(this, BaseSequence.Replace(label.OriginalAminoAcid, label.AminoAcidLabel), Accession + label.MassDifference);
>>>>>>> e1bd97eb
                foreach (PeptideWithSetModifications pwsm in originalPeptides)
                {
                    //duplicate the peptides with the updated protein sequence that contains only silac labels
                    yield return new PeptideWithSetModifications(silacProtein, pwsm.DigestionParams, pwsm.OneBasedStartResidueInProtein, pwsm.OneBasedEndResidueInProtein, pwsm.CleavageSpecificityForFdrCategory, pwsm.PeptideDescription, pwsm.MissedCleavages, pwsm.AllModsOneIsNterminus, pwsm.NumFixedMods);
                }
            }
        }

        /// <summary>
        /// Gets proteins with applied variants from this protein
        /// </summary>
        public List<Protein> GetVariantProteins(int maxAllowedVariantsForCombinitorics = 4, int minAlleleDepth = 1)
        {
            return VariantApplication.ApplyVariants(this, SequenceVariations, maxAllowedVariantsForCombinitorics, minAlleleDepth);
        }

        /// <summary>
        /// Restore all modifications that were read in, including those that did not match their target amino acid.
        /// </summary>
        public void RestoreUnfilteredModifications()
        {
            OneBasedPossibleLocalizedModifications = OriginalNonVariantModifications;
        }

        /// <summary>
        /// Filters modifications that do not match their target amino acid.
        /// </summary>
        /// <param name="dict"></param>
        /// <returns></returns>
        private IDictionary<int, List<Modification>> SelectValidOneBaseMods(IDictionary<int, List<Modification>> dict)
        {
            Dictionary<int, List<Modification>> validModDictionary = new Dictionary<int, List<Modification>>();
            foreach (KeyValuePair<int, List<Modification>> entry in dict)
            {
                List<Modification> validMods = new List<Modification>();
                foreach (Modification m in entry.Value)
                {
                    //mod must be valid mod and the motif of the mod must be present in the protein at the specified location
                    if (m.ValidModification && ModificationLocalization.ModFits(m, BaseSequence, 0, BaseSequence.Length, entry.Key))
                    {
                        validMods.Add(m);
                    }
                }

                if (validMods.Any())
                {
                    if (validModDictionary.Keys.Contains(entry.Key))
                    {
                        validModDictionary[entry.Key].AddRange(validMods);
                    }
                    else
                    {
                        validModDictionary.Add(entry.Key, validMods);
                    }
                }
            }
            return validModDictionary;
        }

        private static string GetName(IEnumerable<SequenceVariation> appliedVariations, string name)
        {
            bool emptyVars = appliedVariations == null || appliedVariations.Count() == 0;
            if (name == null && emptyVars)
            {
                return null;
            }
            else
            {
                string variantTag = emptyVars ? "" : $" variant:{VariantApplication.CombineDescriptions(appliedVariations)}";
                return name + variantTag;
            }
        }

        public int CompareTo(Protein other)
        {
            //permits sorting of proteins
            return this.Accession.CompareTo(other.Accession);
        }

        //not sure if we require any additional fields for equality
        public override bool Equals(object obj)
        {
            Protein otherProtein = (Protein)obj;

            if (otherProtein == null)
            {
                return false;
            }

            return otherProtein != null && otherProtein.Accession == this.Accession && otherProtein.BaseSequence == this.BaseSequence;
        }

        /// <summary>
        /// The protein object uses the default hash code method for speed,
        /// but note that two protein objects with the same information will give two different hash codes.
        /// </summary>
        /// <returns></returns>
        public override int GetHashCode()
        {
            return this.BaseSequence.GetHashCode();
        }

        public override string ToString()
        {
            return this.Accession.ToString();
        }
    }
}<|MERGE_RESOLUTION|>--- conflicted
+++ resolved
@@ -73,11 +73,6 @@
         {
             BaseSequence = silacSequence;
             Accession = silacAccession;
-<<<<<<< HEAD
-          
-=======
-
->>>>>>> e1bd97eb
             NonVariantProtein = originalProtein.NonVariantProtein;
             Name = originalProtein.Name;
             Organism = originalProtein.Organism;
@@ -265,7 +260,6 @@
             //labeled peptides
             foreach (SilacLabel label in silacLabels)
             {
-<<<<<<< HEAD
                 string updatedBaseSequence = BaseSequence.Replace(label.OriginalAminoAcid, label.AminoAcidLabel);
                 string updatedAccession = Accession + label.MassDifference;
                 if (label.AdditionalLabels != null) //if there is more than one label per replicate (i.e both R and K were labeled in a sample before pooling)
@@ -278,9 +272,6 @@
                 }
                 Protein silacProtein = new Protein(this, updatedBaseSequence, updatedAccession);
 
-=======
-                Protein silacProtein = new Protein(this, BaseSequence.Replace(label.OriginalAminoAcid, label.AminoAcidLabel), Accession + label.MassDifference);
->>>>>>> e1bd97eb
                 foreach (PeptideWithSetModifications pwsm in originalPeptides)
                 {
                     //duplicate the peptides with the updated protein sequence that contains only silac labels
