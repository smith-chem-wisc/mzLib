﻿using Proteomics.ProteolyticDigestion;
using System;
using System.Collections.Generic;
using System.Linq;

namespace Proteomics
{
    public class Protein
    {
        /// <summary>
        /// Protein. Filters out modifications that do not match their amino acid target site.
        /// </summary>
        /// <param name="sequence">Base sequence of the protein.</param>
        /// <param name="accession">Unique accession for the protein.</param>
        /// <param name="organism">Organism with this protein.</param>
        /// <param name="geneNames">List of gene names as tuple of (nameType, name), e.g. (primary, HLA-A)</param>
        /// <param name="oneBasedModifications">Modifications at positions along the sequence.</param>
        /// <param name="proteolysisProducts"></param>
        /// <param name="name"></param>
        /// <param name="fullName"></param>
        /// <param name="isDecoy"></param>
        /// <param name="isContaminant"></param>
        /// <param name="databaseReferences"></param>
        /// <param name="sequenceVariations"></param>
        /// <param name="disulfideBonds"></param>
        /// <param name="spliceSites"></param>
        /// <param name="databaseFilePath"></param>
        public Protein(string sequence, string accession, string organism = null, List<Tuple<string, string>> geneNames = null,
            IDictionary<int, List<Modification>> oneBasedModifications = null, List<ProteolysisProduct> proteolysisProducts = null,
            string name = null, string fullName = null, bool isDecoy = false, bool isContaminant = false, List<DatabaseReference> databaseReferences = null,
            List<SequenceVariation> sequenceVariations = null, List<SequenceVariation> appliedSequenceVariations = null, string sampleNameForVariants = null,
            List<DisulfideBond> disulfideBonds = null, List<SpliceSite> spliceSites = null, string databaseFilePath = null)
        {
            // Mandatory
            BaseSequence = sequence;
            NonVariantProtein = this;
            Accession = accession;

            Name = name;
            Organism = organism;
            FullName = fullName;
            IsDecoy = isDecoy;
            IsContaminant = isContaminant;
            DatabaseFilePath = databaseFilePath;
            SampleNameForVariants = sampleNameForVariants;

            GeneNames = geneNames ?? new List<Tuple<string, string>>();
            ProteolysisProducts = proteolysisProducts ?? new List<ProteolysisProduct>();
            SequenceVariations = sequenceVariations ?? new List<SequenceVariation>();
            AppliedSequenceVariations = appliedSequenceVariations ?? new List<SequenceVariation>();
            OriginalNonVariantModifications = oneBasedModifications ?? new Dictionary<int, List<Modification>>();
            if (oneBasedModifications != null)
            {
                OneBasedPossibleLocalizedModifications = SelectValidOneBaseMods(oneBasedModifications);
            }
            else
            {
                OneBasedPossibleLocalizedModifications = new Dictionary<int, List<Modification>>();
            }
            DatabaseReferences = databaseReferences ?? new List<DatabaseReference>();
            DisulfideBonds = disulfideBonds ?? new List<DisulfideBond>();
            SpliceSites = spliceSites ?? new List<SpliceSite>();
        }

        /// <summary>
        /// Protein construction that clones a protein but assigns a different base sequence
        /// For use in SILAC experiments
        /// </summary>
        /// <param name="originalProtein"></param>
        /// <param name="silacSequence"></param>
        /// <param name="silacAccession"></param>
        public Protein(Protein originalProtein, string silacSequence, string silacAccession)
        {
            BaseSequence = silacSequence;
            NonVariantProtein = originalProtein.NonVariantProtein;
<<<<<<< HEAD
            Accession = silacAccession;
=======
            Accession = originalProtein.Accession;
>>>>>>> a32a9775
            Name = originalProtein.Name;
            Organism = originalProtein.Organism;
            FullName = originalProtein.FullName;
            IsDecoy = originalProtein.IsDecoy;
            IsContaminant = originalProtein.IsContaminant;
            DatabaseFilePath = originalProtein.DatabaseFilePath;
            SampleNameForVariants = originalProtein.SampleNameForVariants;
            GeneNames = originalProtein.GeneNames;
            ProteolysisProducts = originalProtein.ProteolysisProducts;
            SequenceVariations = originalProtein.SequenceVariations;
            AppliedSequenceVariations = originalProtein.AppliedSequenceVariations;
            OriginalNonVariantModifications = originalProtein.OriginalNonVariantModifications;
            OneBasedPossibleLocalizedModifications = originalProtein.OneBasedPossibleLocalizedModifications;
            DatabaseReferences = originalProtein.DatabaseReferences;
            DisulfideBonds = originalProtein.DisulfideBonds;
            SpliceSites = originalProtein.SpliceSites;
            DatabaseFilePath = originalProtein.DatabaseFilePath;
        }

        /// <summary>
        /// Protein construction with applied variations
        /// </summary>
        /// <param name="variantBaseSequence"></param>
        /// <param name="protein"></param>
        /// <param name="appliedSequenceVariations"></param>
        /// <param name="applicableProteolysisProducts"></param>
        /// <param name="oneBasedModifications"></param>
        /// <param name="sampleNameForVariants"></param>
        public Protein(string variantBaseSequence, Protein protein, IEnumerable<SequenceVariation> appliedSequenceVariations,
            IEnumerable<ProteolysisProduct> applicableProteolysisProducts, IDictionary<int, List<Modification>> oneBasedModifications, string sampleNameForVariants)
            : this(variantBaseSequence,
                  VariantApplication.GetAccession(protein, appliedSequenceVariations),
                  organism: protein.Organism,
                  geneNames: new List<Tuple<string, string>>(protein.GeneNames),
                  oneBasedModifications: oneBasedModifications != null ? oneBasedModifications.ToDictionary(x => x.Key, x => x.Value) : new Dictionary<int, List<Modification>>(),
                  proteolysisProducts: new List<ProteolysisProduct>(applicableProteolysisProducts ?? new List<ProteolysisProduct>()),
                  name: GetName(appliedSequenceVariations, protein.Name),
                  fullName: GetName(appliedSequenceVariations, protein.FullName),
                  isDecoy: protein.IsDecoy,
                  isContaminant: protein.IsContaminant,
                  databaseReferences: new List<DatabaseReference>(protein.DatabaseReferences),
                  sequenceVariations: new List<SequenceVariation>(protein.SequenceVariations),
                  disulfideBonds: new List<DisulfideBond>(protein.DisulfideBonds),
                  spliceSites: new List<SpliceSite>(protein.SpliceSites),
                  databaseFilePath: protein.DatabaseFilePath)
        {
            NonVariantProtein = protein.NonVariantProtein;
            OriginalNonVariantModifications = NonVariantProtein.OriginalNonVariantModifications;
            AppliedSequenceVariations = (appliedSequenceVariations ?? new List<SequenceVariation>()).ToList();
            SampleNameForVariants = sampleNameForVariants;
        }

        /// <summary>
        /// Modifications (values) located at one-based protein positions (keys)
        /// </summary>
        public IDictionary<int, List<Modification>> OneBasedPossibleLocalizedModifications { get; private set; }

        /// <summary>
        /// The list of gene names consists of tuples, where Item1 is the type of gene name, and Item2 is the name. There may be many genes and names of a certain type produced when reading an XML protein database.
        /// </summary>
        public IEnumerable<Tuple<string, string>> GeneNames { get; }

        /// <summary>
        /// Unique accession for this protein.
        /// </summary>
        public string Accession { get; }

        /// <summary>
        /// Base sequence, which may contain applied sequence variations.
        /// </summary>
        public string BaseSequence { get; }

        public string Organism { get; }
        public bool IsDecoy { get; }
        public IEnumerable<SequenceVariation> SequenceVariations { get; }
        public IEnumerable<DisulfideBond> DisulfideBonds { get; }
        public IEnumerable<SpliceSite> SpliceSites { get; }
        public IEnumerable<ProteolysisProduct> ProteolysisProducts { get; }
        public IEnumerable<DatabaseReference> DatabaseReferences { get; }
        public string DatabaseFilePath { get; }

        /// <summary>
        /// Protein before applying variations.
        /// </summary>
        public Protein NonVariantProtein { get; }

        /// <summary>
        /// Sequence variations that have been applied to the base sequence.
        /// </summary>
        public List<SequenceVariation> AppliedSequenceVariations { get; }

        /// <summary>
        /// Sample name from which applied variants came, e.g. tumor or normal.
        /// </summary>
        public string SampleNameForVariants { get; }

        public int Length
        {
            get
            {
                return BaseSequence.Length;
            }
        }

        public string FullDescription
        {
            get
            {
                return Accession + "|" + Name + "|" + FullName;
            }
        }

        public string Name { get; }
        public string FullName { get; }
        public bool IsContaminant { get; }
        internal IDictionary<int, List<Modification>> OriginalNonVariantModifications { get; set; }

        public char this[int zeroBasedIndex]
        {
            get
            {
                return BaseSequence[zeroBasedIndex];
            }
        }

        /// <summary>
        /// Formats a string for a UniProt fasta header. See https://www.uniprot.org/help/fasta-headers.
        /// Note that the db field isn't very applicable here, so mz is placed in to denote written by mzLib.
        /// </summary>
        public string GetUniProtFastaHeader()
        {
            var n = GeneNames.FirstOrDefault();
            string geneName = n == null ? "" : n.Item2;
            return string.Format("mz|{0}|{1} {2} OS={3} GN={4}", Accession, Name, FullName, Organism, geneName);
        }

        /// <summary>
        /// Formats a string for an ensembl header
        /// </summary>
        public string GetEnsemblFastaHeader()
        {
            return string.Format("{0} {1}", Accession, FullName);
        }

        /// <summary>
        /// The protein object uses the default equals method for speed, 
        /// but note that two protein objects with the same information will not be equal by this method.
        /// </summary>
        /// <param name="obj"></param>
        /// <returns></returns>
        public override bool Equals(object obj)
        {
            return base.Equals(obj);
        }

        /// <summary>
        /// The protein object uses the default hash code method for speed, 
        /// but note that two protein objects with the same information will give two different hash codes.
        /// </summary>
        /// <returns></returns>
        public override int GetHashCode()
        {
            return base.GetHashCode();
        }

        /// <summary>
        /// Gets peptides for digestion of a protein
        /// </summary>
        public IEnumerable<PeptideWithSetModifications> Digest(DigestionParams digestionParams, IEnumerable<Modification> allKnownFixedModifications,
            List<Modification> variableModifications, List<SilacLabel> silacLabels = null)
        {
            //can't be null
            allKnownFixedModifications = allKnownFixedModifications ?? new List<Modification>();
            variableModifications = variableModifications ?? new List<Modification>();

            ProteinDigestion digestion = new ProteinDigestion(digestionParams, allKnownFixedModifications, variableModifications);
            IEnumerable<ProteolyticPeptide> unmodifiedPeptides =
                digestionParams.SearchModeType == CleavageSpecificity.Semi ?
                digestion.SpeedySemiSpecificDigestion(this) :
                digestion.Digestion(this);

            IEnumerable<PeptideWithSetModifications> modifiedPeptides = unmodifiedPeptides.SelectMany(peptide => peptide.GetModifiedPeptides(allKnownFixedModifications, digestionParams, variableModifications));

            if (silacLabels != null)
            {
                return GetSilacPeptides(modifiedPeptides, silacLabels);
            }
            return modifiedPeptides;
        }

        /// <summary>
        /// Add additional peptides with SILAC amino acids
        /// </summary>
        internal IEnumerable<PeptideWithSetModifications> GetSilacPeptides(IEnumerable<PeptideWithSetModifications> originalPeptides, List<SilacLabel> silacLabels)
        {
            foreach (PeptideWithSetModifications pwsm in originalPeptides)
            {
                yield return pwsm;
            }
            foreach (SilacLabel label in silacLabels)
            {
                Protein silacProtein = new Protein(this, BaseSequence.Replace(label.OriginalAminoAcid, label.AminoAcidLabel), Accession + label.MassDifference);
                foreach (PeptideWithSetModifications pwsm in originalPeptides)
                {
                    //duplicate the peptides with the updated protein sequence that contains only silac labels
                    yield return new PeptideWithSetModifications(silacProtein, pwsm.DigestionParams, pwsm.OneBasedStartResidueInProtein, pwsm.OneBasedEndResidueInProtein, pwsm.CleavageSpecificityForFdrCategory, pwsm.PeptideDescription, pwsm.MissedCleavages, pwsm.AllModsOneIsNterminus, pwsm.NumFixedMods);
                }
            }
        }

        /// <summary>
        /// Gets proteins with applied variants from this protein
        /// </summary>
        public List<Protein> GetVariantProteins(int maxAllowedVariantsForCombinitorics = 4, int minAlleleDepth = 1)
        {
            return VariantApplication.ApplyVariants(this, SequenceVariations, maxAllowedVariantsForCombinitorics, minAlleleDepth);
        }

        /// <summary>
        /// Restore all modifications that were read in, including those that did not match their target amino acid.
        /// </summary>
        public void RestoreUnfilteredModifications()
        {
            OneBasedPossibleLocalizedModifications = OriginalNonVariantModifications;
        }

        /// <summary>
        /// Filters modifications that do not match their target amino acid.
        /// </summary>
        /// <param name="dict"></param>
        /// <returns></returns>
        private IDictionary<int, List<Modification>> SelectValidOneBaseMods(IDictionary<int, List<Modification>> dict)
        {
            Dictionary<int, List<Modification>> validModDictionary = new Dictionary<int, List<Modification>>();
            foreach (KeyValuePair<int, List<Modification>> entry in dict)
            {
                List<Modification> validMods = new List<Modification>();
                foreach (Modification m in entry.Value)
                {
                    //mod must be valid mod and the motif of the mod must be present in the protein at the specified location
                    if (m.ValidModification && ModificationLocalization.ModFits(m, BaseSequence, 0, BaseSequence.Length, entry.Key))
                    {
                        validMods.Add(m);
                    }
                }

                if (validMods.Any())
                {
                    if (validModDictionary.Keys.Contains(entry.Key))
                    {
                        validModDictionary[entry.Key].AddRange(validMods);
                    }
                    else
                    {
                        validModDictionary.Add(entry.Key, validMods);
                    }
                }
            }
            return validModDictionary;
        }

        private static string GetName(IEnumerable<SequenceVariation> appliedVariations, string name)
        {
            bool emptyVars = appliedVariations == null || appliedVariations.Count() == 0;
            if (name == null && emptyVars)
            {
                return null;
            }
            else
            {
                string variantTag = emptyVars ? "" : $" variant:{VariantApplication.CombineDescriptions(appliedVariations)}";
                return name + variantTag;
            }
        }
    }
}<|MERGE_RESOLUTION|>--- conflicted
+++ resolved
@@ -72,12 +72,9 @@
         public Protein(Protein originalProtein, string silacSequence, string silacAccession)
         {
             BaseSequence = silacSequence;
+            Accession = silacAccession;
+          
             NonVariantProtein = originalProtein.NonVariantProtein;
-<<<<<<< HEAD
-            Accession = silacAccession;
-=======
-            Accession = originalProtein.Accession;
->>>>>>> a32a9775
             Name = originalProtein.Name;
             Organism = originalProtein.Organism;
             FullName = originalProtein.FullName;
