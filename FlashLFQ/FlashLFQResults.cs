﻿using System.Collections.Generic;
using System.IO;
using System.Linq;
using System.Text;

namespace FlashLFQ
{
    public class FlashLfqResults
    {
        public readonly List<SpectraFileInfo> SpectraFiles;
        public readonly Dictionary<string, Peptide> PeptideModifiedSequences;
        public readonly Dictionary<string, ProteinGroup> ProteinGroups;
        public readonly Dictionary<SpectraFileInfo, List<ChromatographicPeak>> Peaks;

        public FlashLfqResults(List<SpectraFileInfo> spectraFiles, List<Identification> identifications)
        {
            SpectraFiles = spectraFiles;
            PeptideModifiedSequences = new Dictionary<string, Peptide>();
            ProteinGroups = new Dictionary<string, ProteinGroup>();
            Peaks = new Dictionary<SpectraFileInfo, List<ChromatographicPeak>>();

            foreach (SpectraFileInfo file in spectraFiles)
            {
                Peaks.Add(file, new List<ChromatographicPeak>());
            }

            foreach (Identification id in identifications)
            {
                if (!PeptideModifiedSequences.ContainsKey(id.ModifiedSequence))
                {
                    PeptideModifiedSequences.Add(id.ModifiedSequence, new Peptide(id.ModifiedSequence, id.UseForProteinQuant, id.proteinGroups));
                }

                foreach (ProteinGroup proteinGroup in id.proteinGroups)
                {
                    if (!ProteinGroups.ContainsKey(proteinGroup.ProteinGroupName))
                    {
                        ProteinGroups.Add(proteinGroup.ProteinGroupName, proteinGroup);
                    }
                }
            }
        }

        public void MergeResultsWith(FlashLfqResults mergeFrom)
        {
            this.SpectraFiles.AddRange(mergeFrom.SpectraFiles);

            foreach (var pep in mergeFrom.PeptideModifiedSequences)
            {
                if (this.PeptideModifiedSequences.TryGetValue(pep.Key, out var peptide))
                {
                    Peptide mergeFromPep = pep.Value;
                    Peptide mergeToPep = peptide;

                    foreach (SpectraFileInfo file in mergeFrom.SpectraFiles)
                    {
                        mergeToPep.SetIntensity(file, mergeFromPep.GetIntensity(file));
                        mergeToPep.SetDetectionType(file, mergeFromPep.GetDetectionType(file));
                    }
                }
                else
                {
                    this.PeptideModifiedSequences.Add(pep.Key, pep.Value);
                }
            }

            foreach (var pg in mergeFrom.ProteinGroups)
            {
                if (this.ProteinGroups.TryGetValue(pg.Key, out var proteinGroup))
                {
                    ProteinGroup mergeFromPg = pg.Value;
                    ProteinGroup mergeToPg = proteinGroup;

                    foreach (SpectraFileInfo file in mergeFrom.SpectraFiles)
                    {
                        mergeToPg.SetIntensity(file, mergeFromPg.GetIntensity(file));
                    }
                }
                else
                {
                    this.ProteinGroups.Add(pg.Key, pg.Value);
                }
            }

            foreach (var fromPeaks in mergeFrom.Peaks)
            {
                if (this.Peaks.TryGetValue(fromPeaks.Key, out var toPeaks))
                {
                    toPeaks.AddRange(fromPeaks.Value);
                }
                else
                {
                    this.Peaks.Add(fromPeaks.Key, fromPeaks.Value);
                }
            }
        }

        public void CalculatePeptideResults()
        {
            foreach (var sequence in PeptideModifiedSequences)
            {
                foreach (SpectraFileInfo file in SpectraFiles)
                {
                    sequence.Value.SetDetectionType(file, DetectionType.NotDetected);
                    sequence.Value.SetIntensity(file, 0);
                }
            }
            
            foreach (var filePeaks in Peaks)
            {
                var groupedPeaks = filePeaks.Value.Where(p => p.NumIdentificationsByFullSeq == 1).GroupBy(p => p.Identifications.First().ModifiedSequence).ToList();

                foreach (var sequenceWithPeaks in groupedPeaks)
                {
                    string sequence = sequenceWithPeaks.Key;
                    double intensity = sequenceWithPeaks.Sum(p => p.Intensity);
                    DetectionType detectionType;
<<<<<<< HEAD
=======
                    var pgs = new HashSet<ProteinGroup>(sequenceWithPeaks.SelectMany(p => p.Identifications).SelectMany(v => v.ProteinGroups));
>>>>>>> ae90f949

                    if (sequenceWithPeaks.First().IsMbrPeak && intensity > 0)
                    {
                        detectionType = DetectionType.MBR;
                    }
                    else if (!sequenceWithPeaks.First().IsMbrPeak && intensity > 0)
                    {
                        detectionType = DetectionType.MSMS;
                    }
                    else if (!sequenceWithPeaks.First().IsMbrPeak && intensity == 0)
                    {
                        detectionType = DetectionType.MSMSIdentifiedButNotQuantified;
                    }
                    else
                    {
                        detectionType = DetectionType.NotDetected;
                    }
<<<<<<< HEAD
                    
                    PeptideModifiedSequences[sequence].SetIntensity(filePeaks.Key, intensity);
                    PeptideModifiedSequences[sequence].SetDetectionType(filePeaks.Key, detectionType);
=======

                    if (!PeptideModifiedSequences.ContainsKey(sequence))
                    {
                        bool useForProteinQuant = sequenceWithPeaks.First().Identifications.First().UseForProteinQuant;
                        PeptideModifiedSequences.Add(sequence, new Peptide(sequence, useForProteinQuant));
                    }

                    PeptideModifiedSequences[sequence].SetIntensity(file.Key, intensity);
                    PeptideModifiedSequences[sequence].SetDetectionType(file.Key, detectionType);
                    PeptideModifiedSequences[sequence].ProteinGroups = pgs;
>>>>>>> ae90f949
                }

                // report ambiguous quantification
                var ambiguousPeaks = filePeaks.Value.Where(p => p.NumIdentificationsByFullSeq > 1).ToList();
                foreach (ChromatographicPeak ambiguousPeak in ambiguousPeaks)
                {
                    foreach (Identification id in ambiguousPeak.Identifications)
                    {
                        string sequence = id.ModifiedSequence;
                        
                        double alreadyRecordedIntensity = PeptideModifiedSequences[sequence].GetIntensity(filePeaks.Key);
                        double fractionAmbiguous = (ambiguousPeak.Intensity + alreadyRecordedIntensity) / alreadyRecordedIntensity;

                        if (fractionAmbiguous > 0.3)
                        {
<<<<<<< HEAD
                            PeptideModifiedSequences[sequence].SetIntensity(filePeaks.Key, 0);
                            PeptideModifiedSequences[sequence].SetDetectionType(filePeaks.Key, DetectionType.MSMSAmbiguousPeakfinding);
=======
                            PeptideModifiedSequences[sequence].SetIntensity(file.Key, 0);
                            PeptideModifiedSequences[sequence].SetDetectionType(file.Key, DetectionType.MSMSAmbiguousPeakfinding);
                            PeptideModifiedSequences[sequence].ProteinGroups = id.ProteinGroups;
>>>>>>> ae90f949
                        }
                    }
                }
            }
        }

        public void CalculateProteinResultsTop3()
        {
<<<<<<< HEAD
            foreach (var proteinGroup in ProteinGroups)
=======
            int topNPeaks = 3;

            List<ProteinGroup> allProteinGroups = PeptideModifiedSequences.Values.SelectMany(p => p.ProteinGroups).Distinct().ToList();
            foreach (ProteinGroup pg in allProteinGroups)
>>>>>>> ae90f949
            {
                foreach (SpectraFileInfo file in SpectraFiles)
                {
                    proteinGroup.Value.SetIntensity(file, 0);
                }
            }

<<<<<<< HEAD
            int topNPeaks = 3;

            List<ProteinGroup> allProteinGroups = Peaks.Values.SelectMany(p => p)
                .SelectMany(p => p.Identifications)
                .SelectMany(p => p.proteinGroups).Distinct().ToList();
            
            List<ChromatographicPeak> unambiguousPeaks = Peaks.Values.SelectMany(p => p).Where(p => p.NumIdentificationsByFullSeq == 1 && p.Intensity > 0).ToList();
            Dictionary<ProteinGroup, List<ChromatographicPeak>> proteinGroupToPeaks = new Dictionary<ProteinGroup, List<ChromatographicPeak>>();
=======
            List<Peptide> peptides = PeptideModifiedSequences.Values.Where(p => p.UnambiguousPeptideQuant()).ToList();
            Dictionary<ProteinGroup, List<Peptide>> proteinGroupToPeptides = new Dictionary<ProteinGroup, List<Peptide>>();
>>>>>>> ae90f949

            foreach (Peptide peptide in peptides)
            {
                if (!peptide.UseForProteinQuant)
                {
                    continue;
                }

                foreach (ProteinGroup pg in peptide.ProteinGroups)
                {
                    if (proteinGroupToPeptides.TryGetValue(pg, out var peptidesForThisProtein))
                    {
                        peptidesForThisProtein.Add(peptide);
                    }
                    else
                    {
                        proteinGroupToPeptides.Add(pg, new List<Peptide> { peptide });
                    }
                }
            }

            foreach (ProteinGroup pg in ProteinGroups.Values)
            {
                if (proteinGroupToPeptides.TryGetValue(pg, out var peptidesForThisProtein))
                {
                    foreach (SpectraFileInfo file in SpectraFiles)
                    {
                        // top N peaks, prioritizing protein-uniqueness and then intensity
                        double proteinIntensity =
                            peptidesForThisProtein.OrderBy(p => p.ProteinGroups.Distinct().Count())
                            .ThenByDescending(p => p.GetIntensity(file)).Take(topNPeaks).Sum(p => p.GetIntensity(file));

                        pg.SetIntensity(file, proteinIntensity);
                    }
                }
            }
        }

        public void WriteResults(string peaksOutputPath, string modPeptideOutputPath, string proteinOutputPath, string bayesianProteinQuantOutput)
        {
            if (peaksOutputPath != null)
            {
                using (StreamWriter output = new StreamWriter(peaksOutputPath))
                {
                    output.WriteLine(ChromatographicPeak.TabSeparatedHeader);

                    foreach (var peak in Peaks.SelectMany(p => p.Value))
                    {
                        output.WriteLine(peak.ToString());
                    }
                }
            }

            if (modPeptideOutputPath != null)
            {
                using (StreamWriter output = new StreamWriter(modPeptideOutputPath))
                {
                    output.WriteLine(Peptide.TabSeparatedHeader(SpectraFiles));

                    foreach (var peptide in PeptideModifiedSequences.OrderBy(p => p.Key))
                    {
                        output.WriteLine(peptide.Value.ToString(SpectraFiles));
                    }
                }
            }

            if (proteinOutputPath != null)
            {
                using (StreamWriter output = new StreamWriter(proteinOutputPath))
                {
                    output.WriteLine(ProteinGroup.TabSeparatedHeader(SpectraFiles));

                    foreach (var protein in ProteinGroups.OrderBy(p => p.Key))
                    {
                        output.WriteLine(protein.Value.ToString(SpectraFiles));
                    }
                }
            }

            if (bayesianProteinQuantOutput != null)
            {
                StringBuilder header = new StringBuilder();
                StringBuilder[] proteinStringBuilders = new StringBuilder[ProteinGroups.Count];

                for (int i = 0; i < proteinStringBuilders.Length; i++)
                {
                    proteinStringBuilders[i] = new StringBuilder();
                }

                using (StreamWriter output = new StreamWriter(bayesianProteinQuantOutput))
                {
                    if (!ProteinGroups.Any())
                    {
                        return;
                    }

                    var firstProteinQuantResults = ProteinGroups.First().Value.ConditionToQuantificationResults;

                    if (!firstProteinQuantResults.Any())
                    {
                        return;
                    }

                    foreach (var condition in firstProteinQuantResults.Keys)
                    {
                        header.Append(ProteinQuantificationEngineResult.TabSeparatedHeader());

                        int p = 0;

                        // sort by protein false discovery rate, then by number of fold-change measurements
                        foreach (var protein in ProteinGroups
<<<<<<< HEAD
                            .OrderBy(v => v.Value.conditionToQuantificationResults[condition].FalseDiscoveryRate)
                            .ThenByDescending(v => v.Value.conditionToQuantificationResults[condition].peptideFoldChangeMeasurements.SelectMany(b => b.foldChanges).Count()))
=======
                            .OrderBy(v => v.Value.ConditionToQuantificationResults[condition].FalseDiscoveryRate)
                            .ThenByDescending(v => v.Value.ConditionToQuantificationResults[condition].PeptideFoldChangeMeasurements.SelectMany(b => b.Item2).Count()))
>>>>>>> ae90f949
                        {
                            proteinStringBuilders[p].Append(
                                protein.Value.ConditionToQuantificationResults[condition].ToString());

                            p++;
                        }
                    }

                    output.WriteLine(header);

                    foreach (var proteinStringBuilder in proteinStringBuilders)
                    {
                        output.WriteLine(proteinStringBuilder);
                    }
                }
            }
        }
    }
}<|MERGE_RESOLUTION|>--- conflicted
+++ resolved
@@ -115,10 +115,6 @@
                     string sequence = sequenceWithPeaks.Key;
                     double intensity = sequenceWithPeaks.Sum(p => p.Intensity);
                     DetectionType detectionType;
-<<<<<<< HEAD
-=======
-                    var pgs = new HashSet<ProteinGroup>(sequenceWithPeaks.SelectMany(p => p.Identifications).SelectMany(v => v.ProteinGroups));
->>>>>>> ae90f949
 
                     if (sequenceWithPeaks.First().IsMbrPeak && intensity > 0)
                     {
@@ -136,22 +132,9 @@
                     {
                         detectionType = DetectionType.NotDetected;
                     }
-<<<<<<< HEAD
-                    
+                  
                     PeptideModifiedSequences[sequence].SetIntensity(filePeaks.Key, intensity);
                     PeptideModifiedSequences[sequence].SetDetectionType(filePeaks.Key, detectionType);
-=======
-
-                    if (!PeptideModifiedSequences.ContainsKey(sequence))
-                    {
-                        bool useForProteinQuant = sequenceWithPeaks.First().Identifications.First().UseForProteinQuant;
-                        PeptideModifiedSequences.Add(sequence, new Peptide(sequence, useForProteinQuant));
-                    }
-
-                    PeptideModifiedSequences[sequence].SetIntensity(file.Key, intensity);
-                    PeptideModifiedSequences[sequence].SetDetectionType(file.Key, detectionType);
-                    PeptideModifiedSequences[sequence].ProteinGroups = pgs;
->>>>>>> ae90f949
                 }
 
                 // report ambiguous quantification
@@ -167,14 +150,8 @@
 
                         if (fractionAmbiguous > 0.3)
                         {
-<<<<<<< HEAD
                             PeptideModifiedSequences[sequence].SetIntensity(filePeaks.Key, 0);
                             PeptideModifiedSequences[sequence].SetDetectionType(filePeaks.Key, DetectionType.MSMSAmbiguousPeakfinding);
-=======
-                            PeptideModifiedSequences[sequence].SetIntensity(file.Key, 0);
-                            PeptideModifiedSequences[sequence].SetDetectionType(file.Key, DetectionType.MSMSAmbiguousPeakfinding);
-                            PeptideModifiedSequences[sequence].ProteinGroups = id.ProteinGroups;
->>>>>>> ae90f949
                         }
                     }
                 }
@@ -183,14 +160,7 @@
 
         public void CalculateProteinResultsTop3()
         {
-<<<<<<< HEAD
             foreach (var proteinGroup in ProteinGroups)
-=======
-            int topNPeaks = 3;
-
-            List<ProteinGroup> allProteinGroups = PeptideModifiedSequences.Values.SelectMany(p => p.ProteinGroups).Distinct().ToList();
-            foreach (ProteinGroup pg in allProteinGroups)
->>>>>>> ae90f949
             {
                 foreach (SpectraFileInfo file in SpectraFiles)
                 {
@@ -198,7 +168,6 @@
                 }
             }
 
-<<<<<<< HEAD
             int topNPeaks = 3;
 
             List<ProteinGroup> allProteinGroups = Peaks.Values.SelectMany(p => p)
@@ -207,10 +176,6 @@
             
             List<ChromatographicPeak> unambiguousPeaks = Peaks.Values.SelectMany(p => p).Where(p => p.NumIdentificationsByFullSeq == 1 && p.Intensity > 0).ToList();
             Dictionary<ProteinGroup, List<ChromatographicPeak>> proteinGroupToPeaks = new Dictionary<ProteinGroup, List<ChromatographicPeak>>();
-=======
-            List<Peptide> peptides = PeptideModifiedSequences.Values.Where(p => p.UnambiguousPeptideQuant()).ToList();
-            Dictionary<ProteinGroup, List<Peptide>> proteinGroupToPeptides = new Dictionary<ProteinGroup, List<Peptide>>();
->>>>>>> ae90f949
 
             foreach (Peptide peptide in peptides)
             {
@@ -322,13 +287,8 @@
 
                         // sort by protein false discovery rate, then by number of fold-change measurements
                         foreach (var protein in ProteinGroups
-<<<<<<< HEAD
                             .OrderBy(v => v.Value.conditionToQuantificationResults[condition].FalseDiscoveryRate)
                             .ThenByDescending(v => v.Value.conditionToQuantificationResults[condition].peptideFoldChangeMeasurements.SelectMany(b => b.foldChanges).Count()))
-=======
-                            .OrderBy(v => v.Value.ConditionToQuantificationResults[condition].FalseDiscoveryRate)
-                            .ThenByDescending(v => v.Value.ConditionToQuantificationResults[condition].PeptideFoldChangeMeasurements.SelectMany(b => b.Item2).Count()))
->>>>>>> ae90f949
                         {
                             proteinStringBuilders[p].Append(
                                 protein.Value.ConditionToQuantificationResults[condition].ToString());
