﻿using Chemistry;
using IO.MzML;
using MassSpectrometry;
using MzLibUtil;
using System;
using System.Collections.Concurrent;
using System.Collections.Generic;
using System.Diagnostics;
using System.IO;
using System.Linq;
using System.Threading.Tasks;
using UsefulProteomicsDatabases;

namespace FlashLFQ
{
    public class FlashLFQEngine
    {
        #region Public Fields

        // settings
        public readonly bool silent;
        public readonly int maxThreads;
        public readonly double peakfindingPpmTolerance;
        public readonly double ppmTolerance;
        public readonly double rtTol;
        public readonly double isotopePpmTolerance;
        public readonly bool integrate;
        public readonly int missedScansAllowed;
        public readonly int numIsotopesRequired;
        public readonly double mbrRtWindow;
        public readonly double initialMbrRtWindow;
        public readonly double mbrppmTolerance;
        public readonly bool errorCheckAmbiguousMatches;
        public readonly bool mbr;
        public readonly bool idSpecificChargeState;
        public readonly double qValueCutoff;
        public readonly bool requireMonoisotopicMass;
        public readonly bool normalize;
        public readonly double minDiscFactorToCutAt;

        #endregion Public Fields

        #region Private Fields

        private List<SpectraFileInfo> spectraFileInfo;
        private Stopwatch globalStopwatch;
        private List<Identification> allIdentifications;
        private Dictionary<string, List<KeyValuePair<double, double>>> baseSequenceToIsotopicDistribution;
        private IEnumerable<int> chargeStates;
        private FlashLFQResults results;
        private int binsPerDalton = 100;

        // these two fields will be overwritten as each file is analyzed
        private IMsDataScan<IMzSpectrum<IMzPeak>>[] ms1Scans;
        private List<IndexedMassSpectralPeak>[] indexedPeaks;

        #endregion Private Fields

        #region Public Constructors

        public FlashLFQEngine(List<Identification> allIdentifications, bool normalize = true, double ppmTolerance = 10.0, double isotopeTolerancePpm = 5.0, bool matchBetweenRuns = false, double matchBetweenRunsPpmTolerance = 5.0, bool integrate = false, int numIsotopesRequired = 2, bool idSpecificChargeState = false, bool requireMonoisotopicMass = true, bool silent = false, string optionalPeriodicTablePath = null, double maxMbrWindow = 1.5)
        {
            if (optionalPeriodicTablePath == null)
            {
                optionalPeriodicTablePath = Path.Combine(AppDomain.CurrentDomain.BaseDirectory, @"elements.dat");
<<<<<<< HEAD
            }
            PeriodicTableLoader.Load(optionalPeriodicTablePath);
=======
            Loaders.LoadElements(optionalPeriodicTablePath);
>>>>>>> 9cab71d9

            globalStopwatch = new Stopwatch();
            chargeStates = new List<int>();

            this.spectraFileInfo = allIdentifications.Select(p => p.fileInfo).Distinct()
                .OrderBy(p => p.condition)
                .ThenBy(p => p.biologicalReplicate)
                .ThenBy(p => p.fraction)
                .ThenBy(p => p.technicalReplicate).ToList();

            this.allIdentifications = allIdentifications;
            this.ppmTolerance = ppmTolerance;
            this.isotopePpmTolerance = isotopeTolerancePpm;
            this.mbr = matchBetweenRuns;
            this.mbrppmTolerance = matchBetweenRunsPpmTolerance;
            this.integrate = integrate;
            this.numIsotopesRequired = numIsotopesRequired;
            this.silent = silent;
            this.idSpecificChargeState = idSpecificChargeState;
            this.requireMonoisotopicMass = requireMonoisotopicMass;
            this.mbrRtWindow = maxMbrWindow;
            this.normalize = normalize;

            qValueCutoff = 0.01;
            peakfindingPpmTolerance = 20.0;
            initialMbrRtWindow = 10.0;
            missedScansAllowed = 1;
            rtTol = 5.0;
            errorCheckAmbiguousMatches = true;
            maxThreads = -1;
            minDiscFactorToCutAt = 0.6;
        }

        #endregion Public Constructors

        #region Public Methods

        public FlashLFQResults Run()
        {
            globalStopwatch.Start();

<<<<<<< HEAD
=======
            results = new FlashLFQResults(spectraFileInfo);

>>>>>>> 9cab71d9
            // build m/z index keys
            CalculateTheoreticalIsotopeDistributions();

            // quantify each file
            foreach (var spectraFile in spectraFileInfo)
            {
                // fill lookup-table with peaks from the raw file
<<<<<<< HEAD
                var indexedMassSpectralPeaks = IndexMassSpectralPeaks(fileInfo, out Dictionary<int, MsDataScan> allMs1Scans);
=======
                IndexMassSpectralPeaks(spectraFile);
>>>>>>> 9cab71d9

                // quantify features using this file's IDs first
                QuantifyMS2IdentifiedPeptides(spectraFile);

                // find unidentified features based on other files' identification results (initial MBR peak-finding)
                if (mbr)
                {
<<<<<<< HEAD
                    MatchBetweenRunsInitialPeakfinding(fileInfo, indexedMassSpectralPeaks, allMs1Scans);
=======
                    MatchBetweenRunsInitialPeakfinding(spectraFile);
>>>>>>> 9cab71d9
                }

                // error checking function
                // handles features with multiple identifying scans and scans that are associated with more than one feature
                RunErrorChecking(spectraFile);

                if (!silent)
                {
<<<<<<< HEAD
                    Console.WriteLine("Finished " + fileInfo.filenameWithoutExtension);
                }

                // some memory-saving stuff
                if (fileInfo.clearAfterDone)
                {
                    fileInfo.dataFile = null;
                }
                allMs1Scans = null;

                fileInfo.analysisSummary = "File analysis time = " + fileLocalStopwatch.Elapsed.ToString();
=======
                    Console.WriteLine("Finished " + spectraFile.filenameWithoutExtension);
                }

                // some memory-saving stuff
                ms1Scans = new IMsDataScan<IMzSpectrum<IMzPeak>>[0];
                GC.Collect();
>>>>>>> 9cab71d9
            }

            // filter initial MBR peaks with retention time calibration
            if (mbr)
            {
                RetentionTimeCalibrationAndErrorCheckMatchedFeatures();
            }

            // normalize
            if (normalize)
            {
                new IntensityNormalizationEngine(results, integrate, silent).NormalizeResults();
                
                //new StatisticalAnalysisEngine(results, 0.05, 0.1).PerformStatisticalAnalysis();
            }

            // calculate intensities for proteins/peptides
            results.CalculatePeptideResults(true);
            results.CalculatePeptideResults(false);
            results.CalculateProteinResults();

            // done
            if (!silent)
            {
                Console.WriteLine("All done");
            }
            if (!silent)
            {
                Console.WriteLine("Analysis time: " +
<<<<<<< HEAD
                      globalStopwatch.Elapsed.Hours + "h " +
                      globalStopwatch.Elapsed.Minutes + "m " +
                      globalStopwatch.Elapsed.Seconds + "s");
            }
=======
                    globalStopwatch.Elapsed.Hours + "h " +
                    globalStopwatch.Elapsed.Minutes + "m " +
                    globalStopwatch.Elapsed.Seconds + "s");

>>>>>>> 9cab71d9
            return results;
        }

        #endregion Public Methods

        #region Private Methods

        private void RetentionTimeCalibrationAndErrorCheckMatchedFeatures()
        {
            if (!silent)
            {
                Console.WriteLine("Running retention time calibration");
            }
            // get all unambiguous peaks for all files
            var allFeatures = results.peaks.SelectMany(p => p.Value).Where(p => !p.isMbrFeature);
            var allAmbiguousFeatures = allFeatures.Where(p => p.NumIdentificationsByFullSeq > 1).ToList();
            var ambiguousFeatureSeqs = new HashSet<string>(allAmbiguousFeatures.SelectMany(p => p.identifications.Select(v => v.ModifiedSequence)));

            foreach (var feature in allFeatures)
<<<<<<< HEAD
            {
                if (ambiguousFeatureSeqs.Contains(feature.identifyingScans.First().ModifiedSequence))
                {
                    allAmbiguousFeatures.Add(feature);
                }
            }
            var unambiguousPeaksGroupedByFile = allFeatures.Except(allAmbiguousFeatures).Where(v => v.apexPeak != null).GroupBy(p => p.rawFileInfo);
=======
                if (ambiguousFeatureSeqs.Contains(feature.identifications.First().ModifiedSequence))
                    allAmbiguousFeatures.Add(feature);

            var unambiguousPeaksGroupedByFile = allFeatures.Except(allAmbiguousFeatures).Where(v => v.apex != null).GroupBy(p => p.rawFileInfo);
>>>>>>> 9cab71d9

            foreach (var file in unambiguousPeaksGroupedByFile)
            {
                var allMbrFeaturesForThisFile = results.peaks[file.Key].Where(p => p.isMbrFeature);

                // get the best (most intense) peak for each peptide in the file
                Dictionary<string, ChromatographicPeak> pepToBestFeatureForThisFile = new Dictionary<string, ChromatographicPeak>();
                foreach (var testPeak in file)
                {
                    if (pepToBestFeatureForThisFile.TryGetValue(testPeak.identifications.First().ModifiedSequence, out ChromatographicPeak currentBestPeak))
                    {
                        if (currentBestPeak.intensity > testPeak.intensity)
<<<<<<< HEAD
                        {
                            pepToBestFeatureForThisFile[testPeak.identifyingScans.First().ModifiedSequence] = testPeak;
                        }
                    }
                    else
                    {
                        pepToBestFeatureForThisFile.Add(testPeak.identifyingScans.First().ModifiedSequence, testPeak);
                    }
=======
                            pepToBestFeatureForThisFile[testPeak.identifications.First().ModifiedSequence] = testPeak;
                    }
                    else
                        pepToBestFeatureForThisFile.Add(testPeak.identifications.First().ModifiedSequence, testPeak);
>>>>>>> 9cab71d9
                }

                foreach (var otherFile in unambiguousPeaksGroupedByFile)
                {
                    // get the other files' best peak for the same peptides (to make an RT calibration curve)
                    if (otherFile.Key.Equals(file.Key))
                    {
                        continue;
                    }

                    var featuresInCommon = otherFile.Where(p => pepToBestFeatureForThisFile.ContainsKey(p.identifications.First().ModifiedSequence));

                    Dictionary<string, ChromatographicPeak> pepToBestFeatureForOtherFile = new Dictionary<string, ChromatographicPeak>();
                    foreach (var testPeak in featuresInCommon)
                    {
                        if (pepToBestFeatureForOtherFile.TryGetValue(testPeak.identifications.First().ModifiedSequence, out ChromatographicPeak currentBestPeak))
                        {
                            if (currentBestPeak.intensity > testPeak.intensity)
                                pepToBestFeatureForOtherFile[testPeak.identifications.First().ModifiedSequence] = testPeak;
                        }
                        else
<<<<<<< HEAD
                        {
                            pepToBestFeatureForOtherFile.Add(testPeak.identifyingScans.First().ModifiedSequence, testPeak);
                        }
=======
                            pepToBestFeatureForOtherFile.Add(testPeak.identifications.First().ModifiedSequence, testPeak);
>>>>>>> 9cab71d9
                    }

                    // create a rt-to-rt correlation for the two files' peptides
                    Dictionary<string, Tuple<double, double>> rtCalPoints = new Dictionary<string, Tuple<double, double>>();

                    foreach (var kvp in pepToBestFeatureForOtherFile)
<<<<<<< HEAD
                    {
                        rtCalPoints.Add(kvp.Key, new Tuple<double, double>(pepToBestFeatureForThisFile[kvp.Key].apexPeak.retentionTime, kvp.Value.apexPeak.retentionTime));
                    }
=======
                        rtCalPoints.Add(kvp.Key, new Tuple<double, double>(pepToBestFeatureForThisFile[kvp.Key].apex.retentionTime, kvp.Value.apex.retentionTime));
>>>>>>> 9cab71d9

                    if (!rtCalPoints.Any())
                    {
                        continue;
                    }

                    var differencesInRt = rtCalPoints.Select(p => (p.Value.Item1 - p.Value.Item2));
                    double average = differencesInRt.Average();
                    double sd = MathNet.Numerics.Statistics.Statistics.StandardDeviation(differencesInRt);

                    // remove extreme outliers
                    if (sd > 1.0)
                    {
                        var pointsToRemove = rtCalPoints.Where(p => (p.Value.Item1 - p.Value.Item2) > (average + sd) || (p.Value.Item1 - p.Value.Item2) < (average - sd)).ToList();
                        foreach (var point in pointsToRemove)
                        {
                            rtCalPoints.Remove(point.Key);
                        }

                        differencesInRt = rtCalPoints.Select(p => (p.Value.Item1 - p.Value.Item2));
                        average = differencesInRt.Average();
                        sd = MathNet.Numerics.Statistics.Statistics.StandardDeviation(differencesInRt);
                    }

                    // find rt differences between files
                    List<Tuple<double, double>> rtCalPoints2 = rtCalPoints.Values.OrderBy(p => p.Item1).ToList();

                    int minRt = (int)Math.Floor(rtCalPoints2.First().Item1);
                    int maxRt = (int)Math.Ceiling(rtCalPoints2.Last().Item1);
                    var rtCalibrationDictionary = new Dictionary<int, List<double>>();
                    foreach (var rt in rtCalPoints2)
                    {
                        int intRt = (int)Math.Round(rt.Item1);
                        if (rtCalibrationDictionary.TryGetValue(intRt, out List<double> points))
                        {
                            points.Add(rt.Item1 - rt.Item2);
                        }
                        else
                        {
                            rtCalibrationDictionary.Add(intRt, new List<double> { rt.Item1 - rt.Item2 });
                        }
                    }

                    // create spline
                    // index is minute of source, double is rt calibration factor (in minutes) for destination file
                    double[] rtCalRunningSpline = new double[maxRt + 1];
                    double[] stdevRunningSpline = new double[maxRt + 1];
                    for (int i = 0; i < rtCalRunningSpline.Length; i++)
                    {
                        rtCalRunningSpline[i] = double.NaN;
                        stdevRunningSpline[i] = double.NaN;
                    }

                    // calculate stdev for each element in spline
                    for (int i = 1; i <= maxRt; i++)
                    {
                        if (rtCalibrationDictionary.TryGetValue(i, out List<double> rtDifferencesForThisTime))
                        {
                            if (rtDifferencesForThisTime.Count > 3)
                            {
                                rtDifferencesForThisTime.Sort();
                                rtCalRunningSpline[i] = rtDifferencesForThisTime[rtDifferencesForThisTime.Count / 2]; // median rt difference for this timepoint

                                average = rtDifferencesForThisTime.Average();
                                sd = MathNet.Numerics.Statistics.Statistics.StandardDeviation(rtDifferencesForThisTime);
                                var rtError = 3 * sd;

                                if (rtError > (mbrRtWindow / 2.0))
                                {
                                    stdevRunningSpline[i] = mbrRtWindow / 2.0;
                                }
                                else
                                {
                                    stdevRunningSpline[i] = rtError;
                                }
                            }
                        }
                    }

                    // fill gaps in spline (linear interpolation)
                    for (int i = minRt; i <= maxRt; i++)
                    {
                        if (double.IsNaN(rtCalRunningSpline[i]))
                        {
                            KeyValuePair<int, double> prevCalPoint = new KeyValuePair<int, double>(0, double.NaN);
                            KeyValuePair<int, double> nextCalPoint = new KeyValuePair<int, double>(0, double.NaN);

                            for (int j = i; j >= minRt; j--)
                            {
                                if (j < i - 3)
                                {
                                    break;
                                }
                                if (!double.IsNaN(rtCalRunningSpline[j]))
                                {
                                    prevCalPoint = new KeyValuePair<int, double>(j, rtCalRunningSpline[j]);
                                    break;
                                }
                            }
                            for (int j = i; j <= maxRt; j++)
                            {
                                if (j > i + 3)
                                {
                                    break;
                                }
                                if (!double.IsNaN(rtCalRunningSpline[j]))
                                {
                                    nextCalPoint = new KeyValuePair<int, double>(j, rtCalRunningSpline[j]);
                                    break;
                                }
                            }

                            if (!double.IsNaN(prevCalPoint.Value) && !double.IsNaN(nextCalPoint.Value))
                            {
                                var slope = (prevCalPoint.Value - nextCalPoint.Value) / (prevCalPoint.Key - nextCalPoint.Key);
                                var yint = prevCalPoint.Value - slope * prevCalPoint.Key;
                                double interpolatedRtCalPoint = slope * i + yint;

                                rtCalRunningSpline[i] = interpolatedRtCalPoint;
                                stdevRunningSpline[i] = stdevRunningSpline[i] = mbrRtWindow / 2.0;
                            }
                        }
                    }

                    // finished rt calibration for these 2 files; now use rt cal spline to find matched features
                    var allMatchedFeaturesToLookForNow = allMbrFeaturesForThisFile.Where(p => p.identifications.First().fileInfo.Equals(otherFile.Key)).ToList();

                    // filter peak candidates with rt cal to get apex peak
                    foreach (var mbrFeature in allMatchedFeaturesToLookForNow)
                    {
                        if (mbrFeature.isotopicEnvelopes.Any())
                        {
                            // shift = thisFileRt - otherFileRt
                            int rtSplineLookupTime = (int)Math.Round(mbrFeature.identifications.First().ms2RetentionTimeInMinutes);

                            if (rtSplineLookupTime < rtCalRunningSpline.Length)
                            {
                                double rtShift = rtCalRunningSpline[rtSplineLookupTime];
                                double rtToleranceHere = stdevRunningSpline[rtSplineLookupTime];
                                double theoreticalRt = mbrFeature.identifications.First().ms2RetentionTimeInMinutes + rtShift;

                                if (!double.IsNaN(rtShift))
<<<<<<< HEAD
                                {
                                    mbrFeature.isotopeClusters = mbrFeature.isotopeClusters.Where(p => Math.Abs(p.retentionTime - theoreticalRt) < rtToleranceHere).ToList();
                                }
                                else
                                {
                                    mbrFeature.isotopeClusters = new List<IsotopeCluster>();
                                }
                            }
                            else
                            {
                                mbrFeature.isotopeClusters = new List<IsotopeCluster>();
                            }
=======
                                    mbrFeature.isotopicEnvelopes = mbrFeature.isotopicEnvelopes.Where(p => Math.Abs(p.retentionTime - theoreticalRt) < rtToleranceHere).ToList();
                                else
                                    mbrFeature.isotopicEnvelopes = new List<IsotopicEnvelope>();
                            }
                            else
                                mbrFeature.isotopicEnvelopes = new List<IsotopicEnvelope>();
>>>>>>> 9cab71d9
                        }
                    }

                    foreach (var feature in allMatchedFeaturesToLookForNow)
<<<<<<< HEAD
                    {
                        if (feature.isotopeClusters.Any())
                        {
=======
                        if (feature.isotopicEnvelopes.Any())
>>>>>>> 9cab71d9
                            feature.CalculateIntensityForThisFeature(integrate);
                        }
                    }
                }
            }

<<<<<<< HEAD
            foreach (var file in rawFileInformation)
            {
=======
            foreach (var file in spectraFileInfo)
>>>>>>> 9cab71d9
                RunErrorChecking(file);
            }
        }

        private void CalculateTheoreticalIsotopeDistributions()
        {
            baseSequenceToIsotopicDistribution = new Dictionary<string, List<KeyValuePair<double, double>>>();

            // calculate monoisotopic masses and isotopic envelope
            foreach (var id in allIdentifications)
            {
<<<<<<< HEAD
                if (baseSequenceToIsotopicDistribution.ContainsKey(baseSeq))
                {
=======
                if (baseSequenceToIsotopicDistribution.ContainsKey(id.BaseSequence))
>>>>>>> 9cab71d9
                    continue;
                }

                var isotopicMassesAndNormalizedAbundances = new List<KeyValuePair<double, double>>();

                Proteomics.Peptide p = new Proteomics.Peptide(id.BaseSequence);
                int numCarbonsInThisPeptide = p.ElementCountWithIsotopes("C");

                var isotopicDistribution = IsotopicDistribution.GetDistribution(p.GetChemicalFormula(), 0.125, 1e-8);

                var masses = isotopicDistribution.Masses.ToArray();
                var abundances = isotopicDistribution.Intensities.ToArray();

                var monoisotopicMass = masses.Min();
                var highestAbundance = abundances.Max();

                for (int i = 0; i < masses.Length; i++)
                {
                    // expected isotopic mass shifts for peptide of this length
                    masses[i] -= monoisotopicMass;

                    // normalized abundance of each mass shift
                    abundances[i] /= highestAbundance;

                    // look for these isotopes
                    if (i < (numIsotopesRequired - 1) || abundances[i] > 0.1)
                    {
                        isotopicMassesAndNormalizedAbundances.Add(new KeyValuePair<double, double>(masses[i], abundances[i]));
                    }
                }

                baseSequenceToIsotopicDistribution.Add(id.BaseSequence, isotopicMassesAndNormalizedAbundances);
            }

            var minChargeState = allIdentifications.Min(p => p.precursorChargeState);
            var maxChargeState = allIdentifications.Max(p => p.precursorChargeState);
            chargeStates = Enumerable.Range(minChargeState, (maxChargeState - minChargeState) + 1);

            var peptideModifiedSequences = allIdentifications.GroupBy(p => p.ModifiedSequence);
            foreach (var identifications in peptideModifiedSequences)
            {
                double lowestCommonMassShift = baseSequenceToIsotopicDistribution[identifications.First().BaseSequence].Select(p => p.Key).Min();
                var mostCommonIsotopeShift = baseSequenceToIsotopicDistribution[identifications.First().BaseSequence].Where(p => p.Value == 1).First().Key;

                var thisPeptidesLowestCommonMass = identifications.First().monoisotopicMass + lowestCommonMassShift;
                var thisPeptidesMostAbundantMass = identifications.First().monoisotopicMass + mostCommonIsotopeShift;

                foreach (var identification in identifications)
                {
<<<<<<< HEAD
                    var t = pepGroup.First().massToLookFor.ToMz(chargeState);
                    double floorMz = Math.Floor(t * 100) / 100;
                    double ceilingMz = Math.Ceiling(t * 100) / 100;

                    if (!indexedMzKeys.Contains(floorMz))
                    {
                        indexedMzKeys.Add(floorMz);
                    }
                    if (!indexedMzKeys.Contains(ceilingMz))
                    {
                        indexedMzKeys.Add(ceilingMz);
                    }
                }
            }
        }

        private Dictionary<double, List<IndexedMassSpectralPeak>> IndexMassSpectralPeaks(RawFileInfo fileInfo, out Dictionary<int, MsDataScan> allMs1Scans)
        {
            // construct bins
            var indexedMzs = indexedMzKeys.ToDictionary(v => v, v => new List<IndexedMassSpectralPeak>());
            var ms1ScanList = new List<MsDataScan>();
            allMs1Scans = new Dictionary<int, MsDataScan>();
=======
                    identification.massToLookFor = requireMonoisotopicMass ? identifications.First().monoisotopicMass : thisPeptidesMostAbundantMass;
                }
            }
        }

        private void IndexMassSpectralPeaks(SpectraFileInfo fileInfo)
        {
            if (!silent)
            {
                Console.WriteLine("Reading spectra file");
            }
>>>>>>> 9cab71d9

            ms1Scans = new IMsDataScan<IMzSpectrum<IMzPeak>>[0];

            if(indexedPeaks != null)
            {
                for(int i = 0; i < indexedPeaks.Length; i++)
                {
                    if (indexedPeaks[i] == null)
                        continue;

                    indexedPeaks[i].Clear();
                }
            }

            // read spectra file
            var ext = Path.GetExtension(fileInfo.fullFilePathWithExtension).ToUpperInvariant();
            if (ext == ".MZML")
            {
                try
                {
                    ms1Scans = Mzml.LoadAllStaticData(fileInfo.fullFilePathWithExtension).Select(v => v as IMsDataScan<IMzSpectrum<IMzPeak>>).OrderBy(p => p.OneBasedScanNumber).ToArray();
                }
                catch (FileNotFoundException)
                {
                    if (!silent)
                    {
<<<<<<< HEAD
                        ms1ScanList = Mzml.LoadAllStaticData(fileInfo.fullFilePathWithExtension).GetAllScansList().Where(p => p.MsnOrder == 1).ToList();
=======
                        Console.WriteLine("\nCan't find mzml file" + fileInfo.fullFilePathWithExtension + "\n");
>>>>>>> 9cab71d9
                    }
                    return;
                }
                catch (Exception e)
                {
                    if (!silent)
                    {
                        Console.WriteLine("Problem opening mzml file " + fileInfo.fullFilePathWithExtension + "; " + e.Message);
                    }
                    return;
                }

                for (int i = 0; i < ms1Scans.Length; i++)
                {
<<<<<<< HEAD
                    ms1ScanList = fileInfo.dataFile.GetAllScansList().Where(p => p.MsnOrder == 1).ToList();
=======
                    if (ms1Scans[i].MsnOrder > 1)
                    {
                        ms1Scans[i] = null;
                    }
>>>>>>> 9cab71d9
                }
            }
            else if (ext == ".RAW")
            {
#if NETFRAMEWORK
                using (var thermoDynamicConnection = IO.Thermo.ThermoDynamicData.InitiateDynamicConnection(fileInfo.fullFilePathWithExtension))
                {
                    var tempList = new List<IMsDataScan<IMzSpectrum<IMzPeak>>>();

                    try
                    {
                        // use thermo dynamic connection to get the ms1 scans and then dispose of the connection
                        int[] msOrders = thermoDynamicConnection.ThermoGlobalParams.msOrderByScan;
                        for (int i = 0; i < msOrders.Length; i++)
                        {
<<<<<<< HEAD
                            // use thermo dynamic connection to get the ms1 scans and then dispose of the connection
                            int[] msOrders = thermoDynamicConnection.ThermoGlobalParams.msOrderByScan;
                            for (int i = 0; i < msOrders.Length; i++)
                            {
                                if (msOrders[i] == 1)
                                {
                                    ms1ScanList.Add(thermoDynamicConnection.GetOneBasedScan(i + 1));
                                }
                            }
                        }
                        catch (FileNotFoundException)
                        {
                            thermoDynamicConnection.Dispose();

                            if (!silent)
=======
                            if (msOrders[i] == 1)
                            {
                                tempList.Add(thermoDynamicConnection.GetOneBasedScan(i + 1) as IMsDataScan<IMzSpectrum<IMzPeak>>);
                            }
                            else
>>>>>>> 9cab71d9
                            {
                                tempList.Add(null);
                            }
                        }
                    }
                    catch (FileNotFoundException)
                    {
                        thermoDynamicConnection.Dispose();

                        if (!silent)
                        {
                            Console.WriteLine("\nCan't find raw file" + fileInfo.fullFilePathWithExtension + "\n");
                        }
                        return;
                    }
                    catch (Exception e)
                    {
                        thermoDynamicConnection.Dispose();

                        if (!silent)
                        {
                            throw new MzLibException("FlashLFQ Error: Problem opening raw file " + fileInfo.fullFilePathWithExtension + "; " + e.Message);
                        }
                    }
<<<<<<< HEAD
                }
                else
                {
                    // thermo file has already been opened and read; just get the ms1 scans out
                    var thermoFile = fileInfo.dataFile as IO.Thermo.ThermoDynamicData;

                    int[] msOrders = thermoFile.ThermoGlobalParams.msOrderByScan;
                    for (int i = 0; i < msOrders.Length; i++)
                    {
                        if (msOrders[i] == 1)
                        {
                            ms1ScanList.Add(thermoFile.GetOneBasedScan(i + 1));
                        }
                    }
=======

                    ms1Scans = tempList.ToArray();
>>>>>>> 9cab71d9
                }
#else
                if (!silent)
                {
                    Console.WriteLine("Cannot open RAW with .NETStandard code - are you on Linux? " + fileInfo.fullFilePathWithExtension);
                }
                return;
#endif
            }
            else
            {
                if (!silent)
                {
                    Console.WriteLine("Unsupported file type " + ext);
<<<<<<< HEAD
=======
                    return;
>>>>>>> 9cab71d9
                }
            }

            if (!silent)
            {
<<<<<<< HEAD
                Console.WriteLine("Assigning MS1 peaks to bins");
=======
                Console.WriteLine("Indexing MS1 peaks");
>>>>>>> 9cab71d9
            }

            indexedPeaks = new List<IndexedMassSpectralPeak>[(int)Math.Ceiling(ms1Scans.Where(p => p != null).Max(p => p.MassSpectrum.LastX.Value) * binsPerDalton) + 1];

            for (int i = 0; i < ms1Scans.Length; i++)
            {
                if (ms1Scans[i] == null)
                {
<<<<<<< HEAD
                    var threadLocalGoodPeaks = new List<KeyValuePair<double, IndexedMassSpectralPeak>>();

                    for (int i = range.Item1; i < range.Item2; i++)
                    {
                        int peakIndexInThisScan = 0;

                        for (int j = 0; j < ms1ScanList[i].MassSpectrum.XArray.Length; j++)
                        {
                            IndexedMassSpectralPeak element = null;
                            double floorMz = (Math.Floor(ms1ScanList[i].MassSpectrum.XArray[j] * 100) / 100);
                            double ceilingMz = (Math.Ceiling(ms1ScanList[i].MassSpectrum.XArray[j] * 100) / 100);

                            if (indexedMzs.ContainsKey(floorMz))
                            {
                                element = new IndexedMassSpectralPeak(ms1ScanList[i].MassSpectrum.XArray[j], ms1ScanList[i].MassSpectrum.YArray[j], peakIndexInThisScan, ms1ScanList[i].OneBasedScanNumber);
                                threadLocalGoodPeaks.Add(new KeyValuePair<double, IndexedMassSpectralPeak>(floorMz, element));
                            }
                            if (indexedMzs.ContainsKey(ceilingMz))
                            {
                                if (element == null)
                                {
                                    element = new IndexedMassSpectralPeak(ms1ScanList[i].MassSpectrum.XArray[j], ms1ScanList[i].MassSpectrum.YArray[j], peakIndexInThisScan, ms1ScanList[i].OneBasedScanNumber);
                                }
                                threadLocalGoodPeaks.Add(new KeyValuePair<double, IndexedMassSpectralPeak>(ceilingMz, element));
                            }

                            peakIndexInThisScan++;
                        }
                    }

                    lock (allGoodPeaks)
                        allGoodPeaks.Add(threadLocalGoodPeaks);
=======
                    continue;
>>>>>>> 9cab71d9
                }

                for (int j = 0; j < ms1Scans[i].MassSpectrum.XArray.Length; j++)
                {
                    int roundedMz = (int)Math.Round(ms1Scans[i].MassSpectrum.XArray[j] * binsPerDalton, 0);
                    if (indexedPeaks[roundedMz] == null)
                    {
<<<<<<< HEAD
                        foreach (var element in allGoodPeaks[i])
                        {
                            var t = indexedMzs[element.Key];
                            lock (t)
                            {
                                t.Add(element.Value);
                            }
                        }
=======
                        indexedPeaks[roundedMz] = new List<IndexedMassSpectralPeak>();
>>>>>>> 9cab71d9
                    }

                    indexedPeaks[roundedMz].Add(new IndexedMassSpectralPeak(ms1Scans[i].MassSpectrum.XArray[j], ms1Scans[i].MassSpectrum.YArray[j], j, ms1Scans[i].OneBasedScanNumber));
                }
            }
        }

<<<<<<< HEAD
        private void QuantifyMS2IdentifiedPeptides(RawFileInfo fileInfo, Dictionary<double, List<IndexedMassSpectralPeak>> mzBins, Dictionary<int, MsDataScan> allMs1Scans)
=======
        private void QuantifyMS2IdentifiedPeptides(SpectraFileInfo fileInfo)
>>>>>>> 9cab71d9
        {
            if (!silent)
            {
                Console.WriteLine("Quantifying peptides for " + fileInfo.filenameWithoutExtension);
            }
<<<<<<< HEAD

            results.peaks.Add(fileInfo, new List<ChromatographicPeak>());
            var concurrentBagOfFeatures = new ConcurrentBag<ChromatographicPeak>();
=======
>>>>>>> 9cab71d9

            var identifications = allIdentifications.Where(p => p.fileInfo.Equals(fileInfo)).ToList();

            if (!identifications.Any())
            {
                return;
            }
<<<<<<< HEAD

            // need to make this to look in RT space around a certain scan
            var listOfScans = allMs1Scans.Values.OrderBy(p => p.OneBasedScanNumber).ToList();
            var scanNumToIndex = new Dictionary<int, int>();
            for (int i = 0; i < listOfScans.Count; i++)
            {
                scanNumToIndex.Add(listOfScans[i].OneBasedScanNumber, i);
            }

            List<int> ms1ScanNumbers = listOfScans.Select(p => p.OneBasedScanNumber).OrderBy(p => p).ToList();
=======

            Tolerance peakfindingTol = new PpmTolerance(peakfindingPpmTolerance);
            Tolerance tol = new PpmTolerance(ppmTolerance);

            var chromatographicPeaks = new ChromatographicPeak[identifications.Count];
>>>>>>> 9cab71d9

            Parallel.ForEach(Partitioner.Create(0, identifications.Count),
                new ParallelOptions { MaxDegreeOfParallelism = maxThreads },
                range =>
            {
                List<IndexedMassSpectralPeak> binPeaks = new List<IndexedMassSpectralPeak>();
                List<IsotopicEnvelope> isotopicEnvelopes = new List<IsotopicEnvelope>();

                for (int i = range.Item1; i < range.Item2; i++)
                {
                    binPeaks.Clear();
                    isotopicEnvelopes.Clear();
                    var identification = identifications[i];
                    ChromatographicPeak msmsFeature = new ChromatographicPeak(identification, false, fileInfo);
                    chromatographicPeaks[i] = msmsFeature;

                    foreach (var chargeState in chargeStates)
                    {
                        if (idSpecificChargeState && chargeState != identification.precursorChargeState)
                        {
<<<<<<< HEAD
                            if (idSpecificChargeState)
                            {
                                if (chargeState != identification.precursorChargeState)
                                {
                                    continue;
                                }
                            }
                            double theorMzHere = identification.massToLookFor.ToMz(chargeState);
                            double mzTolHere = ((peakfindingPpmTolerance / 1e6) * identification.monoisotopicMass) / chargeState;

                            double floorMz = Math.Floor(theorMzHere * 100) / 100;
                            double ceilingMz = Math.Ceiling(theorMzHere * 100) / 100;

                            IEnumerable<IndexedMassSpectralPeak> binPeaks = new List<IndexedMassSpectralPeak>();

                            for (double j = floorMz; j <= ceilingMz; j += 0.01)
                            {
                                if (mzBins.TryGetValue(Math.Round(j, 2), out List<IndexedMassSpectralPeak> list))
                                {
                                    binPeaks = binPeaks.Concat(list);
                                }
                            }

                            // filter by mz tolerance
                            var binPeaksHere = binPeaks.Where(p => Math.Abs(p.mz - theorMzHere) < mzTolHere);
                            // remove duplicates
                            binPeaksHere = binPeaksHere.Distinct();
                            // filter by RT
                            binPeaksHere = binPeaksHere.Where(p => Math.Abs(allMs1Scans[p.oneBasedScanNumber].RetentionTime - identification.ms2RetentionTimeInMinutes) < rtTol);
=======
                            continue;
                        }
>>>>>>> 9cab71d9

                        // get indexed mass spectral peaks for this ID and charge
                        double theoreticalMz = identification.massToLookFor.ToMz(chargeState);
                        int ceilingMz = (int)Math.Ceiling(peakfindingTol.GetMaximumValue(identification.massToLookFor).ToMz(chargeState) * binsPerDalton);
                        int floorMz = (int)Math.Floor(peakfindingTol.GetMinimumValue(identification.massToLookFor).ToMz(chargeState) * binsPerDalton);
                        
                        for (int j = floorMz; j <= ceilingMz; j++)
                        {
                            if (j < indexedPeaks.Length && indexedPeaks[j] != null)
                            {
                                foreach (var peak in indexedPeaks[j])
                                {
<<<<<<< HEAD
                                    if (ms1Scan.Value.RetentionTime < identification.ms2RetentionTimeInMinutes)
                                    {
                                        precursorScanNum = ms1Scan.Value.OneBasedScanNumber;
                                    }
                                    else
                                    {
                                        break;
                                    }
                                }
                                if (precursorScanNum == 0)
                                {
                                    throw new MzLibException("Error getting precursor scan number");
                                }

                                // separate peaks by rt into left and right of the identification RT
                                var rightPeaks = binPeaksHere.Where(p => allMs1Scans[p.oneBasedScanNumber].RetentionTime >= identification.ms2RetentionTimeInMinutes).OrderBy(p => allMs1Scans[p.oneBasedScanNumber].RetentionTime);
                                var leftPeaks = binPeaksHere.Where(p => allMs1Scans[p.oneBasedScanNumber].RetentionTime < identification.ms2RetentionTimeInMinutes).OrderByDescending(p => allMs1Scans[p.oneBasedScanNumber].RetentionTime);
=======
                                    if (peakfindingTol.Within(peak.mz.ToMass(chargeState), identification.massToLookFor) &&
                                      Math.Abs(ms1Scans[peak.oneBasedScanNumber - 1].RetentionTime - identification.ms2RetentionTimeInMinutes) < rtTol)
                                    {
                                        binPeaks.Add(peak);
                                    }
                                }
                            }
                        }
>>>>>>> 9cab71d9

                        // do peakfinding, isotopic envelope filtering, error checking, etc
                        if (binPeaks.Any())
                        {
                            // do peakfinding
                            Peakfind(binPeaks, identification, chargeState);

                            // filter again by smaller mz tolerance
                            binPeaks.RemoveAll(p => !tol.Within(p.mz.ToMass(chargeState), identification.massToLookFor));

                            // filter by isotopic distribution
                            isotopicEnvelopes = GetIsotopicEnvelopes(binPeaks, identification, chargeState, true);

                            // if multiple mass spectral peaks in the same scan are valid, pick the one with the smallest mass error
                            var peaksInSameScan = isotopicEnvelopes.GroupBy(p => p.indexedPeak.oneBasedScanNumber).Where(v => v.Count() > 1);
                            if (peaksInSameScan.Any())
                            {
                                foreach (var group in peaksInSameScan)
                                {
                                    var smallestMzError = group.Min(p => Math.Abs(p.indexedPeak.mz - theoreticalMz));
                                    var peakToUse = group.Where(p => Math.Abs(p.indexedPeak.mz - theoreticalMz) == smallestMzError).First();
                                    isotopicEnvelopes.RemoveAll(p => group.Contains(p) && p != peakToUse);
                                }
<<<<<<< HEAD

                                foreach (var validCluster in validIsotopeClusters)
                                {
                                    msmsFeature.isotopeClusters.Add(validCluster);
                                }
=======
>>>>>>> 9cab71d9
                            }

                            // sort isotope envelopes by scan number (sets up for peak cutting)
                            msmsFeature.isotopicEnvelopes.AddRange(isotopicEnvelopes);
                            msmsFeature.isotopicEnvelopes.Sort((x, y) => x.indexedPeak.oneBasedScanNumber.CompareTo(y.indexedPeak.oneBasedScanNumber));
                        }
                    }

                    msmsFeature.CalculateIntensityForThisFeature(integrate);
                    CutPeak(msmsFeature);
                }
            });

            results.peaks.Add(fileInfo, chromatographicPeaks.ToList());
        }

<<<<<<< HEAD
        private void MatchBetweenRunsInitialPeakfinding(RawFileInfo fileInfo, Dictionary<double, List<IndexedMassSpectralPeak>> mzBins, Dictionary<int, MsDataScan> allMs1Scans)
=======
        private void MatchBetweenRunsInitialPeakfinding(SpectraFileInfo fileInfo)
>>>>>>> 9cab71d9
        {
            if (!silent)
            {
                Console.WriteLine("Finding possible matched peptides for " + fileInfo.filenameWithoutExtension);
            }

            if (!results.peaks.ContainsKey(fileInfo) || results.peaks[fileInfo].Count == 0)
            {
                return;
            }

            Tolerance mbrTol = new PpmTolerance(mbrppmTolerance);

            var concurrentBagOfMatchedFeatures = new ConcurrentBag<ChromatographicPeak>();
            var identificationsFromOtherRunsToLookFor = new List<Identification>();
            var idsGroupedByFullSeq = allIdentifications.GroupBy(p => p.ModifiedSequence);

            foreach (var fullSequenceGroup in idsGroupedByFullSeq)
            {
                // look for peptides with no ID's in this file
                var seqsByFilename = fullSequenceGroup.GroupBy(p => p.fileInfo);

                if (!seqsByFilename.Where(p => p.Key.Equals(fileInfo)).Any())
                {
                    identificationsFromOtherRunsToLookFor.AddRange(fullSequenceGroup);
                }
            }

            if (identificationsFromOtherRunsToLookFor.Any())
            {
                Parallel.ForEach(Partitioner.Create(0, identificationsFromOtherRunsToLookFor.Count),
                    new ParallelOptions { MaxDegreeOfParallelism = maxThreads },
                    (range, loopState) =>
                    {
                        for (int i = range.Item1; i < range.Item2; i++)
                        {
                            var identification = identificationsFromOtherRunsToLookFor[i];

                            ChromatographicPeak mbrFeature = new ChromatographicPeak(identification, true, fileInfo);

                            foreach (var chargeState in chargeStates)
                            {
                                double theorMzHere = identification.massToLookFor.ToMz(chargeState);
                                double mzTolHere = ((mbrppmTolerance / 1e6) * identification.monoisotopicMass) / chargeState;

                                int floorMz = (int)Math.Floor(theorMzHere * binsPerDalton);
                                int ceilingMz = (int)Math.Ceiling(theorMzHere * binsPerDalton);

                                List<IndexedMassSpectralPeak> binPeaks = new List<IndexedMassSpectralPeak>();

                                for (int j = floorMz; j <= ceilingMz && j < indexedPeaks.Length; j++)
                                {
<<<<<<< HEAD
                                    if (mzBins.TryGetValue(Math.Round(j, 2), out List<IndexedMassSpectralPeak> list))
                                    {
                                        binPeaks = binPeaks.Concat(list);
=======
                                    if (indexedPeaks[j] != null)
                                    {
                                        foreach (var peak in indexedPeaks[j])
                                        {
                                            if (mbrTol.Within(peak.mz.ToMass(chargeState), identification.massToLookFor) &&
                                              Math.Abs(ms1Scans[peak.oneBasedScanNumber - 1].RetentionTime - identification.ms2RetentionTimeInMinutes) < initialMbrRtWindow)
                                            {
                                                binPeaks.Add(peak);
                                            }
                                        }
>>>>>>> 9cab71d9
                                    }
                                }

                                // filter by isotopic distribution
                                var validIsotopeClusters = GetIsotopicEnvelopes(binPeaks, identification, chargeState, true);

                                if (validIsotopeClusters.Any())
                                {
                                    mbrFeature.isotopicEnvelopes.AddRange(validIsotopeClusters);
                                }
                            }

                            if (mbrFeature.isotopicEnvelopes.Any())
                            {
                                concurrentBagOfMatchedFeatures.Add(mbrFeature);
                            }
                        }
                    }
                );
            }

            results.peaks[fileInfo].AddRange(concurrentBagOfMatchedFeatures);
        }

        private void RunErrorChecking(SpectraFileInfo rawFile)
        {
            results.peaks[rawFile].RemoveAll(p => p.isMbrFeature && !p.isotopicEnvelopes.Any());

            if (!silent)
            {
                Console.WriteLine("Checking errors");
<<<<<<< HEAD
            }
            var featuresWithSamePeak = results.peaks[rawFile].Where(v => v.intensity != 0).GroupBy(p => p.apexPeak.indexedPeak);
=======
            var featuresWithSamePeak = results.peaks[rawFile].Where(v => v.apex != null).GroupBy(p => p.apex.indexedPeak);
>>>>>>> 9cab71d9
            featuresWithSamePeak = featuresWithSamePeak.Where(p => p.Count() > 1);

            // condense duplicate features (features with same sequence and apex peak)
            foreach (var duplicateFeature in featuresWithSamePeak)
            {
                duplicateFeature.First().MergeFeatureWith(duplicateFeature, integrate);
            }
            results.peaks[rawFile].RemoveAll(p => p.intensity == -1);

            // check for multiple features per peptide within a time window
            var featuresToMaybeMerge = results.peaks[rawFile].Where(p => p.NumIdentificationsByFullSeq == 1 && p.apex != null).GroupBy(p => p.identifications.First().ModifiedSequence).Where(p => p.Count() > 1);
            if (featuresToMaybeMerge.Any())
            {
                foreach (var group in featuresToMaybeMerge)
                {
                    if (idSpecificChargeState)
                    {
                        var group2 = group.ToList().GroupBy(p => p.apex.chargeState).Where(v => v.Count() > 1);

                        foreach (var group3 in group2)
                        {
                            foreach (var feature in group3)
                            {
                                if (feature.intensity != -1)
                                {
                                    var featuresToMerge = group3.Where(p => Math.Abs(p.apex.retentionTime - feature.apex.retentionTime) < rtTol && p.intensity != -1);
                                    if (featuresToMerge.Any())
                                    {
                                        feature.MergeFeatureWith(featuresToMerge, integrate);
                                    }
                                }
                            }
                        }
                    }
                    else
                    {
                        foreach (var feature in group)
                        {
                            if (feature.intensity != -1)
                            {
                                var featuresToMerge = group.Where(p => Math.Abs(p.apex.retentionTime - feature.apex.retentionTime) < rtTol && p.intensity != -1);
                                if (featuresToMerge.Any())
                                {
                                    feature.MergeFeatureWith(featuresToMerge, integrate);
                                }
                            }
                        }
                    }
                }

                results.peaks[rawFile].RemoveAll(p => p.intensity == -1);
            }

            if (errorCheckAmbiguousMatches)
            {
                // check for multiple peptides per feature
                var scansWithMultipleDifferentIds = results.peaks[rawFile].Where(p => p.NumIdentificationsByFullSeq > 1);
                var ambiguousFeatures = scansWithMultipleDifferentIds.Where(p => p.NumIdentificationsByBaseSeq > 1).ToList();

                // handle ambiguous features
                foreach (var ambiguousFeature in ambiguousFeatures)
                {
                    var msmsIdentsForThisFile = ambiguousFeature.identifications.Where(p => p.fileInfo.Equals(ambiguousFeature.rawFileInfo));

                    if (!msmsIdentsForThisFile.Any())
                    {
                        // mbr matched more than one identification to this peak - cannot resolve
                        ambiguousFeature.intensity = -1;
                    }
                    else
                    {
                        // msms identifications take precident over mbr features
                        ambiguousFeature.identifications.RemoveAll(p => p.fileInfo != ambiguousFeature.rawFileInfo);
                        ambiguousFeature.ResolveIdentifications();
                    }
                }

                results.peaks[rawFile].RemoveAll(p => p.intensity == -1);
            }
        }

<<<<<<< HEAD
        private IEnumerable<IsotopeCluster> FilterPeaksByIsotopicDistribution(IEnumerable<IndexedMassSpectralPeak> peaks, Identification identification, int chargeState, bool lookForBadIsotope, Dictionary<int, MsDataScan> allMs1Scans)
=======
        private List<IsotopicEnvelope> GetIsotopicEnvelopes(List<IndexedMassSpectralPeak> peaks, Identification identification, int chargeState, bool lookForBadIsotope)
>>>>>>> 9cab71d9
        {
            var isotopeClusters = new List<IsotopicEnvelope>();
            var isotopeMassShifts = baseSequenceToIsotopicDistribution[identification.BaseSequence];

            if (isotopeMassShifts.Count < numIsotopesRequired)
            {
                return isotopeClusters;
            }

            double isotopeMzTol = ((isotopePpmTolerance / 1e6) * identification.monoisotopicMass) / chargeState;

            foreach (var peak in peaks)
            {
                // calculate theoretical isotopes relative to observed peak
                var theorIsotopeMzs = new double[isotopeMassShifts.Count];
                int isotopicPeakUnitOfPeakZeroIsMono = Convert.ToInt32(peak.mz.ToMass(chargeState) - identification.monoisotopicMass);
                var mainpeakMz = peak.mz;

                // left of main peak
                for (int i = 0; i < isotopicPeakUnitOfPeakZeroIsMono; i++)
                {
                    theorIsotopeMzs[i] = mainpeakMz + (isotopeMassShifts[i].Key / chargeState);
                }

                // main peak and right of main peak
                for (int i = isotopicPeakUnitOfPeakZeroIsMono; i < isotopeMassShifts.Count; i++)
                {
                    theorIsotopeMzs[i] = mainpeakMz + (isotopeMassShifts[i].Key / chargeState);
                }
                theorIsotopeMzs = theorIsotopeMzs.OrderBy(p => p).ToArray();

                var lowestMzIsotopePossible = theorIsotopeMzs.First();
                lowestMzIsotopePossible -= isotopeMzTol;
                var highestMzIsotopePossible = theorIsotopeMzs.Last();
                highestMzIsotopePossible += isotopeMzTol;

                // get possible isotope peaks from the peak's scan
                List<Tuple<double, double>> possibleIsotopePeaks = new List<Tuple<double, double>>();

                // go backwards from the peak to find the lowest-mass isotope possible
                int earliestIsotopicPeakIndexPossible = peak.zeroBasedIndexOfPeakInScan;
                var massSpectrum = ms1Scans[peak.oneBasedScanNumber - 1].MassSpectrum;
                for (int i = earliestIsotopicPeakIndexPossible; i >= 0; i--)
                {
<<<<<<< HEAD
                    if (allMs1Scans[thisPeakWithScan.oneBasedScanNumber].MassSpectrum.XArray[i] < lowestMzIsotopePossible)
                    {
=======
                    if (massSpectrum.XArray[i] < lowestMzIsotopePossible)
>>>>>>> 9cab71d9
                        break;
                    }
                    earliestIsotopicPeakIndexPossible = i;
                }

                // find the highest-mass isotope possible
                for (int i = earliestIsotopicPeakIndexPossible; i < massSpectrum.Size; i++)
                {
<<<<<<< HEAD
                    if (allMs1Scans[thisPeakWithScan.oneBasedScanNumber].MassSpectrum.XArray[i] > highestMzIsotopePossible)
                    {
                        break;
                    }
                    possibleIsotopePeaks.Add(new Tuple<double, double>(allMs1Scans[thisPeakWithScan.oneBasedScanNumber].MassSpectrum.XArray[i], allMs1Scans[thisPeakWithScan.oneBasedScanNumber].MassSpectrum.YArray[i]));
=======
                    if (massSpectrum.XArray[i] > highestMzIsotopePossible)
                        break;
                    possibleIsotopePeaks.Add(new Tuple<double, double>(massSpectrum.XArray[i], massSpectrum.YArray[i]));
>>>>>>> 9cab71d9
                }

                if (lookForBadIsotope)
                {
                    bool badPeak = false;
                    double prevIsotopePeakMz = (theorIsotopeMzs[0] - (1.003322 / chargeState));

                    for (int i = earliestIsotopicPeakIndexPossible; i > 0; i--)
                    {
<<<<<<< HEAD
                        if (Math.Abs(allMs1Scans[thisPeakWithScan.oneBasedScanNumber].MassSpectrum.XArray[i] - prevIsotopePeakMz) < isotopeMzTol)
                        {
                            if (allMs1Scans[thisPeakWithScan.oneBasedScanNumber].MassSpectrum.YArray[i] / thisPeakWithScan.intensity > 1.0)
                            {
                                badPeak = true;
                            }
                        }
                        if (allMs1Scans[thisPeakWithScan.oneBasedScanNumber].MassSpectrum.XArray[i] < (prevIsotopePeakMz - isotopeMzTol))
                        {
=======
                        if (Math.Abs(massSpectrum.XArray[i] - prevIsotopePeakMz) < isotopeMzTol)
                            if (massSpectrum.YArray[i] / peak.intensity > 1.0)
                                badPeak = true;
                        if (massSpectrum.XArray[i] < (prevIsotopePeakMz - isotopeMzTol))
>>>>>>> 9cab71d9
                            break;
                        }
                    }

                    if (badPeak)
                    {
                        continue;
                    }
                }

                // isotopic distribution check
                bool isotopeDistributionCheck = false;
                Tuple<double, double>[] isotopePeaks = new Tuple<double, double>[isotopeMassShifts.Count];
                int isotopeIndex = 0;
                double theorIsotopeMz = theorIsotopeMzs[isotopeIndex];
                foreach (var possibleIsotopePeak in possibleIsotopePeaks)
                {
                    if (Math.Abs(possibleIsotopePeak.Item1 - theorIsotopeMz) < isotopeMzTol && possibleIsotopePeak.Item2 > 0)
                    {
                        // store the good isotope peak
                        isotopePeaks[isotopeIndex] = possibleIsotopePeak;

                        if (isotopeIndex < isotopePeaks.Length - 1)
                        {
                            // look for the next isotope
                            isotopeIndex++;
                            theorIsotopeMz = theorIsotopeMzs[isotopeIndex];
                        }
                    }
                }

                // all isotopes have been looked for - check to see if they've been observed
                if (isotopePeaks.Where(p => p != null).Count() < numIsotopesRequired)
                {
                    continue;
                }

                if (isotopePeaks[0] == null && requireMonoisotopicMass)
                {
                    continue;
                }

                if (requireMonoisotopicMass)
                {
                    bool[] requiredIsotopesSeen = new bool[numIsotopesRequired];

                    for (int i = 0; i < numIsotopesRequired; i++)
                    {
                        if (isotopePeaks[i] != null)
                        {
                            requiredIsotopesSeen[i] = true;
                        }
                        else
                        {
                            requiredIsotopesSeen[i] = false;
                        }
                    }

                    if (requiredIsotopesSeen.Where(p => p == false).Any())
                    {
                        isotopeDistributionCheck = false;
                    }
                    else
                    {
                        isotopeDistributionCheck = true;
                    }
                }
                else
                {
                    // need to look for continuous isotope distribution when monoisotopic mass observation is not required
                    isotopeDistributionCheck = true;
                }

                if (isotopeDistributionCheck)
                {
                    double isotopeClusterIntensity = 0;

                    if (requireMonoisotopicMass)
                    {
                        for (int i = 0; i < isotopePeaks.Length; i++)
                        {
                            if (isotopePeaks[i] != null)
                            {
                                double relIsotopeAbundance = isotopePeaks[i].Item2 / isotopePeaks[0].Item2;
                                double theorIsotopeAbundance = isotopeMassShifts[i].Value / isotopeMassShifts[0].Value;

                                // impute isotope intensity if it is very different from expected
                                if ((relIsotopeAbundance / theorIsotopeAbundance) < 2.0)
                                    isotopeClusterIntensity += isotopePeaks[i].Item2;
                                else
                                    isotopeClusterIntensity += theorIsotopeAbundance * isotopePeaks[0].Item2 * 2.0;
                            }
                            else
                                isotopeClusterIntensity += (isotopeMassShifts[i].Value / isotopeMassShifts[0].Value) * isotopePeaks[0].Item2;
                        }
                    }
                    else
                    {
                        isotopeClusterIntensity = isotopePeaks.Where(p => p != null).Sum(p => p.Item2);
                    }

                    isotopeClusters.Add(new IsotopicEnvelope(peak, chargeState, isotopeClusterIntensity, ms1Scans[peak.oneBasedScanNumber - 1].RetentionTime));
                }
            }

            return isotopeClusters;
        }

        private void Peakfind(List<IndexedMassSpectralPeak> possibleMonoisotopicPeaks, Identification identification, int chargeState)
        {
            // sort peaks by scan number
            double theorMz = identification.massToLookFor.ToMz(chargeState);
            HashSet<int> scanNumbers = new HashSet<int>(possibleMonoisotopicPeaks.Select(p => p.oneBasedScanNumber));

            // get precursor scan to start at
            int precursorScanNumber = 0;
            foreach (var ms1Scan in ms1Scans)
            {
                if (ms1Scan == null)
                {
                    continue;
                }

                if (ms1Scan.RetentionTime < identification.ms2RetentionTimeInMinutes)
                {
                    precursorScanNumber = ms1Scan.OneBasedScanNumber;
                }
                else
                {
                    break;
                }
            }
            if (precursorScanNumber == 0)
            {
                throw new MzLibException("FlashLFQ error getting precursor scan number");
            }

            // look right
            int missedScans = 0;
            for (int i = precursorScanNumber - 1; i < ms1Scans.Length; i++)
            {
                // the "ms1Scans[i].ScanWindowRange.Contains(theorMz)" part is for BoxCar compatibility
                if (ms1Scans[i] != null && (ms1Scans[i].ScanWindowRange == null || ms1Scans[i].ScanWindowRange.Contains(theorMz)))
                {
                    if (scanNumbers.Contains(ms1Scans[i].OneBasedScanNumber))
                    {
                        missedScans = 0;
                    }
                    else
                    {
                        if (i != precursorScanNumber - 1)
                        {
                            missedScans++;
                        }

                        if (missedScans > missedScansAllowed)
                        {
                            possibleMonoisotopicPeaks.RemoveAll(p => p.oneBasedScanNumber >= ms1Scans[i].OneBasedScanNumber);
                            break;
                        }
                    }
                }
            }

<<<<<<< HEAD
            if (peak.isotopeClusters.Count() < 5)
=======
            if (!possibleMonoisotopicPeaks.Any())
>>>>>>> 9cab71d9
            {
                return;
            }

            // look left
            missedScans = 0;
            for (int i = precursorScanNumber - 1; i >= 0; i--)
            {
<<<<<<< HEAD
                if (valleyTimePoint == null || timePoint.isotopeClusterIntensity < valleyTimePoint.isotopeClusterIntensity)
                {
                    valleyTimePoint = timePoint;
                }

                var timePointsBetweenApexAndThisTimePoint = rightTimePoints.Where(p => p.retentionTime <= timePoint.retentionTime).ToList();

                var d0 = (timePoint.isotopeClusterIntensity - valleyTimePoint.isotopeClusterIntensity) / timePoint.isotopeClusterIntensity;
                if (d0 > mind0)
=======
                if (ms1Scans[i] != null && (ms1Scans[i].ScanWindowRange == null || ms1Scans[i].ScanWindowRange.Contains(theorMz)))
>>>>>>> 9cab71d9
                {
                    if (scanNumbers.Contains(ms1Scans[i].OneBasedScanNumber))
                    {
                        missedScans = 0;
                    }
                    else
                    {
                        if (i != precursorScanNumber - 1)
                        {
                            missedScans++;
                        }

                        if (missedScans > missedScansAllowed)
                        {
                            possibleMonoisotopicPeaks.RemoveAll(p => p.oneBasedScanNumber <= ms1Scans[i].OneBasedScanNumber);
                            break;
                        }
                    }
                }
            }
        }

        private void CutPeak(ChromatographicPeak peak)
        {
            // find out if we need to split this peak by using the discrimination factor
            // this method assumes that the isotope envelopes in a chromatographic peak are already sorted by MS1 scan number
            bool cutThisPeak = false;

            if (peak.isotopicEnvelopes.Count < 5)
            {
                return;
            }

            var timePointsForApexZ = peak.isotopicEnvelopes.Where(p => p.chargeState == peak.apex.chargeState).ToList();
            HashSet<int> scanNumbers = new HashSet<int>(timePointsForApexZ.Select(p => p.indexedPeak.oneBasedScanNumber));
            int apexIndex = timePointsForApexZ.IndexOf(peak.apex);
            IsotopicEnvelope valleyTimePoint = null;

            // -1 checks the left side, +1 checks the right side
            int[] iters = new int[] { 1, -1 };

            foreach (var iter in iters)
            {
                valleyTimePoint = null;
                int indexOfValley = 0;

                for (int i = apexIndex + iter; i < timePointsForApexZ.Count && i >= 0; i += iter)
                {
<<<<<<< HEAD
                    if (valleyTimePoint == null || timePoint.isotopeClusterIntensity < valleyTimePoint.isotopeClusterIntensity)
                    {
                        valleyTimePoint = timePoint;
=======
                    IsotopicEnvelope timepoint = timePointsForApexZ[i];
                    
                    if (valleyTimePoint == null || timepoint.intensity < valleyTimePoint.intensity)
                    {
                        valleyTimePoint = timepoint;
                        indexOfValley = timePointsForApexZ.IndexOf(valleyTimePoint);
>>>>>>> 9cab71d9
                    }

                    double discriminationFactor = (timepoint.intensity - valleyTimePoint.intensity) / timepoint.intensity;

                    if (discriminationFactor > minDiscFactorToCutAt && (indexOfValley + iter < timePointsForApexZ.Count && indexOfValley + iter >= 0))
                    {
                        IsotopicEnvelope secondValleyTimepoint = timePointsForApexZ[indexOfValley + iter];

                        discriminationFactor = (timepoint.intensity - secondValleyTimepoint.intensity) / timepoint.intensity;

                        if (discriminationFactor > minDiscFactorToCutAt)
                        {
                            cutThisPeak = true;
                            break;
                        }

                        int nextMs1ScanNum = -1;
                        for (int j = valleyTimePoint.indexedPeak.oneBasedScanNumber - 1; j < ms1Scans.Length && j >= 0; j += iter)
                        {
                            if (ms1Scans[j] != null && ms1Scans[j].OneBasedScanNumber != valleyTimePoint.indexedPeak.oneBasedScanNumber)
                            {
                                nextMs1ScanNum = j + 1;
                                break;
                            }
                        }

                        if (!scanNumbers.Contains(nextMs1ScanNum))
                        {
                            cutThisPeak = true;
                            break;
                        }
                    }
                }

                if (cutThisPeak == true)
                {
                    break;
                }
            }

            // cut
            if (cutThisPeak)
            {
<<<<<<< HEAD
                var splitLeft = peak.isotopeClusters.Where(p => p.retentionTime <= valleyTimePoint.retentionTime).ToList();
                var splitRight = peak.isotopeClusters.Where(p => p.retentionTime >= valleyTimePoint.retentionTime).ToList();

                if (peak.identifyingScans.First().ms2RetentionTimeInMinutes > splitLeft.Max(p => p.retentionTime))
                {
                    foreach (var timePoint in splitLeft)
                    {
                        peak.isotopeClusters.Remove(timePoint);
                    }
                }
                else
                {
                    foreach (var timePoint in splitRight)
                    {
                        peak.isotopeClusters.Remove(timePoint);
                    }
=======
                if (peak.identifications.First().ms2RetentionTimeInMinutes > valleyTimePoint.retentionTime)
                {
                    // MS2 identification is to the right of the valley; remove all peaks left of the valley
                    peak.isotopicEnvelopes.RemoveAll(p => p.retentionTime <= valleyTimePoint.retentionTime);
                }
                else
                {
                    // MS2 identification is to the left of the valley; remove all peaks right of the valley
                    peak.isotopicEnvelopes.RemoveAll(p => p.retentionTime >= valleyTimePoint.retentionTime);
>>>>>>> 9cab71d9
                }

                // recalculate intensity for the peak
                peak.CalculateIntensityForThisFeature(integrate);
                peak.splitRT = valleyTimePoint.retentionTime;

                // recursively cut
                CutPeak(peak);
            }
        }

        #endregion Private Methods
    }
}<|MERGE_RESOLUTION|>--- conflicted
+++ resolved
@@ -61,14 +61,8 @@
         public FlashLFQEngine(List<Identification> allIdentifications, bool normalize = true, double ppmTolerance = 10.0, double isotopeTolerancePpm = 5.0, bool matchBetweenRuns = false, double matchBetweenRunsPpmTolerance = 5.0, bool integrate = false, int numIsotopesRequired = 2, bool idSpecificChargeState = false, bool requireMonoisotopicMass = true, bool silent = false, string optionalPeriodicTablePath = null, double maxMbrWindow = 1.5)
         {
             if (optionalPeriodicTablePath == null)
-            {
                 optionalPeriodicTablePath = Path.Combine(AppDomain.CurrentDomain.BaseDirectory, @"elements.dat");
-<<<<<<< HEAD
-            }
-            PeriodicTableLoader.Load(optionalPeriodicTablePath);
-=======
             Loaders.LoadElements(optionalPeriodicTablePath);
->>>>>>> 9cab71d9
 
             globalStopwatch = new Stopwatch();
             chargeStates = new List<int>();
@@ -110,11 +104,8 @@
         {
             globalStopwatch.Start();
 
-<<<<<<< HEAD
-=======
             results = new FlashLFQResults(spectraFileInfo);
 
->>>>>>> 9cab71d9
             // build m/z index keys
             CalculateTheoreticalIsotopeDistributions();
 
@@ -122,11 +113,7 @@
             foreach (var spectraFile in spectraFileInfo)
             {
                 // fill lookup-table with peaks from the raw file
-<<<<<<< HEAD
-                var indexedMassSpectralPeaks = IndexMassSpectralPeaks(fileInfo, out Dictionary<int, MsDataScan> allMs1Scans);
-=======
                 IndexMassSpectralPeaks(spectraFile);
->>>>>>> 9cab71d9
 
                 // quantify features using this file's IDs first
                 QuantifyMS2IdentifiedPeptides(spectraFile);
@@ -134,11 +121,7 @@
                 // find unidentified features based on other files' identification results (initial MBR peak-finding)
                 if (mbr)
                 {
-<<<<<<< HEAD
-                    MatchBetweenRunsInitialPeakfinding(fileInfo, indexedMassSpectralPeaks, allMs1Scans);
-=======
                     MatchBetweenRunsInitialPeakfinding(spectraFile);
->>>>>>> 9cab71d9
                 }
 
                 // error checking function
@@ -147,26 +130,12 @@
 
                 if (!silent)
                 {
-<<<<<<< HEAD
-                    Console.WriteLine("Finished " + fileInfo.filenameWithoutExtension);
-                }
-
-                // some memory-saving stuff
-                if (fileInfo.clearAfterDone)
-                {
-                    fileInfo.dataFile = null;
-                }
-                allMs1Scans = null;
-
-                fileInfo.analysisSummary = "File analysis time = " + fileLocalStopwatch.Elapsed.ToString();
-=======
                     Console.WriteLine("Finished " + spectraFile.filenameWithoutExtension);
                 }
 
                 // some memory-saving stuff
                 ms1Scans = new IMsDataScan<IMzSpectrum<IMzPeak>>[0];
                 GC.Collect();
->>>>>>> 9cab71d9
             }
 
             // filter initial MBR peaks with retention time calibration
@@ -190,23 +159,14 @@
 
             // done
             if (!silent)
-            {
                 Console.WriteLine("All done");
-            }
+
             if (!silent)
-            {
                 Console.WriteLine("Analysis time: " +
-<<<<<<< HEAD
-                      globalStopwatch.Elapsed.Hours + "h " +
-                      globalStopwatch.Elapsed.Minutes + "m " +
-                      globalStopwatch.Elapsed.Seconds + "s");
-            }
-=======
                     globalStopwatch.Elapsed.Hours + "h " +
                     globalStopwatch.Elapsed.Minutes + "m " +
                     globalStopwatch.Elapsed.Seconds + "s");
 
->>>>>>> 9cab71d9
             return results;
         }
 
@@ -217,29 +177,18 @@
         private void RetentionTimeCalibrationAndErrorCheckMatchedFeatures()
         {
             if (!silent)
-            {
                 Console.WriteLine("Running retention time calibration");
-            }
+
             // get all unambiguous peaks for all files
             var allFeatures = results.peaks.SelectMany(p => p.Value).Where(p => !p.isMbrFeature);
             var allAmbiguousFeatures = allFeatures.Where(p => p.NumIdentificationsByFullSeq > 1).ToList();
             var ambiguousFeatureSeqs = new HashSet<string>(allAmbiguousFeatures.SelectMany(p => p.identifications.Select(v => v.ModifiedSequence)));
 
             foreach (var feature in allFeatures)
-<<<<<<< HEAD
-            {
-                if (ambiguousFeatureSeqs.Contains(feature.identifyingScans.First().ModifiedSequence))
-                {
-                    allAmbiguousFeatures.Add(feature);
-                }
-            }
-            var unambiguousPeaksGroupedByFile = allFeatures.Except(allAmbiguousFeatures).Where(v => v.apexPeak != null).GroupBy(p => p.rawFileInfo);
-=======
                 if (ambiguousFeatureSeqs.Contains(feature.identifications.First().ModifiedSequence))
                     allAmbiguousFeatures.Add(feature);
 
             var unambiguousPeaksGroupedByFile = allFeatures.Except(allAmbiguousFeatures).Where(v => v.apex != null).GroupBy(p => p.rawFileInfo);
->>>>>>> 9cab71d9
 
             foreach (var file in unambiguousPeaksGroupedByFile)
             {
@@ -252,30 +201,17 @@
                     if (pepToBestFeatureForThisFile.TryGetValue(testPeak.identifications.First().ModifiedSequence, out ChromatographicPeak currentBestPeak))
                     {
                         if (currentBestPeak.intensity > testPeak.intensity)
-<<<<<<< HEAD
-                        {
-                            pepToBestFeatureForThisFile[testPeak.identifyingScans.First().ModifiedSequence] = testPeak;
-                        }
-                    }
-                    else
-                    {
-                        pepToBestFeatureForThisFile.Add(testPeak.identifyingScans.First().ModifiedSequence, testPeak);
-                    }
-=======
                             pepToBestFeatureForThisFile[testPeak.identifications.First().ModifiedSequence] = testPeak;
                     }
                     else
                         pepToBestFeatureForThisFile.Add(testPeak.identifications.First().ModifiedSequence, testPeak);
->>>>>>> 9cab71d9
                 }
 
                 foreach (var otherFile in unambiguousPeaksGroupedByFile)
                 {
                     // get the other files' best peak for the same peptides (to make an RT calibration curve)
                     if (otherFile.Key.Equals(file.Key))
-                    {
                         continue;
-                    }
 
                     var featuresInCommon = otherFile.Where(p => pepToBestFeatureForThisFile.ContainsKey(p.identifications.First().ModifiedSequence));
 
@@ -288,31 +224,17 @@
                                 pepToBestFeatureForOtherFile[testPeak.identifications.First().ModifiedSequence] = testPeak;
                         }
                         else
-<<<<<<< HEAD
-                        {
-                            pepToBestFeatureForOtherFile.Add(testPeak.identifyingScans.First().ModifiedSequence, testPeak);
-                        }
-=======
                             pepToBestFeatureForOtherFile.Add(testPeak.identifications.First().ModifiedSequence, testPeak);
->>>>>>> 9cab71d9
                     }
 
                     // create a rt-to-rt correlation for the two files' peptides
                     Dictionary<string, Tuple<double, double>> rtCalPoints = new Dictionary<string, Tuple<double, double>>();
 
                     foreach (var kvp in pepToBestFeatureForOtherFile)
-<<<<<<< HEAD
-                    {
-                        rtCalPoints.Add(kvp.Key, new Tuple<double, double>(pepToBestFeatureForThisFile[kvp.Key].apexPeak.retentionTime, kvp.Value.apexPeak.retentionTime));
-                    }
-=======
                         rtCalPoints.Add(kvp.Key, new Tuple<double, double>(pepToBestFeatureForThisFile[kvp.Key].apex.retentionTime, kvp.Value.apex.retentionTime));
->>>>>>> 9cab71d9
 
                     if (!rtCalPoints.Any())
-                    {
                         continue;
-                    }
 
                     var differencesInRt = rtCalPoints.Select(p => (p.Value.Item1 - p.Value.Item2));
                     double average = differencesInRt.Average();
@@ -323,9 +245,7 @@
                     {
                         var pointsToRemove = rtCalPoints.Where(p => (p.Value.Item1 - p.Value.Item2) > (average + sd) || (p.Value.Item1 - p.Value.Item2) < (average - sd)).ToList();
                         foreach (var point in pointsToRemove)
-                        {
                             rtCalPoints.Remove(point.Key);
-                        }
 
                         differencesInRt = rtCalPoints.Select(p => (p.Value.Item1 - p.Value.Item2));
                         average = differencesInRt.Average();
@@ -342,13 +262,9 @@
                     {
                         int intRt = (int)Math.Round(rt.Item1);
                         if (rtCalibrationDictionary.TryGetValue(intRt, out List<double> points))
-                        {
                             points.Add(rt.Item1 - rt.Item2);
-                        }
                         else
-                        {
                             rtCalibrationDictionary.Add(intRt, new List<double> { rt.Item1 - rt.Item2 });
-                        }
                     }
 
                     // create spline
@@ -376,13 +292,9 @@
                                 var rtError = 3 * sd;
 
                                 if (rtError > (mbrRtWindow / 2.0))
-                                {
                                     stdevRunningSpline[i] = mbrRtWindow / 2.0;
-                                }
                                 else
-                                {
                                     stdevRunningSpline[i] = rtError;
-                                }
                             }
                         }
                     }
@@ -398,9 +310,7 @@
                             for (int j = i; j >= minRt; j--)
                             {
                                 if (j < i - 3)
-                                {
                                     break;
-                                }
                                 if (!double.IsNaN(rtCalRunningSpline[j]))
                                 {
                                     prevCalPoint = new KeyValuePair<int, double>(j, rtCalRunningSpline[j]);
@@ -410,9 +320,7 @@
                             for (int j = i; j <= maxRt; j++)
                             {
                                 if (j > i + 3)
-                                {
                                     break;
-                                }
                                 if (!double.IsNaN(rtCalRunningSpline[j]))
                                 {
                                     nextCalPoint = new KeyValuePair<int, double>(j, rtCalRunningSpline[j]);
@@ -450,52 +358,23 @@
                                 double theoreticalRt = mbrFeature.identifications.First().ms2RetentionTimeInMinutes + rtShift;
 
                                 if (!double.IsNaN(rtShift))
-<<<<<<< HEAD
-                                {
-                                    mbrFeature.isotopeClusters = mbrFeature.isotopeClusters.Where(p => Math.Abs(p.retentionTime - theoreticalRt) < rtToleranceHere).ToList();
-                                }
-                                else
-                                {
-                                    mbrFeature.isotopeClusters = new List<IsotopeCluster>();
-                                }
-                            }
-                            else
-                            {
-                                mbrFeature.isotopeClusters = new List<IsotopeCluster>();
-                            }
-=======
                                     mbrFeature.isotopicEnvelopes = mbrFeature.isotopicEnvelopes.Where(p => Math.Abs(p.retentionTime - theoreticalRt) < rtToleranceHere).ToList();
                                 else
                                     mbrFeature.isotopicEnvelopes = new List<IsotopicEnvelope>();
                             }
                             else
                                 mbrFeature.isotopicEnvelopes = new List<IsotopicEnvelope>();
->>>>>>> 9cab71d9
                         }
                     }
 
                     foreach (var feature in allMatchedFeaturesToLookForNow)
-<<<<<<< HEAD
-                    {
-                        if (feature.isotopeClusters.Any())
-                        {
-=======
                         if (feature.isotopicEnvelopes.Any())
->>>>>>> 9cab71d9
                             feature.CalculateIntensityForThisFeature(integrate);
-                        }
-                    }
-                }
-            }
-
-<<<<<<< HEAD
-            foreach (var file in rawFileInformation)
-            {
-=======
+                }
+            }
+
             foreach (var file in spectraFileInfo)
->>>>>>> 9cab71d9
                 RunErrorChecking(file);
-            }
         }
 
         private void CalculateTheoreticalIsotopeDistributions()
@@ -505,14 +384,8 @@
             // calculate monoisotopic masses and isotopic envelope
             foreach (var id in allIdentifications)
             {
-<<<<<<< HEAD
-                if (baseSequenceToIsotopicDistribution.ContainsKey(baseSeq))
-                {
-=======
                 if (baseSequenceToIsotopicDistribution.ContainsKey(id.BaseSequence))
->>>>>>> 9cab71d9
                     continue;
-                }
 
                 var isotopicMassesAndNormalizedAbundances = new List<KeyValuePair<double, double>>();
 
@@ -537,9 +410,7 @@
 
                     // look for these isotopes
                     if (i < (numIsotopesRequired - 1) || abundances[i] > 0.1)
-                    {
                         isotopicMassesAndNormalizedAbundances.Add(new KeyValuePair<double, double>(masses[i], abundances[i]));
-                    }
                 }
 
                 baseSequenceToIsotopicDistribution.Add(id.BaseSequence, isotopicMassesAndNormalizedAbundances);
@@ -560,30 +431,6 @@
 
                 foreach (var identification in identifications)
                 {
-<<<<<<< HEAD
-                    var t = pepGroup.First().massToLookFor.ToMz(chargeState);
-                    double floorMz = Math.Floor(t * 100) / 100;
-                    double ceilingMz = Math.Ceiling(t * 100) / 100;
-
-                    if (!indexedMzKeys.Contains(floorMz))
-                    {
-                        indexedMzKeys.Add(floorMz);
-                    }
-                    if (!indexedMzKeys.Contains(ceilingMz))
-                    {
-                        indexedMzKeys.Add(ceilingMz);
-                    }
-                }
-            }
-        }
-
-        private Dictionary<double, List<IndexedMassSpectralPeak>> IndexMassSpectralPeaks(RawFileInfo fileInfo, out Dictionary<int, MsDataScan> allMs1Scans)
-        {
-            // construct bins
-            var indexedMzs = indexedMzKeys.ToDictionary(v => v, v => new List<IndexedMassSpectralPeak>());
-            var ms1ScanList = new List<MsDataScan>();
-            allMs1Scans = new Dictionary<int, MsDataScan>();
-=======
                     identification.massToLookFor = requireMonoisotopicMass ? identifications.First().monoisotopicMass : thisPeptidesMostAbundantMass;
                 }
             }
@@ -595,7 +442,6 @@
             {
                 Console.WriteLine("Reading spectra file");
             }
->>>>>>> 9cab71d9
 
             ms1Scans = new IMsDataScan<IMzSpectrum<IMzPeak>>[0];
 
@@ -622,11 +468,7 @@
                 {
                     if (!silent)
                     {
-<<<<<<< HEAD
-                        ms1ScanList = Mzml.LoadAllStaticData(fileInfo.fullFilePathWithExtension).GetAllScansList().Where(p => p.MsnOrder == 1).ToList();
-=======
                         Console.WriteLine("\nCan't find mzml file" + fileInfo.fullFilePathWithExtension + "\n");
->>>>>>> 9cab71d9
                     }
                     return;
                 }
@@ -641,14 +483,10 @@
 
                 for (int i = 0; i < ms1Scans.Length; i++)
                 {
-<<<<<<< HEAD
-                    ms1ScanList = fileInfo.dataFile.GetAllScansList().Where(p => p.MsnOrder == 1).ToList();
-=======
                     if (ms1Scans[i].MsnOrder > 1)
                     {
                         ms1Scans[i] = null;
                     }
->>>>>>> 9cab71d9
                 }
             }
             else if (ext == ".RAW")
@@ -664,29 +502,11 @@
                         int[] msOrders = thermoDynamicConnection.ThermoGlobalParams.msOrderByScan;
                         for (int i = 0; i < msOrders.Length; i++)
                         {
-<<<<<<< HEAD
-                            // use thermo dynamic connection to get the ms1 scans and then dispose of the connection
-                            int[] msOrders = thermoDynamicConnection.ThermoGlobalParams.msOrderByScan;
-                            for (int i = 0; i < msOrders.Length; i++)
-                            {
-                                if (msOrders[i] == 1)
-                                {
-                                    ms1ScanList.Add(thermoDynamicConnection.GetOneBasedScan(i + 1));
-                                }
-                            }
-                        }
-                        catch (FileNotFoundException)
-                        {
-                            thermoDynamicConnection.Dispose();
-
-                            if (!silent)
-=======
                             if (msOrders[i] == 1)
                             {
                                 tempList.Add(thermoDynamicConnection.GetOneBasedScan(i + 1) as IMsDataScan<IMzSpectrum<IMzPeak>>);
                             }
                             else
->>>>>>> 9cab71d9
                             {
                                 tempList.Add(null);
                             }
@@ -711,25 +531,8 @@
                             throw new MzLibException("FlashLFQ Error: Problem opening raw file " + fileInfo.fullFilePathWithExtension + "; " + e.Message);
                         }
                     }
-<<<<<<< HEAD
-                }
-                else
-                {
-                    // thermo file has already been opened and read; just get the ms1 scans out
-                    var thermoFile = fileInfo.dataFile as IO.Thermo.ThermoDynamicData;
-
-                    int[] msOrders = thermoFile.ThermoGlobalParams.msOrderByScan;
-                    for (int i = 0; i < msOrders.Length; i++)
-                    {
-                        if (msOrders[i] == 1)
-                        {
-                            ms1ScanList.Add(thermoFile.GetOneBasedScan(i + 1));
-                        }
-                    }
-=======
 
                     ms1Scans = tempList.ToArray();
->>>>>>> 9cab71d9
                 }
 #else
                 if (!silent)
@@ -744,20 +547,13 @@
                 if (!silent)
                 {
                     Console.WriteLine("Unsupported file type " + ext);
-<<<<<<< HEAD
-=======
                     return;
->>>>>>> 9cab71d9
                 }
             }
 
             if (!silent)
             {
-<<<<<<< HEAD
-                Console.WriteLine("Assigning MS1 peaks to bins");
-=======
                 Console.WriteLine("Indexing MS1 peaks");
->>>>>>> 9cab71d9
             }
 
             indexedPeaks = new List<IndexedMassSpectralPeak>[(int)Math.Ceiling(ms1Scans.Where(p => p != null).Max(p => p.MassSpectrum.LastX.Value) * binsPerDalton) + 1];
@@ -766,42 +562,7 @@
             {
                 if (ms1Scans[i] == null)
                 {
-<<<<<<< HEAD
-                    var threadLocalGoodPeaks = new List<KeyValuePair<double, IndexedMassSpectralPeak>>();
-
-                    for (int i = range.Item1; i < range.Item2; i++)
-                    {
-                        int peakIndexInThisScan = 0;
-
-                        for (int j = 0; j < ms1ScanList[i].MassSpectrum.XArray.Length; j++)
-                        {
-                            IndexedMassSpectralPeak element = null;
-                            double floorMz = (Math.Floor(ms1ScanList[i].MassSpectrum.XArray[j] * 100) / 100);
-                            double ceilingMz = (Math.Ceiling(ms1ScanList[i].MassSpectrum.XArray[j] * 100) / 100);
-
-                            if (indexedMzs.ContainsKey(floorMz))
-                            {
-                                element = new IndexedMassSpectralPeak(ms1ScanList[i].MassSpectrum.XArray[j], ms1ScanList[i].MassSpectrum.YArray[j], peakIndexInThisScan, ms1ScanList[i].OneBasedScanNumber);
-                                threadLocalGoodPeaks.Add(new KeyValuePair<double, IndexedMassSpectralPeak>(floorMz, element));
-                            }
-                            if (indexedMzs.ContainsKey(ceilingMz))
-                            {
-                                if (element == null)
-                                {
-                                    element = new IndexedMassSpectralPeak(ms1ScanList[i].MassSpectrum.XArray[j], ms1ScanList[i].MassSpectrum.YArray[j], peakIndexInThisScan, ms1ScanList[i].OneBasedScanNumber);
-                                }
-                                threadLocalGoodPeaks.Add(new KeyValuePair<double, IndexedMassSpectralPeak>(ceilingMz, element));
-                            }
-
-                            peakIndexInThisScan++;
-                        }
-                    }
-
-                    lock (allGoodPeaks)
-                        allGoodPeaks.Add(threadLocalGoodPeaks);
-=======
                     continue;
->>>>>>> 9cab71d9
                 }
 
                 for (int j = 0; j < ms1Scans[i].MassSpectrum.XArray.Length; j++)
@@ -809,18 +570,7 @@
                     int roundedMz = (int)Math.Round(ms1Scans[i].MassSpectrum.XArray[j] * binsPerDalton, 0);
                     if (indexedPeaks[roundedMz] == null)
                     {
-<<<<<<< HEAD
-                        foreach (var element in allGoodPeaks[i])
-                        {
-                            var t = indexedMzs[element.Key];
-                            lock (t)
-                            {
-                                t.Add(element.Value);
-                            }
-                        }
-=======
                         indexedPeaks[roundedMz] = new List<IndexedMassSpectralPeak>();
->>>>>>> 9cab71d9
                     }
 
                     indexedPeaks[roundedMz].Add(new IndexedMassSpectralPeak(ms1Scans[i].MassSpectrum.XArray[j], ms1Scans[i].MassSpectrum.YArray[j], j, ms1Scans[i].OneBasedScanNumber));
@@ -828,22 +578,12 @@
             }
         }
 
-<<<<<<< HEAD
-        private void QuantifyMS2IdentifiedPeptides(RawFileInfo fileInfo, Dictionary<double, List<IndexedMassSpectralPeak>> mzBins, Dictionary<int, MsDataScan> allMs1Scans)
-=======
         private void QuantifyMS2IdentifiedPeptides(SpectraFileInfo fileInfo)
->>>>>>> 9cab71d9
         {
             if (!silent)
             {
                 Console.WriteLine("Quantifying peptides for " + fileInfo.filenameWithoutExtension);
             }
-<<<<<<< HEAD
-
-            results.peaks.Add(fileInfo, new List<ChromatographicPeak>());
-            var concurrentBagOfFeatures = new ConcurrentBag<ChromatographicPeak>();
-=======
->>>>>>> 9cab71d9
 
             var identifications = allIdentifications.Where(p => p.fileInfo.Equals(fileInfo)).ToList();
 
@@ -851,24 +591,11 @@
             {
                 return;
             }
-<<<<<<< HEAD
-
-            // need to make this to look in RT space around a certain scan
-            var listOfScans = allMs1Scans.Values.OrderBy(p => p.OneBasedScanNumber).ToList();
-            var scanNumToIndex = new Dictionary<int, int>();
-            for (int i = 0; i < listOfScans.Count; i++)
-            {
-                scanNumToIndex.Add(listOfScans[i].OneBasedScanNumber, i);
-            }
-
-            List<int> ms1ScanNumbers = listOfScans.Select(p => p.OneBasedScanNumber).OrderBy(p => p).ToList();
-=======
 
             Tolerance peakfindingTol = new PpmTolerance(peakfindingPpmTolerance);
             Tolerance tol = new PpmTolerance(ppmTolerance);
 
             var chromatographicPeaks = new ChromatographicPeak[identifications.Count];
->>>>>>> 9cab71d9
 
             Parallel.ForEach(Partitioner.Create(0, identifications.Count),
                 new ParallelOptions { MaxDegreeOfParallelism = maxThreads },
@@ -889,40 +616,8 @@
                     {
                         if (idSpecificChargeState && chargeState != identification.precursorChargeState)
                         {
-<<<<<<< HEAD
-                            if (idSpecificChargeState)
-                            {
-                                if (chargeState != identification.precursorChargeState)
-                                {
-                                    continue;
-                                }
-                            }
-                            double theorMzHere = identification.massToLookFor.ToMz(chargeState);
-                            double mzTolHere = ((peakfindingPpmTolerance / 1e6) * identification.monoisotopicMass) / chargeState;
-
-                            double floorMz = Math.Floor(theorMzHere * 100) / 100;
-                            double ceilingMz = Math.Ceiling(theorMzHere * 100) / 100;
-
-                            IEnumerable<IndexedMassSpectralPeak> binPeaks = new List<IndexedMassSpectralPeak>();
-
-                            for (double j = floorMz; j <= ceilingMz; j += 0.01)
-                            {
-                                if (mzBins.TryGetValue(Math.Round(j, 2), out List<IndexedMassSpectralPeak> list))
-                                {
-                                    binPeaks = binPeaks.Concat(list);
-                                }
-                            }
-
-                            // filter by mz tolerance
-                            var binPeaksHere = binPeaks.Where(p => Math.Abs(p.mz - theorMzHere) < mzTolHere);
-                            // remove duplicates
-                            binPeaksHere = binPeaksHere.Distinct();
-                            // filter by RT
-                            binPeaksHere = binPeaksHere.Where(p => Math.Abs(allMs1Scans[p.oneBasedScanNumber].RetentionTime - identification.ms2RetentionTimeInMinutes) < rtTol);
-=======
                             continue;
                         }
->>>>>>> 9cab71d9
 
                         // get indexed mass spectral peaks for this ID and charge
                         double theoreticalMz = identification.massToLookFor.ToMz(chargeState);
@@ -935,25 +630,6 @@
                             {
                                 foreach (var peak in indexedPeaks[j])
                                 {
-<<<<<<< HEAD
-                                    if (ms1Scan.Value.RetentionTime < identification.ms2RetentionTimeInMinutes)
-                                    {
-                                        precursorScanNum = ms1Scan.Value.OneBasedScanNumber;
-                                    }
-                                    else
-                                    {
-                                        break;
-                                    }
-                                }
-                                if (precursorScanNum == 0)
-                                {
-                                    throw new MzLibException("Error getting precursor scan number");
-                                }
-
-                                // separate peaks by rt into left and right of the identification RT
-                                var rightPeaks = binPeaksHere.Where(p => allMs1Scans[p.oneBasedScanNumber].RetentionTime >= identification.ms2RetentionTimeInMinutes).OrderBy(p => allMs1Scans[p.oneBasedScanNumber].RetentionTime);
-                                var leftPeaks = binPeaksHere.Where(p => allMs1Scans[p.oneBasedScanNumber].RetentionTime < identification.ms2RetentionTimeInMinutes).OrderByDescending(p => allMs1Scans[p.oneBasedScanNumber].RetentionTime);
-=======
                                     if (peakfindingTol.Within(peak.mz.ToMass(chargeState), identification.massToLookFor) &&
                                       Math.Abs(ms1Scans[peak.oneBasedScanNumber - 1].RetentionTime - identification.ms2RetentionTimeInMinutes) < rtTol)
                                     {
@@ -962,7 +638,6 @@
                                 }
                             }
                         }
->>>>>>> 9cab71d9
 
                         // do peakfinding, isotopic envelope filtering, error checking, etc
                         if (binPeaks.Any())
@@ -986,14 +661,6 @@
                                     var peakToUse = group.Where(p => Math.Abs(p.indexedPeak.mz - theoreticalMz) == smallestMzError).First();
                                     isotopicEnvelopes.RemoveAll(p => group.Contains(p) && p != peakToUse);
                                 }
-<<<<<<< HEAD
-
-                                foreach (var validCluster in validIsotopeClusters)
-                                {
-                                    msmsFeature.isotopeClusters.Add(validCluster);
-                                }
-=======
->>>>>>> 9cab71d9
                             }
 
                             // sort isotope envelopes by scan number (sets up for peak cutting)
@@ -1010,21 +677,13 @@
             results.peaks.Add(fileInfo, chromatographicPeaks.ToList());
         }
 
-<<<<<<< HEAD
-        private void MatchBetweenRunsInitialPeakfinding(RawFileInfo fileInfo, Dictionary<double, List<IndexedMassSpectralPeak>> mzBins, Dictionary<int, MsDataScan> allMs1Scans)
-=======
         private void MatchBetweenRunsInitialPeakfinding(SpectraFileInfo fileInfo)
->>>>>>> 9cab71d9
         {
             if (!silent)
-            {
                 Console.WriteLine("Finding possible matched peptides for " + fileInfo.filenameWithoutExtension);
-            }
 
             if (!results.peaks.ContainsKey(fileInfo) || results.peaks[fileInfo].Count == 0)
-            {
                 return;
-            }
 
             Tolerance mbrTol = new PpmTolerance(mbrppmTolerance);
 
@@ -1038,9 +697,7 @@
                 var seqsByFilename = fullSequenceGroup.GroupBy(p => p.fileInfo);
 
                 if (!seqsByFilename.Where(p => p.Key.Equals(fileInfo)).Any())
-                {
                     identificationsFromOtherRunsToLookFor.AddRange(fullSequenceGroup);
-                }
             }
 
             if (identificationsFromOtherRunsToLookFor.Any())
@@ -1067,11 +724,6 @@
 
                                 for (int j = floorMz; j <= ceilingMz && j < indexedPeaks.Length; j++)
                                 {
-<<<<<<< HEAD
-                                    if (mzBins.TryGetValue(Math.Round(j, 2), out List<IndexedMassSpectralPeak> list))
-                                    {
-                                        binPeaks = binPeaks.Concat(list);
-=======
                                     if (indexedPeaks[j] != null)
                                     {
                                         foreach (var peak in indexedPeaks[j])
@@ -1082,7 +734,6 @@
                                                 binPeaks.Add(peak);
                                             }
                                         }
->>>>>>> 9cab71d9
                                     }
                                 }
 
@@ -1112,14 +763,8 @@
             results.peaks[rawFile].RemoveAll(p => p.isMbrFeature && !p.isotopicEnvelopes.Any());
 
             if (!silent)
-            {
                 Console.WriteLine("Checking errors");
-<<<<<<< HEAD
-            }
-            var featuresWithSamePeak = results.peaks[rawFile].Where(v => v.intensity != 0).GroupBy(p => p.apexPeak.indexedPeak);
-=======
             var featuresWithSamePeak = results.peaks[rawFile].Where(v => v.apex != null).GroupBy(p => p.apex.indexedPeak);
->>>>>>> 9cab71d9
             featuresWithSamePeak = featuresWithSamePeak.Where(p => p.Count() > 1);
 
             // condense duplicate features (features with same sequence and apex peak)
@@ -1147,9 +792,7 @@
                                 {
                                     var featuresToMerge = group3.Where(p => Math.Abs(p.apex.retentionTime - feature.apex.retentionTime) < rtTol && p.intensity != -1);
                                     if (featuresToMerge.Any())
-                                    {
                                         feature.MergeFeatureWith(featuresToMerge, integrate);
-                                    }
                                 }
                             }
                         }
@@ -1162,9 +805,7 @@
                             {
                                 var featuresToMerge = group.Where(p => Math.Abs(p.apex.retentionTime - feature.apex.retentionTime) < rtTol && p.intensity != -1);
                                 if (featuresToMerge.Any())
-                                {
                                     feature.MergeFeatureWith(featuresToMerge, integrate);
-                                }
                             }
                         }
                     }
@@ -1201,11 +842,7 @@
             }
         }
 
-<<<<<<< HEAD
-        private IEnumerable<IsotopeCluster> FilterPeaksByIsotopicDistribution(IEnumerable<IndexedMassSpectralPeak> peaks, Identification identification, int chargeState, bool lookForBadIsotope, Dictionary<int, MsDataScan> allMs1Scans)
-=======
         private List<IsotopicEnvelope> GetIsotopicEnvelopes(List<IndexedMassSpectralPeak> peaks, Identification identification, int chargeState, bool lookForBadIsotope)
->>>>>>> 9cab71d9
         {
             var isotopeClusters = new List<IsotopicEnvelope>();
             var isotopeMassShifts = baseSequenceToIsotopicDistribution[identification.BaseSequence];
@@ -1226,15 +863,11 @@
 
                 // left of main peak
                 for (int i = 0; i < isotopicPeakUnitOfPeakZeroIsMono; i++)
-                {
                     theorIsotopeMzs[i] = mainpeakMz + (isotopeMassShifts[i].Key / chargeState);
-                }
 
                 // main peak and right of main peak
                 for (int i = isotopicPeakUnitOfPeakZeroIsMono; i < isotopeMassShifts.Count; i++)
-                {
                     theorIsotopeMzs[i] = mainpeakMz + (isotopeMassShifts[i].Key / chargeState);
-                }
                 theorIsotopeMzs = theorIsotopeMzs.OrderBy(p => p).ToArray();
 
                 var lowestMzIsotopePossible = theorIsotopeMzs.First();
@@ -1250,31 +883,17 @@
                 var massSpectrum = ms1Scans[peak.oneBasedScanNumber - 1].MassSpectrum;
                 for (int i = earliestIsotopicPeakIndexPossible; i >= 0; i--)
                 {
-<<<<<<< HEAD
-                    if (allMs1Scans[thisPeakWithScan.oneBasedScanNumber].MassSpectrum.XArray[i] < lowestMzIsotopePossible)
-                    {
-=======
                     if (massSpectrum.XArray[i] < lowestMzIsotopePossible)
->>>>>>> 9cab71d9
                         break;
-                    }
                     earliestIsotopicPeakIndexPossible = i;
                 }
 
                 // find the highest-mass isotope possible
                 for (int i = earliestIsotopicPeakIndexPossible; i < massSpectrum.Size; i++)
                 {
-<<<<<<< HEAD
-                    if (allMs1Scans[thisPeakWithScan.oneBasedScanNumber].MassSpectrum.XArray[i] > highestMzIsotopePossible)
-                    {
-                        break;
-                    }
-                    possibleIsotopePeaks.Add(new Tuple<double, double>(allMs1Scans[thisPeakWithScan.oneBasedScanNumber].MassSpectrum.XArray[i], allMs1Scans[thisPeakWithScan.oneBasedScanNumber].MassSpectrum.YArray[i]));
-=======
                     if (massSpectrum.XArray[i] > highestMzIsotopePossible)
                         break;
                     possibleIsotopePeaks.Add(new Tuple<double, double>(massSpectrum.XArray[i], massSpectrum.YArray[i]));
->>>>>>> 9cab71d9
                 }
 
                 if (lookForBadIsotope)
@@ -1284,30 +903,15 @@
 
                     for (int i = earliestIsotopicPeakIndexPossible; i > 0; i--)
                     {
-<<<<<<< HEAD
-                        if (Math.Abs(allMs1Scans[thisPeakWithScan.oneBasedScanNumber].MassSpectrum.XArray[i] - prevIsotopePeakMz) < isotopeMzTol)
-                        {
-                            if (allMs1Scans[thisPeakWithScan.oneBasedScanNumber].MassSpectrum.YArray[i] / thisPeakWithScan.intensity > 1.0)
-                            {
-                                badPeak = true;
-                            }
-                        }
-                        if (allMs1Scans[thisPeakWithScan.oneBasedScanNumber].MassSpectrum.XArray[i] < (prevIsotopePeakMz - isotopeMzTol))
-                        {
-=======
                         if (Math.Abs(massSpectrum.XArray[i] - prevIsotopePeakMz) < isotopeMzTol)
                             if (massSpectrum.YArray[i] / peak.intensity > 1.0)
                                 badPeak = true;
                         if (massSpectrum.XArray[i] < (prevIsotopePeakMz - isotopeMzTol))
->>>>>>> 9cab71d9
                             break;
-                        }
                     }
 
                     if (badPeak)
-                    {
                         continue;
-                    }
                 }
 
                 // isotopic distribution check
@@ -1333,14 +937,10 @@
 
                 // all isotopes have been looked for - check to see if they've been observed
                 if (isotopePeaks.Where(p => p != null).Count() < numIsotopesRequired)
-                {
                     continue;
-                }
 
                 if (isotopePeaks[0] == null && requireMonoisotopicMass)
-                {
                     continue;
-                }
 
                 if (requireMonoisotopicMass)
                 {
@@ -1349,23 +949,15 @@
                     for (int i = 0; i < numIsotopesRequired; i++)
                     {
                         if (isotopePeaks[i] != null)
-                        {
                             requiredIsotopesSeen[i] = true;
-                        }
                         else
-                        {
                             requiredIsotopesSeen[i] = false;
-                        }
                     }
 
                     if (requiredIsotopesSeen.Where(p => p == false).Any())
-                    {
                         isotopeDistributionCheck = false;
-                    }
                     else
-                    {
                         isotopeDistributionCheck = true;
-                    }
                 }
                 else
                 {
@@ -1464,11 +1056,7 @@
                 }
             }
 
-<<<<<<< HEAD
-            if (peak.isotopeClusters.Count() < 5)
-=======
             if (!possibleMonoisotopicPeaks.Any())
->>>>>>> 9cab71d9
             {
                 return;
             }
@@ -1477,19 +1065,7 @@
             missedScans = 0;
             for (int i = precursorScanNumber - 1; i >= 0; i--)
             {
-<<<<<<< HEAD
-                if (valleyTimePoint == null || timePoint.isotopeClusterIntensity < valleyTimePoint.isotopeClusterIntensity)
-                {
-                    valleyTimePoint = timePoint;
-                }
-
-                var timePointsBetweenApexAndThisTimePoint = rightTimePoints.Where(p => p.retentionTime <= timePoint.retentionTime).ToList();
-
-                var d0 = (timePoint.isotopeClusterIntensity - valleyTimePoint.isotopeClusterIntensity) / timePoint.isotopeClusterIntensity;
-                if (d0 > mind0)
-=======
                 if (ms1Scans[i] != null && (ms1Scans[i].ScanWindowRange == null || ms1Scans[i].ScanWindowRange.Contains(theorMz)))
->>>>>>> 9cab71d9
                 {
                     if (scanNumbers.Contains(ms1Scans[i].OneBasedScanNumber))
                     {
@@ -1538,18 +1114,12 @@
 
                 for (int i = apexIndex + iter; i < timePointsForApexZ.Count && i >= 0; i += iter)
                 {
-<<<<<<< HEAD
-                    if (valleyTimePoint == null || timePoint.isotopeClusterIntensity < valleyTimePoint.isotopeClusterIntensity)
-                    {
-                        valleyTimePoint = timePoint;
-=======
                     IsotopicEnvelope timepoint = timePointsForApexZ[i];
                     
                     if (valleyTimePoint == null || timepoint.intensity < valleyTimePoint.intensity)
                     {
                         valleyTimePoint = timepoint;
                         indexOfValley = timePointsForApexZ.IndexOf(valleyTimePoint);
->>>>>>> 9cab71d9
                     }
 
                     double discriminationFactor = (timepoint.intensity - valleyTimePoint.intensity) / timepoint.intensity;
@@ -1593,24 +1163,6 @@
             // cut
             if (cutThisPeak)
             {
-<<<<<<< HEAD
-                var splitLeft = peak.isotopeClusters.Where(p => p.retentionTime <= valleyTimePoint.retentionTime).ToList();
-                var splitRight = peak.isotopeClusters.Where(p => p.retentionTime >= valleyTimePoint.retentionTime).ToList();
-
-                if (peak.identifyingScans.First().ms2RetentionTimeInMinutes > splitLeft.Max(p => p.retentionTime))
-                {
-                    foreach (var timePoint in splitLeft)
-                    {
-                        peak.isotopeClusters.Remove(timePoint);
-                    }
-                }
-                else
-                {
-                    foreach (var timePoint in splitRight)
-                    {
-                        peak.isotopeClusters.Remove(timePoint);
-                    }
-=======
                 if (peak.identifications.First().ms2RetentionTimeInMinutes > valleyTimePoint.retentionTime)
                 {
                     // MS2 identification is to the right of the valley; remove all peaks left of the valley
@@ -1620,7 +1172,6 @@
                 {
                     // MS2 identification is to the left of the valley; remove all peaks right of the valley
                     peak.isotopicEnvelopes.RemoveAll(p => p.retentionTime >= valleyTimePoint.retentionTime);
->>>>>>> 9cab71d9
                 }
 
                 // recalculate intensity for the peak
