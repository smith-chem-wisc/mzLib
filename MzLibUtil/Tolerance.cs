--- conflicted
+++ resolved
@@ -107,19 +107,7 @@
         /// <param name="experimental">The experimental value</param>
         /// <param name="theoretical">The theoretical value</param>
         /// <returns>Returns true if the value is within this tolerance  </returns>
-<<<<<<< HEAD
-        public bool Within(double experimental, double theoretical)
-        {
-            return GetTolerance(experimental, theoretical, Unit) <= Value;
-        }
-
-        public override string ToString()
-        {
-            return $"{"±"}{Value.ToString("f4", System.Globalization.CultureInfo.InvariantCulture)} {Enum.GetName(typeof(ToleranceUnit), Unit)}";
-        }
-=======
         public abstract bool Within(double experimental, double theoretical);
->>>>>>> b1d25bb3
 
         #endregion Public Methods
 
